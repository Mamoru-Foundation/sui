--- conflicted
+++ resolved
@@ -1,7 +1,6 @@
 // Copyright (c) Mysten Labs, Inc.
 // SPDX-License-Identifier: Apache-2.0
 
-import { ampli } from '_src/shared/analytics/ampli';
 import { type PermissionType } from '_src/shared/messaging/messages/payloads/permissions';
 import cn from 'clsx';
 import { useCallback, useMemo, useState } from 'react';
@@ -64,26 +63,11 @@
 		isOpen,
 		isPending: isDomainCheckLoading,
 		isError,
-<<<<<<< HEAD
-		bypass,
-=======
->>>>>>> 08b50387
 	} = useShowScamWarning({ hostname: parsedOrigin.hostname });
 
 	return (
 		<>
-<<<<<<< HEAD
-			<ScamOverlay
-				open={isOpen}
-				onDismiss={() => handleOnResponse(false)}
-				onContinue={() => {
-					ampli.bypassedScamWarning({ hostname: parsedOrigin.hostname });
-					bypass();
-				}}
-			/>
-=======
 			<ScamOverlay open={isOpen} onDismiss={() => handleOnResponse(false)} />
->>>>>>> 08b50387
 			<div className="flex flex-1 flex-col flex-nowrap h-full">
 				<div className="flex-1 pb-0 flex flex-col">
 					<DAppInfoCard
