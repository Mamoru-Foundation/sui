// Copyright (c) Mysten Labs, Inc.
// SPDX-License-Identifier: Apache-2.0

use crate::gas_charger::GasCharger;
use move_core_types::account_address::AccountAddress;
use move_core_types::language_storage::StructTag;
use move_core_types::resolver::ResourceResolver;
use move_core_types::trace::CallTrace;
use mysten_metrics::monitored_scope;
use parking_lot::RwLock;
use std::collections::{BTreeMap, BTreeSet, HashSet};
use sui_protocol_config::ProtocolConfig;
use sui_types::base_types::VersionDigest;
use sui_types::committee::EpochId;
<<<<<<< HEAD
use sui_types::digests::ObjectDigest;
=======
use sui_types::deny_list_v2::check_coin_deny_list_v2_during_execution;
>>>>>>> 09db80ad
use sui_types::effects::{TransactionEffects, TransactionEvents};
use sui_types::execution::{
    DynamicallyLoadedObjectMetadata, ExecutionResults, ExecutionResultsV2, SharedInput,
};
use sui_types::execution_config_utils::to_binary_config;
use sui_types::execution_status::ExecutionStatus;
use sui_types::inner_temporary_store::InnerTemporaryStore;
use sui_types::storage::{BackingStore, DenyListResult, PackageObject};
use sui_types::sui_system_state::{get_sui_system_state_wrapper, AdvanceEpochParams};
use sui_types::type_resolver::LayoutResolver;
use sui_types::{
    base_types::{ObjectID, ObjectRef, SequenceNumber, SuiAddress, TransactionDigest},
    effects::EffectsObjectChange,
    error::{ExecutionError, SuiError, SuiResult},
    fp_bail,
    gas::GasCostSummary,
    object::Owner,
    object::{Data, Object},
    storage::{BackingPackageStore, ChildObjectResolver, ParentSync, Storage},
    transaction::InputObjects,
    SUI_DENY_LIST_OBJECT_ID,
};
use sui_types::{is_system_package, SUI_SYSTEM_STATE_OBJECT_ID};

pub struct TemporaryStore<'backing> {
    // The backing store for retrieving Move packages onchain.
    // When executing a Move call, the dependent packages are not going to be
    // in the input objects. They will be fetched from the backing store.
    // Also used for fetching the backing parent_sync to get the last known version for wrapped
    // objects
    store: &'backing dyn BackingStore,
    tx_digest: TransactionDigest,
    input_objects: BTreeMap<ObjectID, Object>,
    /// The version to assign to all objects written by the transaction using this store.
    lamport_timestamp: SequenceNumber,
    mutable_input_refs: BTreeMap<ObjectID, (VersionDigest, Owner)>, // Inputs that are mutable
    execution_results: ExecutionResultsV2,
    /// Objects that were loaded during execution (dynamic fields + received objects).
    loaded_runtime_objects: BTreeMap<ObjectID, DynamicallyLoadedObjectMetadata>,
    /// A map from wrapped object to its container. Used during expensive invariant checks.
    wrapped_object_containers: BTreeMap<ObjectID, ObjectID>,
    protocol_config: &'backing ProtocolConfig,

    /// Every package that was loaded from DB store during execution.
    /// These packages were not previously loaded into the temporary store.
    runtime_packages_loaded_from_db: RwLock<BTreeMap<ObjectID, PackageObject>>,

    /// The set of objects that we may receive during execution. Not guaranteed to receive all, or
    /// any of the objects referenced in this set.
    receiving_objects: Vec<ObjectRef>,

    // TODO: Now that we track epoch here, there are a few places we don't need to pass it around.
    /// The current epoch.
    cur_epoch: EpochId,

    /// The set of per-epoch config objects that were loaded during execution, and are not in the
    /// input objects. This allows us to commit them to the effects.
    loaded_per_epoch_config_objects: RwLock<BTreeSet<ObjectID>>,
}

impl<'backing> TemporaryStore<'backing> {
    /// Creates a new store associated with an authority store, and populates it with
    /// initial objects.
    pub fn new(
        store: &'backing dyn BackingStore,
        input_objects: InputObjects,
        receiving_objects: Vec<ObjectRef>,
        tx_digest: TransactionDigest,
        protocol_config: &'backing ProtocolConfig,
        cur_epoch: EpochId,
    ) -> Self {
        let mutable_input_refs = input_objects.mutable_inputs();
        let lamport_timestamp = input_objects.lamport_timestamp(&receiving_objects);
        let objects = input_objects.into_object_map();
        #[cfg(debug_assertions)]
        {
            // Ensure that input objects and receiving objects must not overlap.
            assert!(objects
                .keys()
                .collect::<HashSet<_>>()
                .intersection(
                    &receiving_objects
                        .iter()
                        .map(|oref| &oref.0)
                        .collect::<HashSet<_>>()
                )
                .next()
                .is_none());
        }
        Self {
            store,
            tx_digest,
            input_objects: objects,
            lamport_timestamp,
            mutable_input_refs,
            execution_results: ExecutionResultsV2::default(),
            protocol_config,
            loaded_runtime_objects: BTreeMap::new(),
            wrapped_object_containers: BTreeMap::new(),
            runtime_packages_loaded_from_db: RwLock::new(BTreeMap::new()),
            receiving_objects,
            cur_epoch,
            loaded_per_epoch_config_objects: RwLock::new(BTreeSet::new()),
        }
    }

    // Helpers to access private fields
    pub fn objects(&self) -> &BTreeMap<ObjectID, Object> {
        &self.input_objects
    }

    pub fn update_object_version_and_prev_tx(&mut self) {
        self.execution_results.update_version_and_previous_tx(
            self.lamport_timestamp,
            self.tx_digest,
            &self.input_objects,
            self.protocol_config.reshare_at_same_initial_version(),
        );

        #[cfg(debug_assertions)]
        {
            self.check_invariants();
        }
    }

    /// Break up the structure and return its internal stores (objects, active_inputs, written, deleted)
    pub fn into_inner(self) -> InnerTemporaryStore {
        self.into_inner_with_call_traces(Vec::new())
    }

    pub fn into_inner_with_call_traces(self, call_traces: Vec<CallTrace>) -> InnerTemporaryStore {
        let results = self.execution_results;
        InnerTemporaryStore {
            input_objects: self.input_objects,
            mutable_inputs: self.mutable_input_refs,
            written: results.written_objects,
            events: TransactionEvents {
                data: results.user_events,
            },
            loaded_runtime_objects: self.loaded_runtime_objects,
            runtime_packages_loaded_from_db: self.runtime_packages_loaded_from_db.into_inner(),
            lamport_version: self.lamport_timestamp,
            binary_config: to_binary_config(self.protocol_config),
            call_traces,
        }
    }

    /// For every object from active_inputs (i.e. all mutable objects), if they are not
    /// mutated during the transaction execution, force mutating them by incrementing the
    /// sequence number. This is required to achieve safety.
    pub(crate) fn ensure_active_inputs_mutated(&mut self) {
        let mut to_be_updated = vec![];
        for id in self.mutable_input_refs.keys() {
            if !self.execution_results.modified_objects.contains(id) {
                // We cannot update here but have to push to `to_be_updated` and update later
                // because the for loop is holding a reference to `self`, and calling
                // `self.mutate_input_object` requires a mutable reference to `self`.
                to_be_updated.push(self.input_objects[id].clone());
            }
        }
        for object in to_be_updated {
            // The object must be mutated as it was present in the input objects
            self.mutate_input_object(object.clone());
        }
    }

    fn get_object_changes(&self) -> BTreeMap<ObjectID, EffectsObjectChange> {
        let results = &self.execution_results;
        let all_ids = results
            .created_object_ids
            .iter()
            .chain(&results.deleted_object_ids)
            .chain(&results.modified_objects)
            .chain(results.written_objects.keys())
            .collect::<BTreeSet<_>>();
        all_ids
            .into_iter()
            .map(|id| {
                (
                    *id,
                    EffectsObjectChange::new(
                        self.get_object_modified_at(id)
                            .map(|metadata| ((metadata.version, metadata.digest), metadata.owner)),
                        results.written_objects.get(id),
                        results.created_object_ids.contains(id),
                        results.deleted_object_ids.contains(id),
                    ),
                )
            })
            .collect()
    }

    pub fn into_effects(
        mut self,
        shared_object_refs: Vec<SharedInput>,
        transaction_digest: &TransactionDigest,
        mut transaction_dependencies: BTreeSet<TransactionDigest>,
        gas_cost_summary: GasCostSummary,
        status: ExecutionStatus,
        gas_charger: &mut GasCharger,
        epoch: EpochId,
        call_traces: Vec<CallTrace>,
    ) -> (InnerTemporaryStore, TransactionEffects) {
        self.update_object_version_and_prev_tx();

        // Regardless of execution status (including aborts), we insert the previous transaction
        // for any successfully received objects during the transaction.
        for (id, expected_version, expected_digest) in &self.receiving_objects {
            // If the receiving object is in the loaded runtime objects, then that means that it
            // was actually successfully loaded (so existed, and there was authenticated mutable
            // access to it). So we insert the previous transaction as a dependency.
            if let Some(obj_meta) = self.loaded_runtime_objects.get(id) {
                // Check that the expected version, digest, and owner match the loaded version,
                // digest, and owner. If they don't then don't register a dependency.
                // This is because this could be "spoofed" by loading a dynamic object field.
                let loaded_via_receive = obj_meta.version == *expected_version
                    && obj_meta.digest == *expected_digest
                    && obj_meta.owner.is_address_owned();
                if loaded_via_receive {
                    transaction_dependencies.insert(obj_meta.previous_transaction);
                }
            }
        }

        assert!(self.protocol_config.enable_effects_v2());

        // In the case of special transactions that don't require a gas object,
        // we don't really care about the effects to gas, just use the input for it.
        // Gas coins are guaranteed to be at least size 1 and if more than 1
        // the first coin is where all the others are merged.
        let gas_coin = gas_charger.gas_coin();

        let object_changes = self.get_object_changes();

        let lamport_version = self.lamport_timestamp;
<<<<<<< HEAD
        let inner = self.into_inner_with_call_traces(call_traces);
=======
        // TODO: Cleanup this clone. Potentially add unchanged_shraed_objects directly to InnerTempStore.
        let loaded_per_epoch_config_objects = self.loaded_per_epoch_config_objects.read().clone();
        let inner = self.into_inner();
>>>>>>> 09db80ad

        let effects = TransactionEffects::new_from_execution_v2(
            status,
            epoch,
            gas_cost_summary,
            // TODO: Provide the list of read-only shared objects directly.
            shared_object_refs,
            loaded_per_epoch_config_objects,
            *transaction_digest,
            lamport_version,
            object_changes,
            gas_coin,
            if inner.events.data.is_empty() {
                None
            } else {
                Some(inner.events.digest())
            },
            transaction_dependencies.into_iter().collect(),
        );

        (inner, effects)
    }

    /// An internal check of the invariants (will only fire in debug)
    #[cfg(debug_assertions)]
    fn check_invariants(&self) {
        // Check not both deleted and written
        debug_assert!(
            {
                self.execution_results
                    .written_objects
                    .keys()
                    .all(|id| !self.execution_results.deleted_object_ids.contains(id))
            },
            "Object both written and deleted."
        );

        // Check all mutable inputs are modified
        debug_assert!(
            {
                self.mutable_input_refs
                    .keys()
                    .all(|id| self.execution_results.modified_objects.contains(id))
            },
            "Mutable input not modified."
        );

        debug_assert!(
            {
                self.execution_results
                    .written_objects
                    .values()
                    .all(|obj| obj.previous_transaction == self.tx_digest)
            },
            "Object previous transaction not properly set",
        );
    }

    /// Mutate a mutable input object. This is used to mutate input objects outside of PT execution.
    pub fn mutate_input_object(&mut self, object: Object) {
        let id = object.id();
        debug_assert!(self.input_objects.contains_key(&id));
        debug_assert!(!object.is_immutable());
        self.execution_results.modified_objects.insert(id);
        self.execution_results.written_objects.insert(id, object);
    }

    /// Mutate a child object outside of PT. This should be used extremely rarely.
    /// Currently it's only used by advance_epoch_safe_mode because it's all native
    /// without PT. This should almost never be used otherwise.
    pub fn mutate_child_object(&mut self, old_object: Object, new_object: Object) {
        let id = new_object.id();
        let old_ref = old_object.compute_object_reference();
        debug_assert_eq!(old_ref.0, id);
        self.loaded_runtime_objects.insert(
            id,
            DynamicallyLoadedObjectMetadata {
                version: old_ref.1,
                digest: old_ref.2,
                owner: old_object.owner,
                storage_rebate: old_object.storage_rebate,
                previous_transaction: old_object.previous_transaction,
            },
        );
        self.execution_results.modified_objects.insert(id);
        self.execution_results
            .written_objects
            .insert(id, new_object);
    }

    /// Upgrade system package during epoch change. This requires special treatment
    /// since the system package to be upgraded is not in the input objects.
    /// We could probably fix above to make it less special.
    pub fn upgrade_system_package(&mut self, package: Object) {
        let id = package.id();
        assert!(package.is_package() && is_system_package(id));
        self.execution_results.modified_objects.insert(id);
        self.execution_results.written_objects.insert(id, package);
    }

    /// Crate a new objcet. This is used to create objects outside of PT execution.
    pub fn create_object(&mut self, object: Object) {
        // Created mutable objects' versions are set to the store's lamport timestamp when it is
        // committed to effects. Creating an object at a non-zero version risks violating the
        // lamport timestamp invariant (that a transaction's lamport timestamp is strictly greater
        // than all versions witnessed by the transaction).
        debug_assert!(
            object.is_immutable() || object.version() == SequenceNumber::MIN,
            "Created mutable objects should not have a version set",
        );
        let id = object.id();
        self.execution_results.created_object_ids.insert(id);
        self.execution_results.written_objects.insert(id, object);
    }

    /// Delete a mutable input object. This is used to delete input objects outside of PT execution.
    pub fn delete_input_object(&mut self, id: &ObjectID) {
        // there should be no deletion after write
        debug_assert!(!self.execution_results.written_objects.contains_key(id));
        debug_assert!(self.input_objects.contains_key(id));
        self.execution_results.modified_objects.insert(*id);
        self.execution_results.deleted_object_ids.insert(*id);
    }

    pub fn drop_writes(&mut self) {
        self.execution_results.drop_writes();
    }

    pub fn read_object(&self, id: &ObjectID) -> Option<&Object> {
        // there should be no read after delete
        debug_assert!(!self.execution_results.deleted_object_ids.contains(id));
        self.execution_results
            .written_objects
            .get(id)
            .or_else(|| self.input_objects.get(id))
    }

    pub fn save_loaded_runtime_objects(
        &mut self,
        loaded_runtime_objects: BTreeMap<ObjectID, DynamicallyLoadedObjectMetadata>,
    ) {
        #[cfg(debug_assertions)]
        {
            for (id, v1) in &loaded_runtime_objects {
                if let Some(v2) = self.loaded_runtime_objects.get(id) {
                    assert_eq!(v1, v2);
                }
            }
            for (id, v1) in &self.loaded_runtime_objects {
                if let Some(v2) = loaded_runtime_objects.get(id) {
                    assert_eq!(v1, v2);
                }
            }
        }
        // Merge the two maps because we may be calling the execution engine more than once
        // (e.g. in advance epoch transaction, where we may be publishing a new system package).
        self.loaded_runtime_objects.extend(loaded_runtime_objects);
    }

    pub fn save_wrapped_object_containers(
        &mut self,
        wrapped_object_containers: BTreeMap<ObjectID, ObjectID>,
    ) {
        #[cfg(debug_assertions)]
        {
            for (id, container1) in &wrapped_object_containers {
                if let Some(container2) = self.wrapped_object_containers.get(id) {
                    assert_eq!(container1, container2);
                }
            }
            for (id, container1) in &self.wrapped_object_containers {
                if let Some(container2) = wrapped_object_containers.get(id) {
                    assert_eq!(container1, container2);
                }
            }
        }
        // Merge the two maps because we may be calling the execution engine more than once
        // (e.g. in advance epoch transaction, where we may be publishing a new system package).
        self.wrapped_object_containers
            .extend(wrapped_object_containers);
    }

    pub fn estimate_effects_size_upperbound(&self) -> usize {
        TransactionEffects::estimate_effects_size_upperbound_v2(
            self.execution_results.written_objects.len(),
            self.execution_results.modified_objects.len(),
            self.input_objects.len(),
        )
    }

    pub fn written_objects_size(&self) -> usize {
        self.execution_results
            .written_objects
            .values()
            .fold(0, |sum, obj| sum + obj.object_size_for_gas_metering())
    }

    /// If there are unmetered storage rebate (due to system transaction), we put them into
    /// the storage rebate of 0x5 object.
    /// TODO: This will not work for potential future new system transactions if 0x5 is not in the input.
    /// We should fix this.
    pub fn conserve_unmetered_storage_rebate(&mut self, unmetered_storage_rebate: u64) {
        if unmetered_storage_rebate == 0 {
            // If unmetered_storage_rebate is 0, we are most likely executing the genesis transaction.
            // And in that case we cannot mutate the 0x5 object because it's newly created.
            // And there is no storage rebate that needs distribution anyway.
            return;
        }
        tracing::debug!(
            "Amount of unmetered storage rebate from system tx: {:?}",
            unmetered_storage_rebate
        );
        let mut system_state_wrapper = self
            .read_object(&SUI_SYSTEM_STATE_OBJECT_ID)
            .expect("0x5 object must be mutated in system tx with unmetered storage rebate")
            .clone();
        // In unmetered execution, storage_rebate field of mutated object must be 0.
        // If not, we would be dropping SUI on the floor by overriding it.
        assert_eq!(system_state_wrapper.storage_rebate, 0);
        system_state_wrapper.storage_rebate = unmetered_storage_rebate;
        self.mutate_input_object(system_state_wrapper);
    }

    /// Given an object ID, if it's not modified, returns None.
    /// Otherwise returns its metadata, including version, digest, owner and storage rebate.
    /// A modified object must be either a mutable input, or a loaded child object.
    /// The only exception is when we upgrade system packages, in which case the upgraded
    /// system packages are not part of input, but are modified.
    fn get_object_modified_at(
        &self,
        object_id: &ObjectID,
    ) -> Option<DynamicallyLoadedObjectMetadata> {
        if self.execution_results.modified_objects.contains(object_id) {
            Some(
                self.mutable_input_refs
                    .get(object_id)
                    .map(
                        |((version, digest), owner)| DynamicallyLoadedObjectMetadata {
                            version: *version,
                            digest: *digest,
                            owner: *owner,
                            // It's guaranteed that a mutable input object is an input object.
                            storage_rebate: self.input_objects[object_id].storage_rebate,
                            previous_transaction: self.input_objects[object_id]
                                .previous_transaction,
                        },
                    )
                    .or_else(|| self.loaded_runtime_objects.get(object_id).cloned())
                    .unwrap_or_else(|| {
                        debug_assert!(is_system_package(*object_id));
                        let package_obj =
                            self.store.get_package_object(object_id).unwrap().unwrap();
                        let obj = package_obj.object();
                        DynamicallyLoadedObjectMetadata {
                            version: obj.version(),
                            digest: obj.digest(),
                            owner: obj.owner,
                            storage_rebate: obj.storage_rebate,
                            previous_transaction: obj.previous_transaction,
                        }
                    }),
            )
        } else {
            None
        }
    }
}

impl<'backing> TemporaryStore<'backing> {
    // check that every object read is owned directly or indirectly by sender, sponsor,
    // or a shared object input
    pub fn check_ownership_invariants(
        &self,
        sender: &SuiAddress,
        gas_charger: &mut GasCharger,
        mutable_inputs: &HashSet<ObjectID>,
        is_epoch_change: bool,
    ) -> SuiResult<()> {
        let gas_objs: HashSet<&ObjectID> = gas_charger.gas_coins().iter().map(|g| &g.0).collect();
        // mark input objects as authenticated
        let mut authenticated_for_mutation: HashSet<_> = self
            .input_objects
            .iter()
            .filter_map(|(id, obj)| {
                if gas_objs.contains(id) {
                    // gas could be owned by either the sender (common case) or sponsor
                    // (if this is a sponsored tx, which we do not know inside this function).
                    // Either way, no object ownership chain should be rooted in a gas object
                    // thus, consider object authenticated, but don't add it to authenticated_objs
                    return None;
                }
                match &obj.owner {
                    Owner::AddressOwner(a) => {
                        assert!(sender == a, "Input object not owned by sender");
                        Some(id)
                    }
                    Owner::Shared { .. } => Some(id),
                    Owner::Immutable => {
                        // object is authenticated, but it cannot own other objects,
                        // so we should not add it to `authenticated_objs`
                        // However, we would definitely want to add immutable objects
                        // to the set of authenticated roots if we were doing runtime
                        // checks inside the VM instead of after-the-fact in the temporary
                        // store. Here, we choose not to add them because this will catch a
                        // bug where we mutate or delete an object that belongs to an immutable
                        // object (though it will show up somewhat opaquely as an authentication
                        // failure), whereas adding the immutable object to the roots will prevent
                        // us from catching this.
                        None
                    }
                    Owner::ObjectOwner(_parent) => {
                        unreachable!("Input objects must be address owned, shared, or immutable")
                    }
                }
            })
            .filter(|id| {
                // remove any non-mutable inputs. This will remove deleted or readonly shared
                // objects
                mutable_inputs.contains(id)
            })
            .copied()
            .collect();

        // check all modified objects are authenticated (excluding gas objects)
        let mut objects_to_authenticate = self
            .execution_results
            .modified_objects
            .iter()
            .filter(|id| !gas_objs.contains(id))
            .copied()
            .collect::<Vec<_>>();
        // Map from an ObjectID to the ObjectID that covers it.
        while let Some(to_authenticate) = objects_to_authenticate.pop() {
            if authenticated_for_mutation.contains(&to_authenticate) {
                // object has been authenticated
                continue;
            }
            let wrapped_parent = self.wrapped_object_containers.get(&to_authenticate);
            let parent = if let Some(container_id) = wrapped_parent {
                // If the object is wrapped, then the container must be authenticated.
                // For example, the ID is for a wrapped table or bag.
                *container_id
            } else {
                let Some(old_obj) = self.store.get_object(&to_authenticate)? else {
                    panic!(
                        "
                        Failed to load object {to_authenticate:?}. \n\
                        If it cannot be loaded, \
                        we would expect it to be in the wrapped object map: {:?}",
                        &self.wrapped_object_containers
                    )
                };
                match &old_obj.owner {
                    Owner::ObjectOwner(parent) => ObjectID::from(*parent),
                    Owner::AddressOwner(parent) => {
                        // For Receiving<_> objects, the address owner is actually an object.
                        // If it was actually an address, we should have caught it as an input and
                        // it would already have been in authenticated_for_mutation
                        ObjectID::from(*parent)
                    }
                    owner @ Owner::Shared { .. } => panic!(
                        "Unauthenticated root at {to_authenticate:?} with owner {owner:?}\n\
                        Potentially covering objects in: {authenticated_for_mutation:#?}",
                    ),
                    Owner::Immutable => {
                        assert!(
                            is_epoch_change,
                            "Immutable objects cannot be written, except for \
                            Sui Framework/Move stdlib upgrades at epoch change boundaries"
                        );
                        // Note: this assumes that the only immutable objects an epoch change
                        // tx can update are system packages,
                        // but in principle we could allow others.
                        assert!(
                            is_system_package(to_authenticate),
                            "Only system packages can be upgraded"
                        );
                        continue;
                    }
                }
            };
            // we now assume the object is authenticated and must check the parent
            authenticated_for_mutation.insert(to_authenticate);
            objects_to_authenticate.push(parent);
        }
        Ok(())
    }
}

impl<'backing> TemporaryStore<'backing> {
    /// Track storage gas for each mutable input object (including the gas coin)
    /// and each created object. Compute storage refunds for each deleted object.
    /// Will *not* charge anything, gas status keeps track of storage cost and rebate.
    /// All objects will be updated with their new (current) storage rebate/cost.
    /// `SuiGasStatus` `storage_rebate` and `storage_gas_units` track the transaction
    /// overall storage rebate and cost.
    pub(crate) fn collect_storage_and_rebate(&mut self, gas_charger: &mut GasCharger) {
        // Use two loops because we cannot mut iterate written while calling get_object_modified_at.
        let old_storage_rebates: Vec<_> = self
            .execution_results
            .written_objects
            .keys()
            .map(|object_id| {
                self.get_object_modified_at(object_id)
                    .map(|metadata| metadata.storage_rebate)
                    .unwrap_or_default()
            })
            .collect();
        for (object, old_storage_rebate) in self
            .execution_results
            .written_objects
            .values_mut()
            .zip(old_storage_rebates)
        {
            // new object size
            let new_object_size = object.object_size_for_gas_metering();
            // track changes and compute the new object `storage_rebate`
            let new_storage_rebate = gas_charger.track_storage_mutation(
                object.id(),
                new_object_size,
                old_storage_rebate,
            );
            object.storage_rebate = new_storage_rebate;
        }

        self.collect_rebate(gas_charger);
    }

    pub(crate) fn collect_rebate(&self, gas_charger: &mut GasCharger) {
        for object_id in &self.execution_results.modified_objects {
            if self
                .execution_results
                .written_objects
                .contains_key(object_id)
            {
                continue;
            }
            // get and track the deleted object `storage_rebate`
            let storage_rebate = self
                .get_object_modified_at(object_id)
                // Unwrap is safe because this loop iterates through all modified objects.
                .unwrap()
                .storage_rebate;
            gas_charger.track_storage_mutation(*object_id, 0, storage_rebate);
        }
    }

    pub fn check_execution_results_consistency(&self) -> Result<(), ExecutionError> {
        assert_invariant!(
            self.execution_results
                .created_object_ids
                .iter()
                .all(|id| !self.execution_results.deleted_object_ids.contains(id)
                    && !self.execution_results.modified_objects.contains(id)),
            "Created object IDs cannot also be deleted or modified"
        );
        assert_invariant!(
            self.execution_results.modified_objects.iter().all(|id| {
                self.mutable_input_refs.contains_key(id)
                    || self.loaded_runtime_objects.contains_key(id)
                    || is_system_package(*id)
            }),
            "A modified object must be either a mutable input, a loaded child object, or a system package"
        );
        Ok(())
    }
}
//==============================================================================
// Charge gas current - end
//==============================================================================

impl<'backing> TemporaryStore<'backing> {
    pub fn advance_epoch_safe_mode(
        &mut self,
        params: &AdvanceEpochParams,
        protocol_config: &ProtocolConfig,
    ) {
        let wrapper = get_sui_system_state_wrapper(self.store.as_object_store())
            .expect("System state wrapper object must exist");
        let (old_object, new_object) =
            wrapper.advance_epoch_safe_mode(params, self.store.as_object_store(), protocol_config);
        self.mutate_child_object(old_object, new_object);
    }
}

type ModifiedObjectInfo<'a> = (
    ObjectID,
    // old object metadata, including version, digest, owner, and storage rebate.
    Option<DynamicallyLoadedObjectMetadata>,
    Option<&'a Object>,
);

impl<'backing> TemporaryStore<'backing> {
    fn get_input_sui(
        &self,
        id: &ObjectID,
        expected_version: SequenceNumber,
        layout_resolver: &mut impl LayoutResolver,
    ) -> Result<u64, ExecutionError> {
        if let Some(obj) = self.input_objects.get(id) {
            // the assumption here is that if it is in the input objects must be the right one
            if obj.version() != expected_version {
                invariant_violation!(
                    "Version mismatching when resolving input object to check conservation--\
                     expected {}, got {}",
                    expected_version,
                    obj.version(),
                );
            }
            obj.get_total_sui(layout_resolver).map_err(|e| {
                make_invariant_violation!(
                    "Failed looking up input SUI in SUI conservation checking for input with \
                         type {:?}: {e:#?}",
                    obj.struct_tag(),
                )
            })
        } else {
            // not in input objects, must be a dynamic field
            let Ok(Some(obj)) = self.store.get_object_by_key(id, expected_version) else {
                invariant_violation!(
                    "Failed looking up dynamic field {id} in SUI conservation checking"
                );
            };
            obj.get_total_sui(layout_resolver).map_err(|e| {
                make_invariant_violation!(
                    "Failed looking up input SUI in SUI conservation checking for type \
                         {:?}: {e:#?}",
                    obj.struct_tag(),
                )
            })
        }
    }

    /// Return the list of all modified objects, for each object, returns
    /// - Object ID,
    /// - Input: If the object existed prior to this transaction, include their version and storage_rebate,
    /// - Output: If a new version of the object is written, include the new object.
    fn get_modified_objects(&self) -> Vec<ModifiedObjectInfo<'_>> {
        self.execution_results
            .modified_objects
            .iter()
            .map(|id| {
                let metadata = self.get_object_modified_at(id);
                let output = self.execution_results.written_objects.get(id);
                (*id, metadata, output)
            })
            .chain(
                self.execution_results
                    .written_objects
                    .iter()
                    .filter_map(|(id, object)| {
                        if self.execution_results.modified_objects.contains(id) {
                            None
                        } else {
                            Some((*id, None, Some(object)))
                        }
                    }),
            )
            .collect()
    }

    /// Check that this transaction neither creates nor destroys SUI. This should hold for all txes
    /// except the epoch change tx, which mints staking rewards equal to the gas fees burned in the
    /// previous epoch.  Specifically, this checks two key invariants about storage
    /// fees and storage rebate:
    ///
    /// 1. all SUI in storage rebate fields of input objects should flow either to the transaction
    ///    storage rebate, or the transaction non-refundable storage rebate
    /// 2. all SUI charged for storage should flow into the storage rebate field of some output
    ///    object
    ///
    /// This function is intended to be called *after* we have charged for
    /// gas + applied the storage rebate to the gas object, but *before* we
    /// have updated object versions.
    pub fn check_sui_conserved(
        &self,
        simple_conservation_checks: bool,
        gas_summary: &GasCostSummary,
    ) -> Result<(), ExecutionError> {
        if !simple_conservation_checks {
            return Ok(());
        }
        // total amount of SUI in storage rebate of input objects
        let mut total_input_rebate = 0;
        // total amount of SUI in storage rebate of output objects
        let mut total_output_rebate = 0;
        for (_, input, output) in self.get_modified_objects() {
            if let Some(input) = input {
                total_input_rebate += input.storage_rebate;
            }
            if let Some(object) = output {
                total_output_rebate += object.storage_rebate;
            }
        }

        if gas_summary.storage_cost == 0 {
            // this condition is usually true when the transaction went OOG and no
            // gas is left for storage charges.
            // The storage cost has to be there at least for the gas coin which
            // will not be deleted even when going to 0.
            // However if the storage cost is 0 and if there is any object touched
            // or deleted the value in input must be equal to the output plus rebate and
            // non refundable.
            // Rebate and non refundable will be positive when there are object deleted
            // (gas smashing being the primary and possibly only example).
            // A more typical condition is for all storage charges in summary to be 0 and
            // then input and output must be the same value
            if total_input_rebate
                != total_output_rebate
                    + gas_summary.storage_rebate
                    + gas_summary.non_refundable_storage_fee
            {
                return Err(ExecutionError::invariant_violation(format!(
                    "SUI conservation failed -- no storage charges in gas summary \
                        and total storage input rebate {} not equal  \
                        to total storage output rebate {}",
                    total_input_rebate, total_output_rebate,
                )));
            }
        } else {
            // all SUI in storage rebate fields of input objects should flow either to
            // the transaction storage rebate, or the non-refundable storage rebate pool
            if total_input_rebate
                != gas_summary.storage_rebate + gas_summary.non_refundable_storage_fee
            {
                return Err(ExecutionError::invariant_violation(format!(
                    "SUI conservation failed -- {} SUI in storage rebate field of input objects, \
                        {} SUI in tx storage rebate or tx non-refundable storage rebate",
                    total_input_rebate, gas_summary.non_refundable_storage_fee,
                )));
            }

            // all SUI charged for storage should flow into the storage rebate field
            // of some output object
            if gas_summary.storage_cost != total_output_rebate {
                return Err(ExecutionError::invariant_violation(format!(
                    "SUI conservation failed -- {} SUI charged for storage, \
                        {} SUI in storage rebate field of output objects",
                    gas_summary.storage_cost, total_output_rebate
                )));
            }
        }
        Ok(())
    }

    /// Check that this transaction neither creates nor destroys SUI.
    /// This more expensive check will check a third invariant on top of the 2 performed
    /// by `check_sui_conserved` above:
    ///
    /// * all SUI in input objects (including coins etc in the Move part of an object) should flow
    ///    either to an output object, or be burned as part of computation fees or non-refundable
    ///    storage rebate
    ///
    /// This function is intended to be called *after* we have charged for gas + applied the
    /// storage rebate to the gas object, but *before* we have updated object versions. The
    /// advance epoch transaction would mint `epoch_fees` amount of SUI, and burn `epoch_rebates`
    /// amount of SUI. We need these information for this check.
    pub fn check_sui_conserved_expensive(
        &self,
        gas_summary: &GasCostSummary,
        advance_epoch_gas_summary: Option<(u64, u64)>,
        layout_resolver: &mut impl LayoutResolver,
    ) -> Result<(), ExecutionError> {
        // total amount of SUI in input objects, including both coins and storage rebates
        let mut total_input_sui = 0;
        // total amount of SUI in output objects, including both coins and storage rebates
        let mut total_output_sui = 0;
        for (id, input, output) in self.get_modified_objects() {
            if let Some(input) = input {
                total_input_sui += self.get_input_sui(&id, input.version, layout_resolver)?;
            }
            if let Some(object) = output {
                total_output_sui += object.get_total_sui(layout_resolver).map_err(|e| {
                    make_invariant_violation!(
                        "Failed looking up output SUI in SUI conservation checking for \
                         mutated type {:?}: {e:#?}",
                        object.struct_tag(),
                    )
                })?;
            }
        }
        // note: storage_cost flows into the storage_rebate field of the output objects, which is
        // why it is not accounted for here.
        // similarly, all of the storage_rebate *except* the storage_fund_rebate_inflow
        // gets credited to the gas coin both computation costs and storage rebate inflow are
        total_output_sui += gas_summary.computation_cost + gas_summary.non_refundable_storage_fee;
        if let Some((epoch_fees, epoch_rebates)) = advance_epoch_gas_summary {
            total_input_sui += epoch_fees;
            total_output_sui += epoch_rebates;
        }
        if total_input_sui != total_output_sui {
            return Err(ExecutionError::invariant_violation(format!(
                "SUI conservation failed: input={}, output={}, \
                    this transaction either mints or burns SUI",
                total_input_sui, total_output_sui,
            )));
        }
        Ok(())
    }
}

impl<'backing> ChildObjectResolver for TemporaryStore<'backing> {
    fn read_child_object(
        &self,
        parent: &ObjectID,
        child: &ObjectID,
        child_version_upper_bound: SequenceNumber,
    ) -> SuiResult<Option<Object>> {
        let obj_opt = self.execution_results.written_objects.get(child);
        if obj_opt.is_some() {
            Ok(obj_opt.cloned())
        } else {
            let _scope = monitored_scope("Execution::read_child_object");
            self.store
                .read_child_object(parent, child, child_version_upper_bound)
        }
    }

    fn get_object_received_at_version(
        &self,
        owner: &ObjectID,
        receiving_object_id: &ObjectID,
        receive_object_at_version: SequenceNumber,
        epoch_id: EpochId,
    ) -> SuiResult<Option<Object>> {
        // You should never be able to try and receive an object after deleting it or writing it in the same
        // transaction since `Receiving` doesn't have copy.
        debug_assert!(!self
            .execution_results
            .written_objects
            .contains_key(receiving_object_id));
        debug_assert!(!self
            .execution_results
            .deleted_object_ids
            .contains(receiving_object_id));
        self.store.get_object_received_at_version(
            owner,
            receiving_object_id,
            receive_object_at_version,
            epoch_id,
        )
    }
}

impl<'backing> Storage for TemporaryStore<'backing> {
    fn reset(&mut self) {
        self.drop_writes();
    }

    fn read_object(&self, id: &ObjectID) -> Option<&Object> {
        TemporaryStore::read_object(self, id)
    }

    /// Take execution results v2, and translate it back to be compatible with effects v1.
    fn record_execution_results(&mut self, results: ExecutionResults) {
        let ExecutionResults::V2(results) = results else {
            panic!("ExecutionResults::V2 expected in sui-execution v1 and above");
        };
        // It's important to merge instead of override results because it's
        // possible to execute PT more than once during tx execution.
        self.execution_results.merge_results(results);
    }

    fn save_loaded_runtime_objects(
        &mut self,
        loaded_runtime_objects: BTreeMap<ObjectID, DynamicallyLoadedObjectMetadata>,
    ) {
        TemporaryStore::save_loaded_runtime_objects(self, loaded_runtime_objects)
    }

    fn save_wrapped_object_containers(
        &mut self,
        wrapped_object_containers: BTreeMap<ObjectID, ObjectID>,
    ) {
        TemporaryStore::save_wrapped_object_containers(self, wrapped_object_containers)
    }

    fn check_coin_deny_list(&self, written_objects: &BTreeMap<ObjectID, Object>) -> DenyListResult {
        let result = check_coin_deny_list_v2_during_execution(
            written_objects,
            self.cur_epoch,
            self.store.as_object_store(),
        );
        // The denylist object is only loaded if there are regulated transfers.
        // And also if we already have it in the input there is no need to commit it again in the effects.
        if result.num_non_gas_coin_owners > 0
            && !self.input_objects.contains_key(&SUI_DENY_LIST_OBJECT_ID)
        {
            self.loaded_per_epoch_config_objects
                .write()
                .insert(SUI_DENY_LIST_OBJECT_ID);
        }
        result
    }
}

impl<'backing> BackingPackageStore for TemporaryStore<'backing> {
    fn get_package_object(&self, package_id: &ObjectID) -> SuiResult<Option<PackageObject>> {
        // We first check the objects in the temporary store because in non-production code path,
        // it is possible to read packages that are just written in the same transaction.
        // This can happen for example when we run the expensive conservation checks, where we may
        // look into the types of each written object in the output, and some of them need the
        // newly written packages for type checking.
        // In production path though, this should never happen.
        if let Some(obj) = self.execution_results.written_objects.get(package_id) {
            Ok(Some(PackageObject::new(obj.clone())))
        } else {
            self.store.get_package_object(package_id).map(|obj| {
                // Track object but leave unchanged
                if let Some(v) = &obj {
                    if !self
                        .runtime_packages_loaded_from_db
                        .read()
                        .contains_key(package_id)
                    {
                        // TODO: Can this lock ever block execution?
                        // TODO: Another way to avoid the cost of maintaining this map is to not
                        // enable it in normal runs, and if a fork is detected, rerun it with a flag
                        // turned on and start populating this field.
                        self.runtime_packages_loaded_from_db
                            .write()
                            .insert(*package_id, v.clone());
                    }
                }
                obj
            })
        }
    }
}

impl<'backing> ResourceResolver for TemporaryStore<'backing> {
    type Error = SuiError;

    fn get_resource(
        &self,
        address: &AccountAddress,
        struct_tag: &StructTag,
    ) -> Result<Option<Vec<u8>>, Self::Error> {
        let object = match self.read_object(&ObjectID::from(*address)) {
            Some(x) => x,
            None => match self.read_object(&ObjectID::from(*address)) {
                None => return Ok(None),
                Some(x) => {
                    if !x.is_immutable() {
                        fp_bail!(SuiError::ExecutionInvariantViolation);
                    }
                    x
                }
            },
        };

        match &object.data {
            Data::Move(m) => {
                assert!(
                    m.is_type(struct_tag),
                    "Invariant violation: ill-typed object in storage \
                    or bad object request from caller"
                );
                Ok(Some(m.contents().to_vec()))
            }
            other => unimplemented!(
                "Bad object lookup: expected Move object, but got {:?}",
                other
            ),
        }
    }
}

impl<'backing> ParentSync for TemporaryStore<'backing> {
    fn get_latest_parent_entry_ref_deprecated(
        &self,
        _object_id: ObjectID,
    ) -> SuiResult<Option<ObjectRef>> {
        unreachable!("Never called in newer protocol versions")
    }
}<|MERGE_RESOLUTION|>--- conflicted
+++ resolved
@@ -12,11 +12,7 @@
 use sui_protocol_config::ProtocolConfig;
 use sui_types::base_types::VersionDigest;
 use sui_types::committee::EpochId;
-<<<<<<< HEAD
-use sui_types::digests::ObjectDigest;
-=======
 use sui_types::deny_list_v2::check_coin_deny_list_v2_during_execution;
->>>>>>> 09db80ad
 use sui_types::effects::{TransactionEffects, TransactionEvents};
 use sui_types::execution::{
     DynamicallyLoadedObjectMetadata, ExecutionResults, ExecutionResultsV2, SharedInput,
@@ -252,13 +248,7 @@
         let object_changes = self.get_object_changes();
 
         let lamport_version = self.lamport_timestamp;
-<<<<<<< HEAD
         let inner = self.into_inner_with_call_traces(call_traces);
-=======
-        // TODO: Cleanup this clone. Potentially add unchanged_shraed_objects directly to InnerTempStore.
-        let loaded_per_epoch_config_objects = self.loaded_per_epoch_config_objects.read().clone();
-        let inner = self.into_inner();
->>>>>>> 09db80ad
 
         let effects = TransactionEffects::new_from_execution_v2(
             status,
