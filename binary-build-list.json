--- conflicted
+++ resolved
@@ -8,10 +8,7 @@
         "sui-bridge",
         "sui-bridge-cli",
         "sui-graphql-rpc",
-<<<<<<< HEAD
-=======
         "sui-test-validator",
->>>>>>> 08b50387
         "move-analyzer"
     ],
     "internal_binaries": [
