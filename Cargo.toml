--- conflicted
+++ resolved
@@ -200,11 +200,7 @@
 
 [workspace.package]
 # This version string will be inherited by sui-core, sui-faucet, sui-node, sui-tools, sui-sdk, sui-move-build, and sui crates.
-<<<<<<< HEAD
-version = "1.28.3"
-=======
-version = "1.29.2"
->>>>>>> 09db80ad
+version = "1.28.0"
 
 [profile.release]
 # debug = 1 means line charts only, which is minimum needed for good stack traces
@@ -233,9 +229,9 @@
 opt-level = 2
 
 [profile.simulator]
+inherits = "test"
 debug = true
 debug-assertions = true
-inherits = "test"
 overflow-checks = true
 # opt-level 1 gives >5x speedup for simulator tests without slowing down build times very much.
 opt-level = 1
@@ -243,8 +239,8 @@
 # Dependencies that should be kept in sync through the whole workspace
 [workspace.dependencies]
 anyhow = "1.0.71"
-arc-swap = {version = "1.5.1", features = ["serde"]}
 arrow-array = "50.0.0"
+arc-swap = { version = "1.5.1", features = ["serde"] }
 assert_cmd = "2.0.6"
 async-graphql = "6.0.7"
 async-graphql-axum = "6.0.7"
@@ -253,12 +249,12 @@
 async-trait = "0.1.61"
 atomic_float = "0.1"
 aws-config = "0.56"
+aws-sdk-ec2 = "0.29.0"
 aws-sdk-dynamodb = "0.29.0"
-aws-sdk-ec2 = "0.29.0"
 aws-sdk-s3 = "0.29.0"
 aws-smithy-http = "0.56"
 aws-smithy-runtime-api = "0.56"
-axum = {version = "0.6.6", default-features = false, features = [
+axum = { version = "0.6.6", default-features = false, features = [
   "headers",
   "tokio",
   "http1",
@@ -269,18 +265,18 @@
   "form",
   "query",
   "ws",
-]}
+] }
 axum-extra = "0.4.2"
-axum-server = {version = "0.5.1", default-features = false, features = [
+axum-server = { version = "0.5.1", default-features = false, features = [
   "tls-rustls",
-]}
-backoff = {version = "0.4.0", features = [
+] }
+backoff = { version = "0.4.0", features = [
   "futures",
   "futures-core",
   "pin-project-lite",
   "tokio",
   "tokio_1",
-]}
+] }
 base64 = "0.21.2"
 base64-url = "2"
 bcs = "0.1.4"
@@ -289,47 +285,48 @@
 bincode = "1.3.3"
 bip32 = "0.4.0"
 byteorder = "1.4.3"
-bytes = {version = "1.5.0", features = ["serde"]}
+bytes = { version = "1.5.0", features = ["serde"] }
 cached = "0.43.0"
 camino = "1.1.1"
 cfg-if = "1.0.0"
-chrono = {version = "0.4.26", features = ["clock", "serde"]}
-clap = {version = "4.4", features = ["derive", "wrap_help"]}
+chrono = { version = "0.4.26", features = ["clock", "serde"] }
+clap = { version = "4.4", features = ["derive", "wrap_help"] }
 collectable = "0.0.2"
+colored = "2.0.0"
 color-eyre = "0.6.2"
-colored = "2.0.0"
 comfy-table = "6.1.3"
 console-subscriber = "0.2"
 const-str = "0.5.3"
 count-min-sketch = "0.1.7"
-criterion = {version = "0.5.0", features = [
+criterion = { version = "0.5.0", features = [
   "async",
   "async_tokio",
   "html_reports",
-]}
+] }
 crossterm = "0.25.0"
 csv = "1.2.1"
 dashmap = "5.5.3"
 # datatest-stable = "0.1.2"
-datatest-stable = {git = "https://github.com/nextest-rs/datatest-stable.git", rev = "72db7f6d1bbe36a5407e96b9488a581f763e106f"}
+datatest-stable = { git = "https://github.com/nextest-rs/datatest-stable.git", rev = "72db7f6d1bbe36a5407e96b9488a581f763e106f" }
 derivative = "2.2.0"
 derive-syn-parse = "0.1.5"
 derive_builder = "0.12.0"
 derive_more = "0.99.17"
-diesel = {version = "2.1.0", features = [
+diesel = { version = "2.1.0", features = [
   "chrono",
   "r2d2",
   "serde_json",
   "64-column-tables",
   "i-implement-a-third-party-backend-and-opt-into-breaking-changes",
-]}
-diesel-derive-enum = {version = "2.0.1"}
-diesel_migrations = {version = "2.0.0"}
+] }
+diesel-derive-enum = { version = "2.0.1" }
+diesel_migrations = { version = "2.0.0" }
 dirs = "4.0.0"
 duration-str = "0.5.0"
-ed25519 = {version = "1.5.0", features = ["pkcs8", "alloc", "zeroize"]}
-ed25519-consensus = {version = "2.0.1", features = ["serde"]}
+ed25519 = { version = "1.5.0", features = ["pkcs8", "alloc", "zeroize"] }
+ed25519-consensus = { version = "2.0.1", features = ["serde"] }
 either = "1.8.0"
+petgraph = "0.5.1"
 enum_dispatch = "^0.3"
 expect-test = "1.4.0"
 eyre = "0.6.8"
@@ -350,74 +347,68 @@
 http-body = "0.4.5"
 humantime = "2.1.0"
 hyper = "0.14.20"
-hyper-rustls = {version = "0.24", features = ["webpki-roots", "http2"]}
+hyper-rustls = { version = "0.24", features = ["webpki-roots", "http2"] }
 im = "15"
 impl-trait-for-tuples = "0.2.0"
-indexmap = {version = "2.1.0", features = ["serde"]}
+indexmap = { version = "2.1.0", features = ["serde"] }
 indicatif = "0.17.2"
 inquire = "0.6.0"
-insta = {version = "1.21.1", features = ["redactions", "yaml", "json"]}
+insta = { version = "1.21.1", features = ["redactions", "yaml", "json"] }
 integer-encoding = "3.0.1"
 ipnetwork = "0.20.0"
 itertools = "0.10.5"
 jemalloc-ctl = "^0.5"
-json_to_table = {git = "https://github.com/zhiburt/tabled/", rev = "e449317a1c02eb6b29e409ad6617e5d9eb7b3bd4"}
-jsonrpsee = {git = "https://github.com/wlmyng/jsonrpsee.git", rev = "b1b300784795f6a64d0fcdf8f03081a9bc38bde8", features = [
+jsonrpsee = { git = "https://github.com/wlmyng/jsonrpsee.git", rev = "b1b300784795f6a64d0fcdf8f03081a9bc38bde8", features = [
   "server",
   "macros",
   "ws-client",
   "http-client",
   "jsonrpsee-core",
-]}
+] }
+json_to_table = { git = "https://github.com/zhiburt/tabled/", rev = "e449317a1c02eb6b29e409ad6617e5d9eb7b3bd4" }
 leb128 = "0.2.5"
 lru = "0.10"
 markdown-gen = "1.2.1"
 match_opt = "0.1.2"
-miette = {version = "7", features = ["fancy"]}
+miette = { version = "7", features = ["fancy"] }
 mime = "0.3"
 mockall = "0.11.4"
-moka = {version = "0.12", default-features = false, features = [
+moka = { version = "0.12", default-features = false, features = [
   "sync",
   "atomic64",
-]}
+] }
 more-asserts = "0.3.1"
-<<<<<<< HEAD
-msim = {git = "https://github.com/MystenLabs/mysten-sim.git", rev = "3a490f1f1035cc6b7845f6a82d697ce47b067fd9", package = "msim"}
-msim-macros = {git = "https://github.com/MystenLabs/mysten-sim.git", rev = "3a490f1f1035cc6b7845f6a82d697ce47b067fd9", package = "msim-macros"}
-=======
 msim = { git = "https://github.com/MystenLabs/mysten-sim.git", rev = "594c417e3716fc909b71a0a8ffd01ee5b25bf4b0", package = "msim" }
 msim-macros = { git = "https://github.com/MystenLabs/mysten-sim.git", rev = "594c417e3716fc909b71a0a8ffd01ee5b25bf4b0", package = "msim-macros" }
->>>>>>> 09db80ad
 multiaddr = "0.17.0"
-nexlint = {git = "https://github.com/nextest-rs/nexlint.git", rev = "94da5c787636dad779c340affa65219134d127f5"}
-nexlint-lints = {git = "https://github.com/nextest-rs/nexlint.git", rev = "94da5c787636dad779c340affa65219134d127f5"}
+nexlint = { git = "https://github.com/nextest-rs/nexlint.git", rev = "94da5c787636dad779c340affa65219134d127f5" }
+nexlint-lints = { git = "https://github.com/nextest-rs/nexlint.git", rev = "94da5c787636dad779c340affa65219134d127f5" }
 nonempty = "0.9.0"
 notify = "6.1.1"
 ntest = "0.9.0"
 num-bigint = "0.4.4"
 num_cpus = "1.15.0"
 num_enum = "0.6.1"
-object_store = {version = "0.7", features = ["aws", "gcp", "azure", "http"]}
+object_store = { version = "0.7", features = ["aws", "gcp", "azure", "http"] }
 once_cell = "1.18.0"
 ouroboros = "0.17"
 parking_lot = "0.12.1"
 parquet = "50.0.0"
-petgraph = "0.5.1"
-pkcs8 = {version = "0.9.0", features = ["std"]}
-pprof = {version = "0.11.0", features = ["cpp", "frame-pointer"]}
+pkcs8 = { version = "0.9.0", features = ["std"] }
+pprof = { version = "0.11.0", features = ["cpp", "frame-pointer"] }
 pretty_assertions = "1.3.0"
 prettytable-rs = "0.10.0"
 proc-macro2 = "1.0.47"
 prometheus = "0.13.3"
-prometheus-http-query = {version = "0.6.6", default_features = false, features = [
+prometheus-http-query = { version = "0.6.6", default_features = false, features = [
   "rustls-tls",
-]}
-prometheus-parse = {git = "https://github.com/asonnino/prometheus-parser.git", rev = "75334db"}
+] }
+prometheus-parse = { git = "https://github.com/asonnino/prometheus-parser.git", rev = "75334db" }
 proptest = "1.1.0"
 proptest-derive = "0.3.0"
 prost = "0.12.3"
 prost-build = "0.12.3"
-protobuf = {version = "2.28", features = ["with-bytes"]}
+protobuf = { version = "2.28", features = ["with-bytes"] }
 protobuf-src = "1.1.0"
 quinn-proto = "^0.10.5"
 quote = "1.0.23"
@@ -425,52 +416,48 @@
 rayon = "1.5.3"
 rcgen = "0.9.2"
 regex = "1.7.1"
-reqwest = {version = "0.11.20", default_features = false, features = [
+reqwest = { version = "0.11.20", default_features = false, features = [
   "blocking",
   "json",
   "rustls-tls",
-]}
+] }
 roaring = "=0.10.3"
-rocksdb = {version = "0.21.0", features = [
+rocksdb = { version = "0.21.0", features = [
   "snappy",
   "lz4",
   "zstd",
   "zlib",
   "multi-threaded-cf",
-], default-features = false}
+], default-features = false }
 ron = "0.8.0"
 rstest = "0.16.0"
-rusoto_core = {version = "0.48.0", default_features = false, features = [
+rusoto_core = { version = "0.48.0", default_features = false, features = [
   "rustls",
-]}
-rusoto_kms = {version = "0.48.0", default_features = false, features = [
+] }
+rusoto_kms = { version = "0.48.0", default_features = false, features = [
   "rustls",
-]}
+] }
 russh = "0.38.0"
 russh-keys = "0.38.0"
 rust-version = "1.56.1"
-rustls = {version = "0.21.12", features = ["dangerous_configuration"]}
+rustls = { version = "0.21.12", features = ["dangerous_configuration"] }
 rustls-pemfile = "1.0.2"
 rustversion = "1.0.9"
 rustyline = "9.1.2"
 rustyline-derive = "0.7.0"
-<<<<<<< HEAD
-schemars = {version = "0.8.10", features = ["either"]}
-=======
-schemars = { version = "0.8.21", features = ["either"] }
->>>>>>> 09db80ad
+schemars = { version = "0.8.10", features = ["either"] }
 scopeguard = "1.1"
-serde = {version = "1.0.144", features = ["derive", "rc"]}
+serial_test = "2.0.0"
+serde = { version = "1.0.144", features = ["derive", "rc"] }
 serde-name = "0.2.1"
 serde-reflection = "0.3.6"
-serde_json = {version = "1.0.95", features = [
+serde_json = { version = "1.0.95", features = [
   "preserve_order",
   "arbitrary_precision",
-]}
+] }
 serde_repr = "0.1"
 serde_test = "1.0.147"
-serde_with = {version = "2.1.0", features = ["hex"]}
-serial_test = "2.0.0"
+serde_with = { version = "2.1.0", features = ["hex"] }
 # serde_yaml = "0.9.21"
 serde_yaml = "0.8.26"
 shell-words = "1.1.0"
@@ -481,13 +468,13 @@
 smallvec = "1.10.0"
 snap = "1.1.0"
 static_assertions = "1.1.0"
-strum = {version = "0.24", features = ["derive"]}
+strum = { version = "0.24", features = ["derive"] }
 strum_macros = "0.24.3"
-syn = {version = "1.0.104", features = ["full", "derive", "extra-traits"]}
+syn = { version = "1.0.104", features = ["full", "derive", "extra-traits"] }
 # syn = { version = "2", features = ["full", "fold", "extra-traits"] }
 synstructure = "0.12"
 sysinfo = "0.27.5"
-tabled = {version = "0.12"}
+tabled = { version = "0.12" }
 tap = "1.0.1"
 tar = "0.4.40"
 tempfile = "3.3.0"
@@ -497,37 +484,36 @@
 tokio = "1.36.0"
 tokio-retry = "0.3"
 tokio-rustls = "0.24"
-tokio-stream = {version = "0.1.14", features = ["sync", "net"]}
+tokio-stream = { version = "0.1.14", features = ["sync", "net"] }
 tokio-util = "0.7.10"
-toml = {version = "0.7.4", features = ["preserve_order"]}
-toml_edit = {version = "0.19.10"}
+toml = { version = "0.7.4", features = ["preserve_order"] }
+toml_edit = { version = "0.19.10" }
 # NOTE: do not enable the `tls` feature on tonic. It will break custom TLS handling
 # for self signed certificates. Unit tests under consensus/core and other integration
 # tests will fail.
-tonic = {version = "0.11", features = ["transport"]}
-tonic-build = {version = "0.11", features = ["prost", "transport"]}
+tonic = { version = "0.11", features = ["transport"] }
+tonic-build = { version = "0.11", features = ["prost", "transport"] }
 tonic-health = "0.11"
-tower = {version = "0.4.12", features = [
+tower = { version = "0.4.12", features = [
   "full",
   "util",
   "timeout",
   "load-shed",
   "limit",
-]}
-tower-http = {version = "0.3.4", features = [
+] }
+tower-http = { version = "0.3.4", features = [
   "cors",
   "full",
   "trace",
   "set-header",
   "propagate-header",
-]}
+] }
 # tower-http = { version="0.4", features = ["trace"] }
-linked-hash-map = "0.5.6"
-shlex = "1.3.0"
 tower-layer = "0.3.2"
+twox-hash = "1.6.3"
 tracing = "0.1.37"
 tracing-appender = "0.2.2"
-tracing-subscriber = {version = "0.3.15", default-features = false, features = [
+tracing-subscriber = { version = "0.3.15", default-features = false, features = [
   "std",
   "smallvec",
   "fmt",
@@ -536,65 +522,56 @@
   "json",
   "registry",
   "env-filter",
-]}
+] }
 ttl_cache = "0.5.1"
-twox-hash = "1.6.3"
 uint = "0.9.4"
 unescape = "0.1.0"
 ureq = "2.9.1"
 url = "2.3.1"
-uuid = {version = "1.1.2", features = ["v4", "fast-rng"]}
-versions = "4.1.0"
-webpki = {version = "0.101.0", package = "rustls-webpki", features = [
+uuid = { version = "1.1.2", features = ["v4", "fast-rng"] }
+webpki = { version = "0.101.0", package = "rustls-webpki", features = [
   "alloc",
   "std",
-]}
+] }
 x509-parser = "0.14.0"
+zstd = "0.12.3"
 zeroize = "1.6.0"
-zstd = "0.12.3"
+versions = "4.1.0"
+linked-hash-map = "0.5.6"
+shlex = "1.3.0"
 
 # Move dependencies
-move-abstract-interpreter = {path = "external-crates/move/crates/move-abstract-interpreter"}
-move-abstract-stack = {path = "external-crates/move/crates/move-abstract-stack"}
-move-analyzer = {path = "external-crates/move/crates/move-analyzer"}
-move-binary-format = {path = "external-crates/move/crates/move-binary-format"}
-move-bytecode-source-map = {path = "external-crates/move/crates/move-bytecode-source-map"}
-move-bytecode-utils = {path = "external-crates/move/crates/move-bytecode-utils"}
-move-bytecode-verifier-meter = {path = "external-crates/move/crates/move-bytecode-verifier-meter"}
-move-cli = {path = "external-crates/move/crates/move-cli"}
-move-command-line-common = {path = "external-crates/move/crates/move-command-line-common"}
-move-compiler = {path = "external-crates/move/crates/move-compiler"}
-move-core-types = {path = "external-crates/move/crates/move-core-types"}
-move-disassembler = {path = "external-crates/move/crates/move-disassembler"}
-move-ir-types = {path = "external-crates/move/crates/move-ir-types"}
-move-package = {path = "external-crates/move/crates/move-package"}
-move-prover = {path = "external-crates/move/crates/move-prover"}
-move-stackless-bytecode = {path = "external-crates/move/crates/move-stackless-bytecode"}
-move-symbol-pool = {path = "external-crates/move/crates/move-symbol-pool"}
-move-transactional-test-runner = {path = "external-crates/move/crates/move-transactional-test-runner"}
-move-unit-test = {path = "external-crates/move/crates/move-unit-test"}
-move-vm-config = {path = "external-crates/move/crates/move-vm-config"}
-move-vm-profiler = {path = "external-crates/move/crates/move-vm-profiler"}
-move-vm-test-utils = {path = "external-crates/move/crates/move-vm-test-utils/", features = [
+move-binary-format = { path = "external-crates/move/crates/move-binary-format" }
+move-bytecode-utils = { path = "external-crates/move/crates/move-bytecode-utils" }
+move-bytecode-source-map = { path = "external-crates/move/crates/move-bytecode-source-map" }
+move-bytecode-verifier-meter = { path = "external-crates/move/crates/move-bytecode-verifier-meter" }
+move-cli = { path = "external-crates/move/crates/move-cli" }
+move-compiler = { path = "external-crates/move/crates/move-compiler" }
+move-core-types = { path = "external-crates/move/crates/move-core-types" }
+move-disassembler = { path = "external-crates/move/crates/move-disassembler" }
+move-package = { path = "external-crates/move/crates/move-package" }
+move-unit-test = { path = "external-crates/move/crates/move-unit-test" }
+move-vm-config = { path = "external-crates/move/crates/move-vm-config" }
+move-vm-test-utils = { path = "external-crates/move/crates/move-vm-test-utils/", features = [
   "tiered-gas",
-]}
-move-vm-types = {path = "external-crates/move/crates/move-vm-types"}
-
-# The mamoru
+] }
+move-vm-types = { path = "external-crates/move/crates/move-vm-types" }
+move-vm-profiler = { path = "external-crates/move/crates/move-vm-profiler" }
+move-command-line-common = { path = "external-crates/move/crates/move-command-line-common" }
+move-transactional-test-runner = { path = "external-crates/move/crates/move-transactional-test-runner" }
+move-ir-types = { path = "external-crates/move/crates/move-ir-types" }
+move-prover = { path = "external-crates/move/crates/move-prover" }
+move-stackless-bytecode = { path = "external-crates/move/crates/move-stackless-bytecode" }
+move-symbol-pool = { path = "external-crates/move/crates/move-symbol-pool" }
+move-abstract-interpreter = { path = "external-crates/move/crates/move-abstract-interpreter" }
+move-abstract-stack = { path = "external-crates/move/crates/move-abstract-stack" }
+move-analyzer = { path = "external-crates/move/crates/move-analyzer" }
+
 mamoru-sniffer = { git = "https://github.com/Mamoru-Foundation/mamoru-core", rev = "d0c8237f85ccedc286ffd12ec260abc384146383" }
 mamoru-sui-types = { git = "https://github.com/Mamoru-Foundation/mamoru-core", rev = "d0c8237f85ccedc286ffd12ec260abc384146383" }
 #mamoru-sniffer = { path = "../mamoru-core/mamoru-sniffer" }
 #mamoru-sui-types = { path = "../mamoru-core/blockchain-types/mamoru-sui-types" }
 
-
-<<<<<<< HEAD
-fastcrypto = {git = "https://github.com/MystenLabs/fastcrypto", rev = "55e7e568842939e01c8545a71d72e2402ad74538"}
-fastcrypto-tbls = {git = "https://github.com/MystenLabs/fastcrypto", rev = "55e7e568842939e01c8545a71d72e2402ad74538"}
-fastcrypto-vdf = {git = "https://github.com/MystenLabs/fastcrypto", rev = "55e7e568842939e01c8545a71d72e2402ad74538", features = [
-  "experimental",
-]}
-fastcrypto-zkp = {git = "https://github.com/MystenLabs/fastcrypto", rev = "55e7e568842939e01c8545a71d72e2402ad74538", package = "fastcrypto-zkp"}
-=======
 fastcrypto = { git = "https://github.com/MystenLabs/fastcrypto", rev = "55e7e568842939e01c8545a71d72e2402ad74538" }
 fastcrypto-tbls = { git = "https://github.com/MystenLabs/fastcrypto", rev = "55e7e568842939e01c8545a71d72e2402ad74538" }
 fastcrypto-zkp = { git = "https://github.com/MystenLabs/fastcrypto", rev = "55e7e568842939e01c8545a71d72e2402ad74538", package = "fastcrypto-zkp" }
@@ -604,110 +581,14 @@
 passkey-authenticator = { version = "0.2.0" }
 coset = "0.3"
 p256 = { version = "0.13.2", features = ["ecdsa"] }
->>>>>>> 09db80ad
 
 # anemo dependencies
-anemo = {git = "https://github.com/mystenlabs/anemo.git", rev = "26d415eb9aa6a2417be3c03c57d6e93c30bd1ad7"}
-anemo-build = {git = "https://github.com/mystenlabs/anemo.git", rev = "26d415eb9aa6a2417be3c03c57d6e93c30bd1ad7"}
-anemo-cli = {git = "https://github.com/mystenlabs/anemo.git", rev = "26d415eb9aa6a2417be3c03c57d6e93c30bd1ad7"}
-anemo-tower = {git = "https://github.com/mystenlabs/anemo.git", rev = "26d415eb9aa6a2417be3c03c57d6e93c30bd1ad7"}
+anemo = { git = "https://github.com/mystenlabs/anemo.git", rev = "26d415eb9aa6a2417be3c03c57d6e93c30bd1ad7" }
+anemo-build = { git = "https://github.com/mystenlabs/anemo.git", rev = "26d415eb9aa6a2417be3c03c57d6e93c30bd1ad7" }
+anemo-cli = { git = "https://github.com/mystenlabs/anemo.git", rev = "26d415eb9aa6a2417be3c03c57d6e93c30bd1ad7" }
+anemo-tower = { git = "https://github.com/mystenlabs/anemo.git", rev = "26d415eb9aa6a2417be3c03c57d6e93c30bd1ad7" }
 
 # core-types with json format for REST api
-<<<<<<< HEAD
-sui-sdk2 = {package = "sui-sdk", git = "https://github.com/mystenlabs/sui-rust-sdk.git", rev = "bb224b9e6b6edf5eeedcdf71c750a30b68073057", features = [
-  "serde",
-]}
-
-### Workspace Members ###
-anemo-benchmark = {path = "crates/anemo-benchmark"}
-bin-version = {path = "crates/bin-version"}
-mysten-common = {path = "crates/mysten-common"}
-mysten-metrics = {path = "crates/mysten-metrics"}
-mysten-network = {path = "crates/mysten-network"}
-mysten-service = {path = "crates/mysten-service"}
-mysten-util-mem = {path = "crates/mysten-util-mem"}
-mysten-util-mem-derive = {path = "crates/mysten-util-mem-derive"}
-prometheus-closure-metric = {path = "crates/prometheus-closure-metric"}
-shared-crypto = {path = "crates/shared-crypto"}
-simulacrum = {path = "crates/simulacrum"}
-sui = {path = "crates/sui"}
-sui-adapter-transactional-tests = {path = "crates/sui-adapter-transactional-tests"}
-sui-analytics-indexer = {path = "crates/sui-analytics-indexer"}
-sui-analytics-indexer-derive = {path = "crates/sui-analytics-indexer-derive"}
-sui-archival = {path = "crates/sui-archival"}
-sui-authority-aggregation = {path = "crates/sui-authority-aggregation"}
-sui-benchmark = {path = "crates/sui-benchmark"}
-sui-bridge = {path = "crates/sui-bridge"}
-sui-cluster-test = {path = "crates/sui-cluster-test"}
-sui-common = {path = "crates/sui-common"}
-sui-config = {path = "crates/sui-config"}
-sui-core = {path = "crates/sui-core"}
-sui-cost = {path = "crates/sui-cost"}
-sui-data-ingestion = {path = "crates/sui-data-ingestion"}
-sui-data-ingestion-core = {path = "crates/sui-data-ingestion-core"}
-sui-e2e-tests = {path = "crates/sui-e2e-tests"}
-sui-enum-compat-util = {path = "crates/sui-enum-compat-util"}
-sui-faucet = {path = "crates/sui-faucet"}
-sui-framework = {path = "crates/sui-framework"}
-sui-framework-snapshot = {path = "crates/sui-framework-snapshot"}
-sui-framework-tests = {path = "crates/sui-framework-tests"}
-sui-genesis-builder = {path = "crates/sui-genesis-builder"}
-sui-graphql-rpc = {path = "crates/sui-graphql-rpc"}
-sui-graphql-rpc-client = {path = "crates/sui-graphql-rpc-client"}
-sui-graphql-rpc-headers = {path = "crates/sui-graphql-rpc-headers"}
-sui-indexer = {path = "crates/sui-indexer"}
-sui-json = {path = "crates/sui-json"}
-sui-json-rpc = {path = "crates/sui-json-rpc"}
-sui-json-rpc-api = {path = "crates/sui-json-rpc-api"}
-sui-json-rpc-types = {path = "crates/sui-json-rpc-types"}
-sui-keys = {path = "crates/sui-keys"}
-sui-macros = {path = "crates/sui-macros"}
-sui-metric-checker = {path = "crates/sui-metric-checker"}
-sui-move = {path = "crates/sui-move"}
-sui-move-build = {path = "crates/sui-move-build"}
-sui-move-lsp = {path = "crates/sui-move-lsp"}
-sui-network = {path = "crates/sui-network"}
-sui-node = {path = "crates/sui-node"}
-sui-open-rpc = {path = "crates/sui-open-rpc"}
-sui-open-rpc-macros = {path = "crates/sui-open-rpc-macros"}
-sui-package-management = {path = "crates/sui-package-management"}
-sui-package-resolver = {path = "crates/sui-package-resolver"}
-sui-proc-macros = {path = "crates/sui-proc-macros"}
-sui-protocol-config = {path = "crates/sui-protocol-config"}
-sui-protocol-config-macros = {path = "crates/sui-protocol-config-macros"}
-sui-proxy = {path = "crates/sui-proxy"}
-sui-replay = {path = "crates/sui-replay"}
-sui-rest-api = {path = "crates/sui-rest-api"}
-sui-rosetta = {path = "crates/sui-rosetta"}
-sui-rpc-loadgen = {path = "crates/sui-rpc-loadgen"}
-sui-sdk = {path = "crates/sui-sdk"}
-sui-simulator = {path = "crates/sui-simulator"}
-sui-snapshot = {path = "crates/sui-snapshot"}
-sui-source-validation = {path = "crates/sui-source-validation"}
-sui-source-validation-service = {path = "crates/sui-source-validation-service"}
-sui-storage = {path = "crates/sui-storage"}
-sui-surfer = {path = "crates/sui-surfer"}
-sui-swarm = {path = "crates/sui-swarm"}
-sui-swarm-config = {path = "crates/sui-swarm-config"}
-sui-telemetry = {path = "crates/sui-telemetry"}
-sui-test-transaction-builder = {path = "crates/sui-test-transaction-builder"}
-sui-test-validator = {path = "crates/sui-test-validator"}
-sui-tls = {path = "crates/sui-tls"}
-sui-tool = {path = "crates/sui-tool"}
-sui-transaction-builder = {path = "crates/sui-transaction-builder"}
-sui-transaction-checks = {path = "crates/sui-transaction-checks"}
-sui-transactional-test-runner = {path = "crates/sui-transactional-test-runner"}
-sui-types = {path = "crates/sui-types"}
-sui-upgrade-compatibility-transactional-tests = {path = "crates/sui-upgrade-compatibility-transactional-tests"}
-sui-verifier-transactional-tests = {path = "crates/sui-verifier-transactional-tests"}
-telemetry-subscribers = {path = "crates/telemetry-subscribers"}
-test-cluster = {path = "crates/test-cluster"}
-transaction-fuzzer = {path = "crates/transaction-fuzzer"}
-typed-store = {path = "crates/typed-store"}
-typed-store-derive = {path = "crates/typed-store-derive"}
-typed-store-error = {path = "crates/typed-store-error"}
-x = {path = "crates/x"}
-=======
 sui-sdk2 = { package = "sui-sdk", git = "https://github.com/mystenlabs/sui-rust-sdk.git", rev = "be6a30039723bf8fabd64a8869b7e89596141551", features = ["serde", "schemars"] }
 
 ### Workspace Members ###
@@ -800,23 +681,22 @@
 typed-store-derive = { path = "crates/typed-store-derive" }
 typed-store-error = { path = "crates/typed-store-error" }
 x = { path = "crates/x" }
->>>>>>> 09db80ad
-
-consensus-config = {path = "consensus/config"}
-consensus-core = {path = "consensus/core"}
-
-narwhal-config = {path = "narwhal/config"}
-narwhal-crypto = {path = "narwhal/crypto"}
-narwhal-executor = {path = "narwhal/executor"}
-narwhal-network = {path = "narwhal/network"}
-narwhal-node = {path = "narwhal/node"}
-narwhal-primary = {path = "narwhal/primary"}
-narwhal-storage = {path = "narwhal/storage"}
-narwhal-test-utils = {path = "narwhal/test-utils"}
-narwhal-types = {path = "narwhal/types"}
-narwhal-worker = {path = "narwhal/worker"}
-
-sui-execution = {path = "sui-execution"}
+
+consensus-config = { path = "consensus/config" }
+consensus-core = { path = "consensus/core" }
+
+narwhal-config = { path = "narwhal/config" }
+narwhal-crypto = { path = "narwhal/crypto" }
+narwhal-executor = { path = "narwhal/executor" }
+narwhal-network = { path = "narwhal/network" }
+narwhal-node = { path = "narwhal/node" }
+narwhal-primary = { path = "narwhal/primary" }
+narwhal-storage = { path = "narwhal/storage" }
+narwhal-test-utils = { path = "narwhal/test-utils" }
+narwhal-types = { path = "narwhal/types" }
+narwhal-worker = { path = "narwhal/worker" }
+
+sui-execution = { path = "sui-execution" }
 # sui-move-natives = { path = "sui-execution/latest/sui-move-natives", package = "sui-move-natives-latest" }
 # sui-adapter = { path = "sui-execution/latest/sui-adapter", package = "sui-adapter-latest" }
 # sui-verifier = { path = "sui-execution/latest/sui-verifier", package = "sui-verifier-latest" }
@@ -827,6 +707,6 @@
 # suiop dependencies
 docker-api = "0.12.2"
 field_names = "0.2.0"
-include_dir = "0.7.3"
 semver = "1.0.16"
-spinners = "4.1.0"+spinners = "4.1.0"
+include_dir = "0.7.3"