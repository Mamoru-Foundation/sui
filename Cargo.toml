--- conflicted
+++ resolved
@@ -198,11 +198,7 @@
 
 [workspace.package]
 # This version string will be inherited by sui-core, sui-faucet, sui-node, sui-tools, sui-sdk, sui-move-build, and sui crates.
-<<<<<<< HEAD
-version = "1.27.0"
-=======
 version = "1.28.2"
->>>>>>> 08b50387
 
 [profile.release]
 # debug = 1 means line charts only, which is minimum needed for good stack traces
@@ -569,7 +565,6 @@
 move-abstract-stack = { path = "external-crates/move/crates/move-abstract-stack" }
 move-analyzer = { path = "external-crates/move/crates/move-analyzer" }
 
-<<<<<<< HEAD
 # The mamoru
 # 0baf85c04fd8a0c9a66ac4bd0345c78c8a5df227
 mamoru-sniffer = { git = "https://github.com/Mamoru-Foundation/mamoru-core", rev = "ae4ea52d5b1d1ad99fad1a67c5d1a14984f35c35" }
@@ -580,18 +575,12 @@
 #mamoru-sui-types = { path = "../mamoru-core/blockchain-types/mamoru-sui-types" }
 
 
-fastcrypto = { git = "https://github.com/MystenLabs/fastcrypto", rev = "c101a5176799db3eb9c801b844e7add92153d291" }
-fastcrypto-tbls = { git = "https://github.com/MystenLabs/fastcrypto", rev = "c101a5176799db3eb9c801b844e7add92153d291" }
-fastcrypto-zkp = { git = "https://github.com/MystenLabs/fastcrypto", rev = "c101a5176799db3eb9c801b844e7add92153d291", package = "fastcrypto-zkp" }
-fastcrypto-vdf = { git = "https://github.com/MystenLabs/fastcrypto", rev = "c101a5176799db3eb9c801b844e7add92153d291", features = ["experimental"] }
-=======
 fastcrypto = { git = "https://github.com/MystenLabs/fastcrypto", rev = "55e7e568842939e01c8545a71d72e2402ad74538" }
 fastcrypto-tbls = { git = "https://github.com/MystenLabs/fastcrypto", rev = "55e7e568842939e01c8545a71d72e2402ad74538" }
 fastcrypto-zkp = { git = "https://github.com/MystenLabs/fastcrypto", rev = "55e7e568842939e01c8545a71d72e2402ad74538", package = "fastcrypto-zkp" }
 fastcrypto-vdf = { git = "https://github.com/MystenLabs/fastcrypto", rev = "55e7e568842939e01c8545a71d72e2402ad74538", features = [
   "experimental",
 ] }
->>>>>>> 08b50387
 
 # anemo dependencies
 anemo = { git = "https://github.com/mystenlabs/anemo.git", rev = "26d415eb9aa6a2417be3c03c57d6e93c30bd1ad7" }
@@ -600,13 +589,9 @@
 anemo-tower = { git = "https://github.com/mystenlabs/anemo.git", rev = "26d415eb9aa6a2417be3c03c57d6e93c30bd1ad7" }
 
 # core-types with json format for REST api
-<<<<<<< HEAD
-sui-sdk2 = { package = "sui-sdk", git = "https://github.com/mystenlabs/sui-rust-sdk.git", rev = "ec4236befe57c15fba0dae9e6881c18231882151", features = ["serde"] }
-=======
 sui-sdk2 = { package = "sui-sdk", git = "https://github.com/mystenlabs/sui-rust-sdk.git", rev = "bb224b9e6b6edf5eeedcdf71c750a30b68073057", features = [
   "serde",
 ] }
->>>>>>> 08b50387
 
 ### Workspace Members ###
 anemo-benchmark = { path = "crates/anemo-benchmark" }
