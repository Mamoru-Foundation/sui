--- conflicted
+++ resolved
@@ -2,7 +2,6 @@
 resolver = "2"
 
 exclude = [
-  "examples/tic-tac-toe/cli",
   "external-crates/move/crates/bytecode-interpreter-crypto",
   "external-crates/move/crates/bytecode-verifier-libfuzzer",
   "external-crates/move/crates/bytecode-verifier-tests",
@@ -200,11 +199,7 @@
 
 [workspace.package]
 # This version string will be inherited by sui-core, sui-faucet, sui-node, sui-tools, sui-sdk, sui-move-build, and sui crates.
-<<<<<<< HEAD
-version = "1.28.2"
-=======
 version = "1.29.2"
->>>>>>> 09db80ad
 
 [profile.release]
 # debug = 1 means line charts only, which is minimum needed for good stack traces
@@ -579,18 +574,12 @@
 fastcrypto = { git = "https://github.com/MystenLabs/fastcrypto", rev = "55e7e568842939e01c8545a71d72e2402ad74538" }
 fastcrypto-tbls = { git = "https://github.com/MystenLabs/fastcrypto", rev = "55e7e568842939e01c8545a71d72e2402ad74538" }
 fastcrypto-zkp = { git = "https://github.com/MystenLabs/fastcrypto", rev = "55e7e568842939e01c8545a71d72e2402ad74538", package = "fastcrypto-zkp" }
-<<<<<<< HEAD
-fastcrypto-vdf = { git = "https://github.com/MystenLabs/fastcrypto", rev = "55e7e568842939e01c8545a71d72e2402ad74538", features = [
-  "experimental",
-] }
-=======
 fastcrypto-vdf = { git = "https://github.com/MystenLabs/fastcrypto", rev = "55e7e568842939e01c8545a71d72e2402ad74538", features = ["experimental"] }
 passkey-types = { version = "0.2.0" }
 passkey-client = { version = "0.2.0" }
 passkey-authenticator = { version = "0.2.0" }
 coset = "0.3"
 p256 = { version = "0.13.2", features = ["ecdsa"] }
->>>>>>> 09db80ad
 
 # anemo dependencies
 anemo = { git = "https://github.com/mystenlabs/anemo.git", rev = "26d415eb9aa6a2417be3c03c57d6e93c30bd1ad7" }
@@ -599,13 +588,7 @@
 anemo-tower = { git = "https://github.com/mystenlabs/anemo.git", rev = "26d415eb9aa6a2417be3c03c57d6e93c30bd1ad7" }
 
 # core-types with json format for REST api
-<<<<<<< HEAD
-sui-sdk2 = { package = "sui-sdk", git = "https://github.com/mystenlabs/sui-rust-sdk.git", rev = "bb224b9e6b6edf5eeedcdf71c750a30b68073057", features = [
-  "serde",
-] }
-=======
 sui-sdk2 = { package = "sui-sdk", git = "https://github.com/mystenlabs/sui-rust-sdk.git", rev = "be6a30039723bf8fabd64a8869b7e89596141551", features = ["serde", "schemars"] }
->>>>>>> 09db80ad
 
 ### Workspace Members ###
 anemo-benchmark = { path = "crates/anemo-benchmark" }
