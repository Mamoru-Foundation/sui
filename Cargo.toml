--- conflicted
+++ resolved
@@ -76,12 +76,8 @@
   "consensus/config",
   "consensus/core",
   "crates/anemo-benchmark",
-<<<<<<< HEAD
-  "crates/data-transform",
+  "crates/bin-version",
   "crates/mamoru-sui-sniffer",
-=======
-  "crates/bin-version",
->>>>>>> b10ea733
   "crates/mysten-common",
   "crates/mysten-metrics",
   "crates/mysten-network",
@@ -204,11 +200,7 @@
 
 [workspace.package]
 # This version string will be inherited by sui-core, sui-faucet, sui-node, sui-tools, sui-sdk, sui-move-build, and sui crates.
-<<<<<<< HEAD
-version = "1.24.1"
-=======
 version = "1.25.0"
->>>>>>> b10ea733
 
 [profile.release]
 # debug = 1 means line charts only, which is minimum needed for good stack traces
@@ -571,21 +563,16 @@
 move-abstract-interpreter = { path = "external-crates/move/crates/move-abstract-interpreter" }
 move-abstract-stack = { path = "external-crates/move/crates/move-abstract-stack" }
 
-<<<<<<< HEAD
 # The mamoru
 mamoru-sniffer = { git = "https://github.com/Mamoru-Foundation/mamoru-core", rev = "324075d3083559e020a261d61574c1ef8dbbe2ae" }
 mamoru-sui-types = { git = "https://github.com/Mamoru-Foundation/mamoru-core", rev = "324075d3083559e020a261d61574c1ef8dbbe2ae" }
 #mamoru-sniffer = { path = "../mamoru-core/mamoru-sniffer" }
 #mamoru-sui-types = { path = "../mamoru-core/blockchain-types/mamoru-sui-types" }
 
-fastcrypto = { git = "https://github.com/MystenLabs/fastcrypto", rev = "878492bd2541dce1491791bcadf3cc855ddcdc05" }
-fastcrypto-tbls = { git = "https://github.com/MystenLabs/fastcrypto", rev = "878492bd2541dce1491791bcadf3cc855ddcdc05" }
-fastcrypto-zkp = { git = "https://github.com/MystenLabs/fastcrypto", rev = "878492bd2541dce1491791bcadf3cc855ddcdc05", package = "fastcrypto-zkp" }
-=======
+
 fastcrypto = { git = "https://github.com/MystenLabs/fastcrypto", rev = "4988a4744fcaf8bc7f60bf660d9a223ed0f54cc6" }
 fastcrypto-tbls = { git = "https://github.com/MystenLabs/fastcrypto", rev = "4988a4744fcaf8bc7f60bf660d9a223ed0f54cc6" }
 fastcrypto-zkp = { git = "https://github.com/MystenLabs/fastcrypto", rev = "4988a4744fcaf8bc7f60bf660d9a223ed0f54cc6", package = "fastcrypto-zkp" }
->>>>>>> b10ea733
 
 # anemo dependencies
 anemo = { git = "https://github.com/mystenlabs/anemo.git", rev = "26d415eb9aa6a2417be3c03c57d6e93c30bd1ad7" }
