// Copyright (c) Mysten Labs, Inc.
// SPDX-License-Identifier: Apache-2.0

use std::{
    collections::{BTreeMap, BTreeSet},
    iter,
    sync::Arc,
    time::Instant,
};

use itertools::Itertools as _;
use mysten_metrics::monitored_scope;
use parking_lot::RwLock;
use tracing::{debug, trace, warn};

use crate::{
    block::{BlockAPI, BlockRef, VerifiedBlock},
    block_verifier::BlockVerifier,
    context::Context,
    dag_state::DagState,
    Round,
};

struct SuspendedBlock {
    block: VerifiedBlock,
    missing_ancestors: BTreeSet<BlockRef>,
    timestamp: Instant,
}

impl SuspendedBlock {
    fn new(block: VerifiedBlock, missing_ancestors: BTreeSet<BlockRef>) -> Self {
        Self {
            block,
            missing_ancestors,
            timestamp: Instant::now(),
        }
    }
}

/// Block manager suspends incoming blocks until they are connected to the existing graph,
/// returning newly connected blocks.
/// TODO: As it is possible to have Byzantine validators who produce Blocks without valid causal
/// history we need to make sure that BlockManager takes care of that and avoid OOM (Out Of Memory)
/// situations.
pub(crate) struct BlockManager {
    context: Arc<Context>,
    dag_state: Arc<RwLock<DagState>>,
    block_verifier: Arc<dyn BlockVerifier>,

    /// Keeps all the suspended blocks. A suspended block is a block that is missing part of its causal history and thus
    /// can't be immediately processed. A block will remain in this map until all its causal history has been successfully
    /// processed.
    suspended_blocks: BTreeMap<BlockRef, SuspendedBlock>,
    /// A map that keeps all the blocks that we are missing (keys) and the corresponding blocks that reference the missing blocks
    /// as ancestors and need them to get unsuspended. It is possible for a missing dependency (key) to be a suspended block, so
    /// the block has been already fetched but it self is still missing some of its ancestors to be processed.
    missing_ancestors: BTreeMap<BlockRef, BTreeSet<BlockRef>>,
    /// Keeps all the blocks that we actually miss and haven't fetched them yet. That set will basically contain all the
    /// keys from the `missing_ancestors` minus any keys that exist in `suspended_blocks`.
    missing_blocks: BTreeSet<BlockRef>,
    /// A vector that holds a tuple of (lowest_round, highest_round) of received blocks per authority.
    /// This is used for metrics reporting purposes and resets during restarts.
    received_block_rounds: Vec<Option<(Round, Round)>>,
}

impl BlockManager {
    pub(crate) fn new(
        context: Arc<Context>,
        dag_state: Arc<RwLock<DagState>>,
        block_verifier: Arc<dyn BlockVerifier>,
    ) -> Self {
        let committee_size = context.committee.size();
        Self {
            context,
            dag_state,
            block_verifier,
            suspended_blocks: BTreeMap::new(),
            missing_ancestors: BTreeMap::new(),
            missing_blocks: BTreeSet::new(),
            received_block_rounds: vec![None; committee_size],
        }
    }

    /// Tries to accept the provided blocks assuming that all their causal history exists. The method
    /// returns all the blocks that have been successfully processed in round ascending order, that includes also previously
    /// suspended blocks that have now been able to get accepted. Method also returns a set with the missing ancestor blocks.
    pub(crate) fn try_accept_blocks(
        &mut self,
        mut blocks: Vec<VerifiedBlock>,
    ) -> (Vec<VerifiedBlock>, BTreeSet<BlockRef>) {
        let _s = monitored_scope("BlockManager::try_accept_blocks");

        blocks.sort_by_key(|b| b.round());
        debug!(
            "Trying to accept blocks: {}",
            blocks.iter().map(|b| b.reference().to_string()).join(",")
        );

        let mut accepted_blocks = vec![];
        let mut missing_blocks = BTreeSet::new();

        for block in blocks {
            self.update_block_received_metrics(&block);

            // Try to accept the input block.
            let block_ref = block.reference();
            let block = match self.try_accept_one_block(block) {
                TryAcceptResult::Accepted(block) => block,
                TryAcceptResult::Suspended(ancestors_to_fetch) => {
                    trace!(
                        "Missing ancestors for block {block_ref}: {}",
                        ancestors_to_fetch.iter().map(|b| b.to_string()).join(",")
                    );
                    missing_blocks.extend(ancestors_to_fetch);
                    continue;
                }
                TryAcceptResult::Processed => continue,
            };

            // If the block is accepted, try to unsuspend its children blocks if any.
            let unsuspended_blocks = self.try_unsuspend_children_blocks(&block);

            // Try to verify the block and its children for timestamp, with ancestor blocks.
            let mut blocks_to_accept: BTreeMap<BlockRef, VerifiedBlock> = BTreeMap::new();
            let mut blocks_to_reject: BTreeMap<BlockRef, VerifiedBlock> = BTreeMap::new();
            {
                'block: for b in iter::once(block).chain(unsuspended_blocks) {
                    let ancestors = self.dag_state.read().get_blocks(b.ancestors());
                    assert_eq!(b.ancestors().len(), ancestors.len());
                    let mut ancestor_blocks = vec![];
                    'ancestor: for (ancestor_ref, found) in
                        b.ancestors().iter().zip(ancestors.into_iter())
                    {
                        if let Some(found_block) = found {
                            // This invariant should be guaranteed by DagState.
                            assert_eq!(ancestor_ref, &found_block.reference());
                            ancestor_blocks.push(found_block);
                            continue 'ancestor;
                        }
                        // blocks_to_accept have not been added to DagState yet, but they
                        // can appear in ancestors.
                        if blocks_to_accept.contains_key(ancestor_ref) {
                            ancestor_blocks.push(blocks_to_accept[ancestor_ref].clone());
                            continue 'ancestor;
                        }
                        // If an ancestor is already rejected, reject this block as well.
                        if blocks_to_reject.contains_key(ancestor_ref) {
                            blocks_to_reject.insert(b.reference(), b);
                            continue 'block;
                        }
                        panic!("Unsuspended block {:?} has a missing ancestor! Ancestor not found in DagState: {:?}", b, ancestor_ref);
                    }
                    if let Err(e) = self.block_verifier.check_ancestors(&b, &ancestor_blocks) {
                        warn!("Block {:?} failed to verify ancestors: {}", b, e);
                        blocks_to_reject.insert(b.reference(), b);
                    } else {
                        blocks_to_accept.insert(b.reference(), b);
                    }
                }
            }
            for (block_ref, block) in blocks_to_reject {
                self.context
                    .metrics
                    .node_metrics
                    .invalid_blocks
                    .with_label_values(&[&block_ref.author.to_string(), "accept_block"])
                    .inc();
                warn!("Invalid block {:?} is rejected", block);
            }

            // TODO: report blocks_to_reject to peers.

            // Insert the accepted blocks into DAG state so future blocks including them as
            // ancestors do not get suspended.
            let blocks_to_accept: Vec<_> = blocks_to_accept.into_values().collect();
            self.dag_state
                .write()
                .accept_blocks(blocks_to_accept.clone());

            accepted_blocks.extend(blocks_to_accept);
        }

        let metrics = &self.context.metrics.node_metrics;
        metrics
            .missing_blocks_total
            .inc_by(missing_blocks.len() as u64);
        metrics
            .block_manager_suspended_blocks
            .set(self.suspended_blocks.len() as i64);
        metrics
            .block_manager_missing_ancestors
            .set(self.missing_ancestors.len() as i64);
        metrics
            .block_manager_missing_blocks
            .set(self.missing_blocks.len() as i64);

        // Figure out the new missing blocks
        (accepted_blocks, missing_blocks)
    }

    /// Tries to accept the provided block. To accept a block its ancestors must have been already successfully accepted. If
    /// block is accepted then Some result is returned. None is returned when either the block is suspended or the block
    /// has been already accepted before.
    fn try_accept_one_block(&mut self, block: VerifiedBlock) -> TryAcceptResult {
        let block_ref = block.reference();
        let mut missing_ancestors = BTreeSet::new();
        let mut ancestors_to_fetch = BTreeSet::new();
        let dag_state = self.dag_state.read();

        // If block has been already received and suspended, or already processed and stored, or is a genesis block, then skip it.
        if self.suspended_blocks.contains_key(&block_ref) || dag_state.contains_block(&block_ref) {
            return TryAcceptResult::Processed;
        }

        let ancestors = block.ancestors();

        // make sure that we have all the required ancestors in store
        for (found, ancestor) in dag_state
            .contains_blocks(ancestors.to_vec())
            .into_iter()
            .zip(ancestors.iter())
        {
            if !found {
                missing_ancestors.insert(*ancestor);

                // mark the block as having missing ancestors
                self.missing_ancestors
                    .entry(*ancestor)
                    .or_default()
                    .insert(block_ref);

                // Add the ancestor to the missing blocks set only if it doesn't already exist in the suspended blocks - meaning
                // that we already have its payload.
                if !self.suspended_blocks.contains_key(ancestor) {
                    self.missing_blocks.insert(*ancestor);
                    ancestors_to_fetch.insert(*ancestor);
                }
            }
        }

        // Remove the block ref from the `missing_blocks` - if exists - since we now have received the block. The block
        // might still get suspended, but we won't report it as missing in order to not re-fetch.
        self.missing_blocks.remove(&block.reference());

        if !missing_ancestors.is_empty() {
            let hostname = self
                .context
                .committee
                .authority(block.author())
                .hostname
                .as_str();
            self.context
                .metrics
                .node_metrics
                .block_suspensions
                .with_label_values(&[hostname])
                .inc();
            self.suspended_blocks
                .insert(block_ref, SuspendedBlock::new(block, missing_ancestors));
            return TryAcceptResult::Suspended(ancestors_to_fetch);
        }

        TryAcceptResult::Accepted(block)
    }

    /// Given an accepted block `accepted_block` it attempts to accept all the suspended children blocks assuming such exist.
    /// All the unsuspended / accepted blocks are returned as a vector in causal order.
    fn try_unsuspend_children_blocks(
        &mut self,
        accepted_block: &VerifiedBlock,
    ) -> Vec<VerifiedBlock> {
        let mut unsuspended_blocks = vec![];
        let mut to_process_blocks = vec![accepted_block.clone()];

        while let Some(block) = to_process_blocks.pop() {
            // And try to check if its direct children can be unsuspended
            if let Some(block_refs_with_missing_deps) =
                self.missing_ancestors.remove(&block.reference())
            {
                for r in block_refs_with_missing_deps {
                    // For each dependency try to unsuspend it. If that's successful then we add it to the queue so
                    // we can recursively try to unsuspend its children.
                    if let Some(block) = self.try_unsuspend_block(&r, &block.reference()) {
                        to_process_blocks.push(block.block.clone());
                        unsuspended_blocks.push(block);
                    }
                }
            }
        }

        let now = Instant::now();

        // Report the unsuspended blocks
        for block in &unsuspended_blocks {
            let hostname = self
                .context
                .committee
                .authority(block.block.author())
                .hostname
                .as_str();
            self.context
                .metrics
                .node_metrics
                .block_unsuspensions
                .with_label_values(&[hostname])
                .inc();
            self.context
                .metrics
                .node_metrics
                .suspended_block_time
                .with_label_values(&[hostname])
                .observe(now.saturating_duration_since(block.timestamp).as_secs_f64());
        }

        unsuspended_blocks
            .into_iter()
            .map(|block| block.block)
            .collect()
    }

    /// Attempts to unsuspend a block by checking its ancestors and removing the `accepted_dependency` by its local set.
    /// If there is no missing dependency then this block can be unsuspended immediately and is removed from the `suspended_blocks` map.
    fn try_unsuspend_block(
        &mut self,
        block_ref: &BlockRef,
        accepted_dependency: &BlockRef,
    ) -> Option<SuspendedBlock> {
        let block = self
            .suspended_blocks
            .get_mut(block_ref)
            .expect("Block should be in suspended map");

        assert!(
            block.missing_ancestors.remove(accepted_dependency),
            "Block reference {} should be present in missing dependencies of {:?}",
            block_ref,
            block.block
        );

        if block.missing_ancestors.is_empty() {
            // we have no missing dependency, so we unsuspend the block and return it
            return self.suspended_blocks.remove(block_ref);
        }
        None
    }

    /// Returns all the blocks that are currently missing and needed in order to accept suspended
    /// blocks.
    pub(crate) fn missing_blocks(&self) -> BTreeSet<BlockRef> {
        self.missing_blocks.clone()
    }

    fn update_block_received_metrics(&mut self, block: &VerifiedBlock) {
        let (min_round, max_round) =
            if let Some((curr_min, curr_max)) = self.received_block_rounds[block.author()] {
                (curr_min.min(block.round()), curr_max.max(block.round()))
            } else {
                (block.round(), block.round())
            };
        self.received_block_rounds[block.author()] = Some((min_round, max_round));

        let hostname = &self.context.committee.authority(block.author()).hostname;
        self.context
            .metrics
            .node_metrics
            .lowest_verified_authority_round
            .with_label_values(&[hostname])
            .set(min_round.into());
        self.context
            .metrics
            .node_metrics
            .highest_verified_authority_round
            .with_label_values(&[hostname])
            .set(max_round.into());
<<<<<<< HEAD
    }

    /// Returns all the suspended blocks whose causal history we miss hence we can't accept them yet.
    #[cfg(test)]
    fn suspended_blocks(&self) -> Vec<BlockRef> {
        self.suspended_blocks.keys().cloned().collect()
=======
>>>>>>> 08b50387
    }

    /// Checks if block manager is empty.
    #[cfg(test)]
    pub(crate) fn is_empty(&self) -> bool {
        self.suspended_blocks.is_empty()
            && self.missing_ancestors.is_empty()
            && self.missing_blocks.is_empty()
    }

    /// Returns all the suspended blocks whose causal history we miss hence we can't accept them yet.
    #[cfg(test)]
    fn suspended_blocks(&self) -> Vec<BlockRef> {
        self.suspended_blocks.keys().cloned().collect()
    }
}

// Result of trying to accept one block.
enum TryAcceptResult {
    // The block is accepted. Wraps the block itself.
    Accepted(VerifiedBlock),
    // The block is suspended. Wraps ancestors to be fetched.
    Suspended(BTreeSet<BlockRef>),
    // The block has been processed before and already exists in BlockManager (and is suspended) or
    // in DagState (so has been already accepted). No further processing has been done at this point.
    Processed,
}

#[cfg(test)]
mod tests {
    use std::{collections::BTreeSet, sync::Arc};

    use consensus_config::AuthorityIndex;
    use parking_lot::RwLock;
    use rand::{prelude::StdRng, seq::SliceRandom, SeedableRng};

    use crate::{
        block::{BlockAPI, BlockRef, SignedBlock, VerifiedBlock},
        block_manager::BlockManager,
        block_verifier::{BlockVerifier, NoopBlockVerifier},
        context::Context,
        dag_state::DagState,
        error::{ConsensusError, ConsensusResult},
        storage::mem_store::MemStore,
        test_dag_builder::DagBuilder,
    };

    #[tokio::test]
    async fn suspend_blocks_with_missing_ancestors() {
        // GIVEN
        let (context, _key_pairs) = Context::new_for_test(4);
        let context = Arc::new(context);
        let store = Arc::new(MemStore::new());
        let dag_state = Arc::new(RwLock::new(DagState::new(context.clone(), store.clone())));

        let mut block_manager =
            BlockManager::new(context.clone(), dag_state, Arc::new(NoopBlockVerifier));

        // create a DAG
        let mut dag_builder = DagBuilder::new(context.clone());
        dag_builder
            .layers(1..=2) // 2 rounds
            .authorities(vec![
                AuthorityIndex::new_for_test(0),
                AuthorityIndex::new_for_test(2),
            ]) // Create equivocating blocks for 2 authorities
            .equivocate(3)
            .build();

        // Take only the blocks of round 2 and try to accept them
        let round_2_blocks = dag_builder
            .blocks
            .into_iter()
            .filter_map(|(_, block)| (block.round() == 2).then_some(block))
            .collect::<Vec<VerifiedBlock>>();

        // WHEN
        let (accepted_blocks, missing) = block_manager.try_accept_blocks(round_2_blocks.clone());

        // THEN
        assert!(accepted_blocks.is_empty());

        // AND the returned missing ancestors should be the same as the provided block ancestors
        let missing_block_refs = round_2_blocks.first().unwrap().ancestors();
        let missing_block_refs = missing_block_refs.iter().cloned().collect::<BTreeSet<_>>();
        assert_eq!(missing, missing_block_refs);

        // AND the missing blocks are the parents of the round 2 blocks. Since this is a fully connected DAG taking the
        // ancestors of the first element suffices.
        assert_eq!(block_manager.missing_blocks(), missing_block_refs);

        // AND suspended blocks should return the round_2_blocks
        assert_eq!(
            block_manager.suspended_blocks(),
            round_2_blocks
                .into_iter()
                .map(|block| block.reference())
                .collect::<Vec<_>>()
        );
    }

    #[tokio::test]
    async fn try_accept_block_returns_missing_blocks() {
        let (context, _key_pairs) = Context::new_for_test(4);
        let context = Arc::new(context);
        let store = Arc::new(MemStore::new());
        let dag_state = Arc::new(RwLock::new(DagState::new(context.clone(), store.clone())));

        let mut block_manager =
            BlockManager::new(context.clone(), dag_state, Arc::new(NoopBlockVerifier));

        // create a DAG
        let mut dag_builder = DagBuilder::new(context.clone());
        dag_builder
            .layers(1..=4) // 4 rounds
            .authorities(vec![
                AuthorityIndex::new_for_test(0),
                AuthorityIndex::new_for_test(2),
            ]) // Create equivocating blocks for 2 authorities
            .equivocate(3) // Use 3 equivocations blocks per authority
            .build();

        // Take the blocks from round 4 up to 2 (included). Only the first block of each round should return missing
        // ancestors when try to accept
        for (_, block) in dag_builder
            .blocks
            .into_iter()
            .rev()
            .take_while(|(_, block)| block.round() >= 2)
        {
            // WHEN
            let (accepted_blocks, missing) = block_manager.try_accept_blocks(vec![block.clone()]);

            // THEN
            assert!(accepted_blocks.is_empty());

            let block_ancestors = block.ancestors().iter().cloned().collect::<BTreeSet<_>>();
            assert_eq!(missing, block_ancestors);
        }
    }

    #[tokio::test]
    async fn accept_blocks_with_complete_causal_history() {
        // GIVEN
        let (context, _key_pairs) = Context::new_for_test(4);
        let context = Arc::new(context);
        let store = Arc::new(MemStore::new());
        let dag_state = Arc::new(RwLock::new(DagState::new(context.clone(), store.clone())));

        let mut block_manager =
            BlockManager::new(context.clone(), dag_state, Arc::new(NoopBlockVerifier));

        // create a DAG of 2 rounds
        let mut dag_builder = DagBuilder::new(context.clone());
        dag_builder.layers(1..=2).build();

        let all_blocks = dag_builder.blocks.values().cloned().collect::<Vec<_>>();

        // WHEN
        let (accepted_blocks, missing) = block_manager.try_accept_blocks(all_blocks.clone());

        // THEN
        assert!(accepted_blocks.len() == 8);
        assert_eq!(
            accepted_blocks,
            all_blocks
                .iter()
                .filter(|block| block.round() > 0)
                .cloned()
                .collect::<Vec<VerifiedBlock>>()
        );
        assert!(missing.is_empty());
        assert!(block_manager.is_empty());

        // WHEN trying to accept same blocks again, then none will be returned as those have been already accepted
        let (accepted_blocks, _) = block_manager.try_accept_blocks(all_blocks);
        assert!(accepted_blocks.is_empty());
    }

    #[tokio::test]
    async fn accept_blocks_unsuspend_children_blocks() {
        // GIVEN
        let (context, _key_pairs) = Context::new_for_test(4);
        let context = Arc::new(context);

        // create a DAG of rounds 1 ~ 3
        let mut dag_builder = DagBuilder::new(context.clone());
        dag_builder.layers(1..=3).build();

        let mut all_blocks = dag_builder.blocks.values().cloned().collect::<Vec<_>>();

        // Now randomize the sequence of sending the blocks to block manager. In the end all the blocks should be uniquely
        // suspended and no missing blocks should exist.
        for seed in 0..100u8 {
            all_blocks.shuffle(&mut StdRng::from_seed([seed; 32]));

            let store = Arc::new(MemStore::new());
            let dag_state = Arc::new(RwLock::new(DagState::new(context.clone(), store.clone())));

            let mut block_manager =
                BlockManager::new(context.clone(), dag_state, Arc::new(NoopBlockVerifier));

            // WHEN
            let mut all_accepted_blocks = vec![];
            for block in &all_blocks {
                let (accepted_blocks, _) = block_manager.try_accept_blocks(vec![block.clone()]);

                all_accepted_blocks.extend(accepted_blocks);
            }

            // THEN
            all_accepted_blocks.sort_by_key(|b| b.reference());
            all_blocks.sort_by_key(|b| b.reference());

            assert_eq!(
                all_accepted_blocks, all_blocks,
                "Failed acceptance sequence for seed {}",
                seed
            );
            assert!(block_manager.is_empty());
        }
    }

    struct TestBlockVerifier {
        fail: BTreeSet<BlockRef>,
    }

    impl TestBlockVerifier {
        fn new(fail: BTreeSet<BlockRef>) -> Self {
            Self { fail }
        }
    }

    impl BlockVerifier for TestBlockVerifier {
        fn verify(&self, _block: &SignedBlock) -> ConsensusResult<()> {
            Ok(())
        }

        fn check_ancestors(
            &self,
            block: &VerifiedBlock,
            _ancestors: &[VerifiedBlock],
        ) -> ConsensusResult<()> {
            if self.fail.contains(&block.reference()) {
                Err(ConsensusError::InvalidBlockTimestamp {
                    max_timestamp_ms: 0,
                    block_timestamp_ms: block.timestamp_ms(),
                })
            } else {
                Ok(())
            }
        }
    }

    #[tokio::test]
    async fn reject_blocks_failing_verifications() {
        let (context, _key_pairs) = Context::new_for_test(4);
        let context = Arc::new(context);

        // create a DAG of rounds 1 ~ 5.
        let mut dag_builder = DagBuilder::new(context.clone());
        dag_builder.layers(1..=5).build();

        let all_blocks = dag_builder.blocks.values().cloned().collect::<Vec<_>>();

        // Create a test verifier that fails the blocks of round 3
        let test_verifier = TestBlockVerifier::new(
            all_blocks
                .iter()
                .filter(|block| block.round() == 3)
                .map(|block| block.reference())
                .collect(),
        );

        // Create BlockManager.
        let store = Arc::new(MemStore::new());
        let dag_state = Arc::new(RwLock::new(DagState::new(context.clone(), store.clone())));
        let mut block_manager =
            BlockManager::new(context.clone(), dag_state, Arc::new(test_verifier));

        // Try to accept blocks from round 2 ~ 5 into block manager. All of them should be suspended.
        let (accepted_blocks, missing_refs) = block_manager.try_accept_blocks(
            all_blocks
                .iter()
                .filter(|block| block.round() > 1)
                .cloned()
                .collect(),
        );

        // Missing refs should all come from round 1.
        assert!(accepted_blocks.is_empty());
        assert_eq!(missing_refs.len(), 4);
        missing_refs.iter().for_each(|missing_ref| {
            assert_eq!(missing_ref.round, 1);
        });

        // Now add round 1 blocks into block manager.
        let (accepted_blocks, missing_refs) = block_manager.try_accept_blocks(
            all_blocks
                .iter()
                .filter(|block| block.round() == 1)
                .cloned()
                .collect(),
        );

        // Only round 1 and round 2 blocks should be accepted.
        assert_eq!(accepted_blocks.len(), 8);
        accepted_blocks.iter().for_each(|block| {
            assert!(block.round() <= 2);
        });
        assert!(missing_refs.is_empty());

        // Other blocks should be rejected and there should be no remaining suspended block.
        assert!(block_manager.suspended_blocks().is_empty());
    }
}<|MERGE_RESOLUTION|>--- conflicted
+++ resolved
@@ -372,15 +372,6 @@
             .highest_verified_authority_round
             .with_label_values(&[hostname])
             .set(max_round.into());
-<<<<<<< HEAD
-    }
-
-    /// Returns all the suspended blocks whose causal history we miss hence we can't accept them yet.
-    #[cfg(test)]
-    fn suspended_blocks(&self) -> Vec<BlockRef> {
-        self.suspended_blocks.keys().cloned().collect()
-=======
->>>>>>> 08b50387
     }
 
     /// Checks if block manager is empty.
