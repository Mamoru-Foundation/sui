--- conflicted
+++ resolved
@@ -1,10 +1,6 @@
 {
 	"name": "mev-bot",
-<<<<<<< HEAD
-	"version": "1.0.6",
-=======
 	"version": "1.0.9",
->>>>>>> 08b50387
 	"main": "src/index.ts",
 	"type": "module",
 	"author": "Patrick <patrick@mystenlabs.com>",
