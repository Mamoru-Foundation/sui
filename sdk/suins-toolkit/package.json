{
	"name": "@mysten/suins-toolkit",
	"author": "Mysten Labs <build@mystenlabs.com>",
	"description": "SuiNS TypeScript SDK",
<<<<<<< HEAD
	"version": "0.5.11",
=======
	"version": "0.5.14",
>>>>>>> 1bf77fe1
	"license": "Apache-2.0",
	"type": "commonjs",
	"main": "./dist/cjs/index.js",
	"module": "./dist/esm/index.js",
	"types": "./dist/cjs/index.d.ts",
	"exports": {
		".": {
			"import": "./dist/esm/index.js",
			"require": "./dist/cjs/index.js"
		}
	},
	"files": [
		"CHANGELOG.md",
		"dist",
		"src"
	],
	"engines": {
		"node": ">=18"
	},
	"scripts": {
		"clean": "rm -rf tsconfig.tsbuildinfo ./dist",
		"build": "build-package",
		"prepublishOnly": "pnpm build",
		"test:e2e": "vitest run",
		"prettier:check": "prettier -c --ignore-unknown .",
		"prettier:fix": "prettier -w --ignore-unknown .",
		"eslint:check": "eslint --max-warnings=0 .",
		"eslint:fix": "pnpm run eslint:check --fix",
		"lint": "pnpm run eslint:check && pnpm run prettier:check",
		"lint:fix": "pnpm run eslint:fix && pnpm run prettier:fix"
	},
	"devDependencies": {
		"@faker-js/faker": "^8.4.1",
		"@mysten/build-scripts": "workspace:*",
		"ts-node": "^10.9.2",
		"typescript": "^5.5.3",
		"vitest": "^2.0.1"
	},
	"dependencies": {
		"@mysten/sui": "workspace:*"
	}
}<|MERGE_RESOLUTION|>--- conflicted
+++ resolved
@@ -2,11 +2,7 @@
 	"name": "@mysten/suins-toolkit",
 	"author": "Mysten Labs <build@mystenlabs.com>",
 	"description": "SuiNS TypeScript SDK",
-<<<<<<< HEAD
-	"version": "0.5.11",
-=======
 	"version": "0.5.14",
->>>>>>> 1bf77fe1
 	"license": "Apache-2.0",
 	"type": "commonjs",
 	"main": "./dist/cjs/index.js",
