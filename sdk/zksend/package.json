{
	"name": "@mysten/zksend",
<<<<<<< HEAD
	"version": "0.9.5",
=======
	"version": "0.9.9",
>>>>>>> 08b50387
	"description": "TODO: Write Description",
	"license": "Apache-2.0",
	"author": "Mysten Labs <build@mystenlabs.com>",
	"type": "commonjs",
	"main": "./dist/cjs/index.js",
	"module": "./dist/esm/index.js",
	"types": "./dist/cjs/index.d.ts",
	"exports": {
		".": {
			"import": "./dist/esm/index.js",
			"require": "./dist/cjs/index.js"
		}
	},
	"sideEffects": false,
	"files": [
		"CHANGELOG.md",
		"dist"
	],
	"scripts": {
		"clean": "rm -rf tsconfig.tsbuildinfo ./dist",
		"build": "build-package",
		"prepublishOnly": "pnpm build",
		"prettier:check": "prettier -c --ignore-unknown .",
		"prettier:fix": "prettier -w --ignore-unknown .",
		"eslint:check": "eslint --max-warnings=0 .",
		"eslint:fix": "pnpm run eslint:check --fix",
		"lint": "pnpm run eslint:check && pnpm run prettier:check",
		"lint:fix": "pnpm run eslint:fix && pnpm run prettier:fix"
	},
	"repository": {
		"type": "git",
		"url": "git+https://github.com/mystenlabs/sui.git"
	},
	"bugs": {
		"url": "https://github.com/mystenlabs/sui/issues"
	},
	"homepage": "https://github.com/mystenlabs/sui#readme",
	"devDependencies": {
		"@mysten/build-scripts": "workspace:*",
		"@types/node": "^20.4.2",
		"typescript": "^5.3.3",
		"vitest": "^1.6.0"
	},
	"dependencies": {
		"@mysten/sui": "workspace:*",
		"@mysten/wallet-standard": "workspace:*",
		"mitt": "^3.0.1",
		"nanostores": "^0.9.3",
		"valibot": "^0.25.0"
	}
}<|MERGE_RESOLUTION|>--- conflicted
+++ resolved
@@ -1,10 +1,6 @@
 {
 	"name": "@mysten/zksend",
-<<<<<<< HEAD
-	"version": "0.9.5",
-=======
 	"version": "0.9.9",
->>>>>>> 08b50387
 	"description": "TODO: Write Description",
 	"license": "Apache-2.0",
 	"author": "Mysten Labs <build@mystenlabs.com>",
