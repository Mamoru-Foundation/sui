{
	"name": "@mysten/zksend",
<<<<<<< HEAD
	"version": "0.10.1",
=======
	"version": "0.10.4",
>>>>>>> 1bf77fe1
	"description": "TODO: Write Description",
	"license": "Apache-2.0",
	"author": "Mysten Labs <build@mystenlabs.com>",
	"type": "commonjs",
	"main": "./dist/cjs/index.js",
	"module": "./dist/esm/index.js",
	"types": "./dist/cjs/index.d.ts",
	"exports": {
		".": {
			"import": "./dist/esm/index.js",
			"require": "./dist/cjs/index.js"
		}
	},
	"sideEffects": false,
	"files": [
		"CHANGELOG.md",
		"dist"
	],
	"scripts": {
		"clean": "rm -rf tsconfig.tsbuildinfo ./dist",
		"build": "build-package",
		"prepublishOnly": "pnpm build",
		"prettier:check": "prettier -c --ignore-unknown .",
		"prettier:fix": "prettier -w --ignore-unknown .",
		"eslint:check": "eslint --max-warnings=0 .",
		"eslint:fix": "pnpm run eslint:check --fix",
		"lint": "pnpm run eslint:check && pnpm run prettier:check",
		"lint:fix": "pnpm run eslint:fix && pnpm run prettier:fix"
	},
	"repository": {
		"type": "git",
		"url": "git+https://github.com/mystenlabs/sui.git"
	},
	"bugs": {
		"url": "https://github.com/mystenlabs/sui/issues"
	},
	"homepage": "https://github.com/mystenlabs/sui#readme",
	"devDependencies": {
		"@mysten/build-scripts": "workspace:*",
		"@types/node": "^20.14.10",
		"typescript": "^5.5.3",
		"vitest": "^2.0.1"
	},
	"dependencies": {
		"@mysten/sui": "workspace:*",
		"@mysten/wallet-standard": "workspace:*",
		"mitt": "^3.0.1",
		"nanostores": "^0.10.3",
		"valibot": "^0.36.0"
	}
}<|MERGE_RESOLUTION|>--- conflicted
+++ resolved
@@ -1,10 +1,6 @@
 {
 	"name": "@mysten/zksend",
-<<<<<<< HEAD
-	"version": "0.10.1",
-=======
 	"version": "0.10.4",
->>>>>>> 1bf77fe1
 	"description": "TODO: Write Description",
 	"license": "Apache-2.0",
 	"author": "Mysten Labs <build@mystenlabs.com>",
