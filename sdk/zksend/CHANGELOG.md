--- conflicted
+++ resolved
@@ -1,7 +1,5 @@
 # @mysten/zksend
 
-<<<<<<< HEAD
-=======
 ## 0.9.9
 
 ### Patch Changes
@@ -33,7 +31,6 @@
   - @mysten/sui@1.1.0
   - @mysten/wallet-standard@0.12.6
 
->>>>>>> 08b50387
 ## 0.9.5
 
 ### Patch Changes
