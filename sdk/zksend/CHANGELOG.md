# @mysten/zksend

<<<<<<< HEAD
=======
## 0.10.4

### Patch Changes

- Updated dependencies [0851b31]
- Updated dependencies [f37b3c2]
  - @mysten/wallet-standard@0.13.0
  - @mysten/sui@1.5.0

## 0.10.3

### Patch Changes

- Updated dependencies [4419234]
  - @mysten/sui@1.4.0
  - @mysten/wallet-standard@0.12.14

## 0.10.2

### Patch Changes

- Updated dependencies [a45f461]
  - @mysten/sui@1.3.1
  - @mysten/wallet-standard@0.12.13

>>>>>>> 1bf77fe1
## 0.10.1

### Patch Changes

- 0f27a97: Update dependencies
- Updated dependencies [7fc464a]
- Updated dependencies [086b2bc]
- Updated dependencies [0fb0628]
- Updated dependencies [cdedf69]
- Updated dependencies [0f27a97]
- Updated dependencies [beed646]
  - @mysten/sui@1.3.0
  - @mysten/wallet-standard@0.12.12

## 0.10.0

### Minor Changes

- 45877014d1: Update ZkBag class to return functions to improve compatibility with new plugin API

### Patch Changes

- Updated dependencies [06a900c1ab]
- Updated dependencies [45877014d1]
- Updated dependencies [87d6f75403]
  - @mysten/sui@1.2.1
  - @mysten/wallet-standard@0.12.11

## 0.9.10

### Patch Changes

- Updated dependencies [fef99d377f]
  - @mysten/sui@1.2.0
  - @mysten/wallet-standard@0.12.10

## 0.9.9

### Patch Changes

- Updated dependencies [805ff4d4c2]
  - @mysten/wallet-standard@0.12.9

## 0.9.8

### Patch Changes

- Updated dependencies [0dfff33b95]
  - @mysten/sui@1.1.2
  - @mysten/wallet-standard@0.12.8

## 0.9.7

### Patch Changes

- Updated dependencies [101f1ff4b8]
  - @mysten/sui@1.1.1
  - @mysten/wallet-standard@0.12.7

## 0.9.6

### Patch Changes

- Updated dependencies [bae8f9683c]
  - @mysten/sui@1.1.0
  - @mysten/wallet-standard@0.12.6

## 0.9.5

### Patch Changes

- Updated dependencies [369b924343]
  - @mysten/sui@1.0.5
  - @mysten/wallet-standard@0.12.5

## 0.9.4

### Patch Changes

- 8e0e8eb643: fix connect issue
- Updated dependencies [f1e828f557]
  - @mysten/sui@1.0.4
  - @mysten/wallet-standard@0.12.4

## 0.9.3

### Patch Changes

- Updated dependencies [1f20580841]
  - @mysten/sui@1.0.3
  - @mysten/wallet-standard@0.12.3

## 0.9.2

### Patch Changes

- Updated dependencies [f0a839f874]
  - @mysten/sui@1.0.2
  - @mysten/wallet-standard@0.12.2

## 0.9.1

### Patch Changes

- Updated dependencies [6fc6235984]
  - @mysten/sui@1.0.1
  - @mysten/wallet-standard@0.12.1

## 0.9.0

### Minor Changes

- a92b03de42: The Typescript SDK has been renamed to `@mysten/sui` and includes many new features
  and breaking changes. See the
  [full migration guide](https://sdk.mystenlabs.com/typescript/migrations/sui-1.0) for details on
  how to upgrade.

### Patch Changes

- 3e1d716642: Fix loading links with large number of inputs
- Updated dependencies [ebdfe7cf21]
- Updated dependencies [a92b03de42]
  - @mysten/sui@1.0.0
  - @mysten/wallet-standard@0.12.0

## 0.8.2

### Patch Changes

- eeb19db837: Update stashed icon

## 0.8.1

### Patch Changes

- 2da78f77a3: Update stashed logo and fix detection of stashed wallet

## 0.8.0

### Minor Changes

- 807262f394: Update zkSend Wallet references to Stashed.

## 0.7.2

### Patch Changes

- Updated dependencies [99b112178c]
  - @mysten/sui.js@0.54.1
  - @mysten/wallet-standard@0.11.6

## 0.7.1

### Patch Changes

- 29d8e45b0e: Add support for sponsoring reclaimed links
- b7f673dbd9: Update graphql schema imports
- Updated dependencies [b7f673dbd9]
- Updated dependencies [123b42c75c]
  - @mysten/sui.js@0.54.0
  - @mysten/wallet-standard@0.11.5

## 0.7.0

### Minor Changes

- 879421a5ac: Add support for creating links from objects created in the same transaction block

### Patch Changes

- Updated dependencies [774bfb41a8]
  - @mysten/sui.js@0.53.0
  - @mysten/wallet-standard@0.11.4

## 0.6.0

### Minor Changes

- 905bc99e88: Add `createSendToAddressTransaction` method

### Patch Changes

- 9a9ff3cde1: Fix assets extracted from transactionBlocks using type instead of objectType from
  object changes"

## 0.5.0

### Minor Changes

- 44ba140be0: Add `getSentTransactionBlocksWithLinks` helper

## 0.4.4

### Patch Changes

- Updated dependencies [929db4976a]
  - @mysten/sui.js@0.52.0
  - @mysten/wallet-standard@0.11.3

## 0.4.3

### Patch Changes

- 59168f73ff: Make contract optional in ZkLSendLinkBuilder.createLinks
- b8f2a859ce: Handle the fetch function for environments that don't support window

## 0.4.2

### Patch Changes

- Updated dependencies [b4ecdb5860]
  - @mysten/sui.js@0.51.2
  - @mysten/wallet-standard@0.11.2

## 0.4.1

### Patch Changes

- Updated dependencies [6984dd1e38]
  - @mysten/sui.js@0.51.1
  - @mysten/wallet-standard@0.11.1

## 0.4.0

### Minor Changes

- c05a4e8cb7: removed listClaimableAssets, and added new assets and claimed properties to link
  instances
- c05a4e8cb7: Use contract by default for new links
- c05a4e8cb7: Add helper for bulk link creation
- c05a4e8cb7: Removed options for filtering claims
- c05a4e8cb7: renamed loadOwnedData to loadAssets

## 0.3.1

### Patch Changes

- b82832279b: Add isClaimTransaction helper

## 0.3.0

### Minor Changes

- 3b1da3967a: Add support for contract based links

## 0.2.3

### Patch Changes

- Updated dependencies [0cafa94027]
- Updated dependencies [437f0ca2ef]
  - @mysten/sui.js@0.51.0
  - @mysten/wallet-standard@0.11.0

## 0.2.2

### Patch Changes

- 4830361fa4: Updated typescript version
- 4fd676671b: Fix issue with overwriting balances when adding multiple balances for the same
  unnormalized coinType"
- Updated dependencies [4830361fa4]
  - @mysten/wallet-standard@0.10.3
  - @mysten/sui.js@0.50.1

## 0.2.1

### Patch Changes

- f069e3a13d: fix listing assets for empty links

## 0.2.0

### Minor Changes

- e81f49e8dc: Add SDK for creating ZKSend links

### Patch Changes

- c07aa19958: Fix coin merging for sending balances
- 13e922d9b1: Rework timing and window opening logic to try and improve browser compatibility
- c859f41a1c: Handle base64 with spaces in hash
- d21c01ed47: Add method for claiming zksend assets from link
- 2814db6529: Fix required redirect
- e87d99734a: Add method for sending non-sui balances
- ba6fccd010: Add support for autoconnection from redirects
- c6b3066069: Fix cursor when enumerating links owned assets
- 66fbbc7faa: Detect gasCoin when claiming
- 7b8d044603: Detect wallet closing
- c6b3066069: Improve zkSend error messages
- a2904e0075: Fix for claimable assets not accounting for cases where claimable balance comes from
  gas coin
- ea2744b0c3: Add redirect parameter and fix listing assets on links without Sui
- 44a1f9ea0b: Tweak types of events sent over the bridge
- 7cc09a7bb4: Handle cases where list of objects to transfer is empty
- 9a14e61db4: Add gas estimation for creating zksend links
- f041b10b9f: Allow origin to be set when registering zksend wallet"
- c1f6cfff47: Fix import paths
- 7c9a8cc24b: Fix window opening for transactions with unresolved data
- ae9ae17eea: Fix ownedAfterClaim check
- Updated dependencies [a34f1cb67d]
- Updated dependencies [c08e3569ef]
- Updated dependencies [9a14e61db4]
- Updated dependencies [13e922d9b1]
- Updated dependencies [a34f1cb67d]
- Updated dependencies [220a766d86]
  - @mysten/sui.js@0.50.0
  - @mysten/wallet-standard@0.10.2

## 0.1.1

### Patch Changes

- Updated dependencies [9ac0a4ec01]
  - @mysten/wallet-standard@0.10.1

## 0.1.0

### Minor Changes

- e5f9e3ba21: Replace tsup based build to fix issues with esm/cjs dual publishing

### Patch Changes

- Updated dependencies [e5f9e3ba21]
  - @mysten/wallet-standard@0.10.0

## 0.0.3

### Patch Changes

- Updated dependencies [dd362ec1d6]
- Updated dependencies [165ad6b21d]
  - @mysten/wallet-standard@0.9.0

## 0.0.2

### Patch Changes

- @mysten/wallet-standard@0.8.11<|MERGE_RESOLUTION|>--- conflicted
+++ resolved
@@ -1,7 +1,5 @@
 # @mysten/zksend
 
-<<<<<<< HEAD
-=======
 ## 0.10.4
 
 ### Patch Changes
@@ -27,7 +25,6 @@
   - @mysten/sui@1.3.1
   - @mysten/wallet-standard@0.12.13
 
->>>>>>> 1bf77fe1
 ## 0.10.1
 
 ### Patch Changes
