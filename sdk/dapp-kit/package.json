--- conflicted
+++ resolved
@@ -3,11 +3,7 @@
 	"author": "Mysten Labs <build@mystenlabs.com>",
 	"description": "A collection of React hooks and components for interacting with the Sui blockchain and wallets.",
 	"homepage": "https://sdk.mystenlabs.com/typescript",
-<<<<<<< HEAD
-	"version": "0.14.5",
-=======
 	"version": "0.14.9",
->>>>>>> 08b50387
 	"license": "Apache-2.0",
 	"files": [
 		"CHANGELOG.md",
