# @mysten/dapp-kit

<<<<<<< HEAD
=======
## 0.14.9

### Patch Changes

- Updated dependencies [805ff4d4c2]
  - @mysten/wallet-standard@0.12.9
  - @mysten/zksend@0.9.9

## 0.14.8

### Patch Changes

- Updated dependencies [0dfff33b95]
  - @mysten/sui@1.1.2
  - @mysten/wallet-standard@0.12.8
  - @mysten/zksend@0.9.8

## 0.14.7

### Patch Changes

- Updated dependencies [101f1ff4b8]
  - @mysten/sui@1.1.1
  - @mysten/wallet-standard@0.12.7
  - @mysten/zksend@0.9.7

## 0.14.6

### Patch Changes

- Updated dependencies [bae8f9683c]
  - @mysten/sui@1.1.0
  - @mysten/wallet-standard@0.12.6
  - @mysten/zksend@0.9.6

>>>>>>> 08b50387
## 0.14.5

### Patch Changes

- Updated dependencies [369b924343]
  - @mysten/sui@1.0.5
  - @mysten/wallet-standard@0.12.5
  - @mysten/zksend@0.9.5

## 0.14.4

### Patch Changes

- Updated dependencies [f1e828f557]
- Updated dependencies [8e0e8eb643]
  - @mysten/sui@1.0.4
  - @mysten/zksend@0.9.4
  - @mysten/wallet-standard@0.12.4

## 0.14.3

### Patch Changes

- Updated dependencies [1f20580841]
  - @mysten/sui@1.0.3
  - @mysten/wallet-standard@0.12.3
  - @mysten/zksend@0.9.3

## 0.14.2

### Patch Changes

- Updated dependencies [f0a839f874]
  - @mysten/sui@1.0.2
  - @mysten/wallet-standard@0.12.2
  - @mysten/zksend@0.9.2

## 0.14.1

### Patch Changes

- Updated dependencies [6fc6235984]
  - @mysten/sui@1.0.1
  - @mysten/wallet-standard@0.12.1
  - @mysten/zksend@0.9.1

## 0.14.0

### Minor Changes

- a92b03de42: The Typescript SDK has been renamed to `@mysten/sui` and includes many new features and breaking changes.
  See the [full migration guide](https://sdk.mystenlabs.com/typescript/migrations/sui-1.0) for details on how to upgrade.

### Patch Changes

- Updated dependencies [ebdfe7cf21]
- Updated dependencies [3e1d716642]
- Updated dependencies [a92b03de42]
  - @mysten/sui@1.0.0
  - @mysten/zksend@0.9.0
  - @mysten/wallet-standard@0.12.0

## 0.13.2

### Patch Changes

- 3f8b08dedc: Fix broken theme style tag in canary versions of React when the provider is placed outside of the body tag
- Updated dependencies [eeb19db837]
  - @mysten/zksend@0.8.2

## 0.13.1

### Patch Changes

- 2da78f77a3: Update stashed logo and fix detection of stashed wallet
- Updated dependencies [2da78f77a3]
  - @mysten/zksend@0.8.1

## 0.13.0

### Minor Changes

- 807262f394: The `zksend` property on the `WalletProvider` has been replaced with a `stashedWallet` option.

### Patch Changes

- Updated dependencies [807262f394]
  - @mysten/zksend@0.8.0

## 0.12.15

### Patch Changes

- Updated dependencies [99b112178c]
  - @mysten/sui.js@0.54.1
  - @mysten/wallet-standard@0.11.6
  - @mysten/zksend@0.7.2

## 0.12.14

### Patch Changes

- Updated dependencies [29d8e45b0e]
- Updated dependencies [b7f673dbd9]
- Updated dependencies [b7f673dbd9]
- Updated dependencies [123b42c75c]
  - @mysten/zksend@0.7.1
  - @mysten/sui.js@0.54.0
  - @mysten/wallet-standard@0.11.5

## 0.12.13

### Patch Changes

- Updated dependencies [774bfb41a8]
- Updated dependencies [879421a5ac]
  - @mysten/sui.js@0.53.0
  - @mysten/zksend@0.7.0
  - @mysten/wallet-standard@0.11.4

## 0.12.12

### Patch Changes

- Updated dependencies [9a9ff3cde1]
- Updated dependencies [905bc99e88]
  - @mysten/zksend@0.6.0

## 0.12.11

### Patch Changes

- Updated dependencies [44ba140be0]
  - @mysten/zksend@0.5.0

## 0.12.10

### Patch Changes

- Updated dependencies [929db4976a]
  - @mysten/sui.js@0.52.0
  - @mysten/wallet-standard@0.11.3
  - @mysten/zksend@0.4.4

## 0.12.9

### Patch Changes

- Updated dependencies [59168f73ff]
- Updated dependencies [b8f2a859ce]
  - @mysten/zksend@0.4.3

## 0.12.8

### Patch Changes

- Updated dependencies [b4ecdb5860]
  - @mysten/sui.js@0.51.2
  - @mysten/wallet-standard@0.11.2
  - @mysten/zksend@0.4.2

## 0.12.7

### Patch Changes

- Updated dependencies [6984dd1e38]
  - @mysten/sui.js@0.51.1
  - @mysten/wallet-standard@0.11.1
  - @mysten/zksend@0.4.1

## 0.12.6

### Patch Changes

- Updated dependencies [c05a4e8cb7]
- Updated dependencies [c05a4e8cb7]
- Updated dependencies [c05a4e8cb7]
- Updated dependencies [c05a4e8cb7]
- Updated dependencies [c05a4e8cb7]
  - @mysten/zksend@0.4.0

## 0.12.5

### Patch Changes

- Updated dependencies [b82832279b]
  - @mysten/zksend@0.3.1

## 0.12.4

### Patch Changes

- Updated dependencies [3b1da3967a]
  - @mysten/zksend@0.3.0

## 0.12.3

### Patch Changes

- Updated dependencies [0cafa94027]
- Updated dependencies [437f0ca2ef]
  - @mysten/sui.js@0.51.0
  - @mysten/wallet-standard@0.11.0
  - @mysten/zksend@0.2.3

## 0.12.2

### Patch Changes

- 4830361fa4: Updated typescript version
- Updated dependencies [4830361fa4]
- Updated dependencies [4fd676671b]
  - @mysten/wallet-standard@0.10.3
  - @mysten/sui.js@0.50.1
  - @mysten/zksend@0.2.2

## 0.12.1

### Patch Changes

- Updated dependencies [f069e3a13d]
  - @mysten/zksend@0.2.1

## 0.12.0

### Minor Changes

- 7b8d044603: Add support for zkSend wallet

### Patch Changes

- 33c7325ee1: Fix infinite queries never ending
- Updated dependencies [a34f1cb67d]
- Updated dependencies [c07aa19958]
- Updated dependencies [13e922d9b1]
- Updated dependencies [c859f41a1c]
- Updated dependencies [d21c01ed47]
- Updated dependencies [2814db6529]
- Updated dependencies [e81f49e8dc]
- Updated dependencies [e87d99734a]
- Updated dependencies [c08e3569ef]
- Updated dependencies [9a14e61db4]
- Updated dependencies [ba6fccd010]
- Updated dependencies [c6b3066069]
- Updated dependencies [66fbbc7faa]
- Updated dependencies [7b8d044603]
- Updated dependencies [13e922d9b1]
- Updated dependencies [c6b3066069]
- Updated dependencies [a2904e0075]
- Updated dependencies [ea2744b0c3]
- Updated dependencies [44a1f9ea0b]
- Updated dependencies [7cc09a7bb4]
- Updated dependencies [9a14e61db4]
- Updated dependencies [f041b10b9f]
- Updated dependencies [c1f6cfff47]
- Updated dependencies [7c9a8cc24b]
- Updated dependencies [a34f1cb67d]
- Updated dependencies [ae9ae17eea]
- Updated dependencies [220a766d86]
  - @mysten/sui.js@0.50.0
  - @mysten/zksend@0.2.0
  - @mysten/wallet-standard@0.10.2

## 0.11.1

### Patch Changes

- Updated dependencies [9ac0a4ec01]
  - @mysten/wallet-standard@0.10.1
  - @mysten/sui.js@0.49.1

## 0.11.0

### Minor Changes

- e5f9e3ba21: Replace tsup based build to fix issues with esm/cjs dual publishing

### Patch Changes

- 9ba167b0af: Default storage to memory storage when local storage isn't available during SSR
- Updated dependencies [e5f9e3ba21]
  - @mysten/wallet-standard@0.10.0
  - @mysten/sui.js@0.49.0

## 0.10.3

### Patch Changes

- 165ad6b21d: Support both `id` and `name` as unique wallet identifiers.
- dd362ec1d6: Update docs url to sdk.mystenlabs.com
- d55db38647: Set a high z-index for the account dropdown so that it doesn't get hidden
- Updated dependencies [dd362ec1d6]
- Updated dependencies [165ad6b21d]
  - @mysten/wallet-standard@0.9.0
  - @mysten/sui.js@0.48.1

## 0.10.2

### Patch Changes

- 2ae1a6a108: Early return on `useAutoConnectWallet` to improve account switching performance
- b30fecbbca: Fix missing export of useSuiClientQueries
- Updated dependencies [cdcfa76c43]
  - @mysten/sui.js@0.48.0
  - @mysten/wallet-standard@0.8.11

## 0.10.1

### Patch Changes

- 367779ea2: Improve the reliability of the `useAutoConnectWallet` hook.

## 0.10.0

### Minor Changes

- 47b137d03: Add new useSuiClientQueries hook to support variable client queries

## 0.9.1

### Patch Changes

- Updated dependencies [194c980cb]
- Updated dependencies [9ac7e2f3d]
- Updated dependencies [0259aec82]
- Updated dependencies [64d45ba27]
  - @mysten/sui.js@0.47.0
  - @mysten/wallet-standard@0.8.10

## 0.9.0

### Minor Changes

- c5d4db238: Have useSignPersonalMessage fall back to use sui:signMessage

### Patch Changes

- Updated dependencies [652bcdd92]
  - @mysten/sui.js@0.46.1
  - @mysten/wallet-standard@0.8.9

## 0.8.0

### Minor Changes

- 103ad29c0: Fix the connect button component not opening the modal

### Patch Changes

- Updated dependencies [28c2c3330]
- Updated dependencies [43444c58f]
- Updated dependencies [8d1e74e52]
- Updated dependencies [093554a0d]
- Updated dependencies [3718a230b]
  - @mysten/sui.js@0.46.0
  - @mysten/wallet-standard@0.8.8

## 0.7.0

### Minor Changes

- b359868e3: Fix how esm types are built
- 5d7055365: Fix bug where style resets were being applied to custom trigger buttons

### Patch Changes

- Updated dependencies [30b47b758]
  - @mysten/sui.js@0.45.1
  - @mysten/wallet-standard@0.8.7

## 0.6.0

### Minor Changes

- d4d9c9218: Upgrade dapp-kit and the scaffold applications to react-query v5
- fb0ce3485: Add global connection status info and change the hook interface of `useCurrentWallet` to
  return an object to encapsulate connection info together. To migrate:

  Before:
  const currentWallet = useCurrentWallet();

  After:
  const { currentWallet } = useCurrentWallet();

### Patch Changes

- 09c103002: fix pagination in useSuiClientInfiniteQuery
- e0578094b: Fix typing of data for useSuiClientInfiniteQuery
- Updated dependencies [b9afb5567]
  - @mysten/sui.js@0.45.0
  - @mysten/wallet-standard@0.8.6

## 0.5.0

### Minor Changes

- ade244c3d: Add a new createNetworkConfig helper for managing network specific state

## 0.4.0

### Minor Changes

- b7c304696: Show account label or suiNS domain in connect button

## 0.3.0

### Minor Changes

- 361818abc: execute transaction from dApp rather than wallet in useSignAndExecuteTransactionBlock
- 2b532bc37: Fix issue where CSS was being overridden by application code
- 0c5cdc049: Expose types related to theming
- c7e12c928: Infer the active chain when signing transactions and expose some more descriptive errors

### Patch Changes

- Updated dependencies [b48289346]
- Updated dependencies [11cf4e68b]
  - @mysten/wallet-standard@0.8.5
  - @mysten/sui.js@0.44.0

## 0.2.4

### Patch Changes

- Updated dependencies [004fb1991]
  - @mysten/sui.js@0.43.3
  - @mysten/wallet-standard@0.8.4

## 0.2.3

### Patch Changes

- Updated dependencies [9b052166d]
  - @mysten/sui.js@0.43.2
  - @mysten/wallet-standard@0.8.3

## 0.2.2

### Patch Changes

- 87ef14c70: Fix side effects

## 0.2.1

### Patch Changes

- Updated dependencies [faa13ded9]
- Updated dependencies [c5684bb52]
  - @mysten/sui.js@0.43.1
  - @mysten/wallet-standard@0.8.2

## 0.2.0

### Minor Changes

- b29f66f18: Add theme definitions for our UI components
- 1227ee1ce: Theme UI components based on provided theme and add design polish
- 8e9590a8c: Exclude non-Sui accounts from the accounts state when someone connects a multi-chain wallet

## 0.1.0

### Minor Changes

- c51db090a: update useSuiClientQuery hooks and remove generated RPC hooks
- ccfc810c0: Require wallets to have some default characteristics in order to be recognized

### Patch Changes

- Updated dependencies [781d073d9]
- Updated dependencies [3764c464f]
- Updated dependencies [e4484852b]
- Updated dependencies [71e0a3197]
- Updated dependencies [1bc430161]
  - @mysten/sui.js@0.43.0
  - @mysten/wallet-standard@0.8.1

## 0.0.5

### Patch Changes

- Updated dependencies [fd8589806]
- Updated dependencies [fd8589806]
- Updated dependencies [8b9e5f737]
  - @mysten/wallet-standard@0.8.0
  - @mysten/sui.js@0.42.0

## 0.0.4

### Patch Changes

- @mysten/sui.js@0.41.2
- @mysten/wallet-standard@0.7.2

## 0.0.3

### Patch Changes

- Updated dependencies [24c21e1f0]
  - @mysten/sui.js@0.41.1

## 0.0.2

### Patch Changes

- Updated dependencies [ba8e3b857]
- Updated dependencies [f4b7b3474]
  - @mysten/sui.js@0.41.0

## 0.0.1

### Patch Changes

- Updated dependencies [a503cad34]
- Updated dependencies [8281e3d25]
  - @mysten/sui.js@0.40.0<|MERGE_RESOLUTION|>--- conflicted
+++ resolved
@@ -1,7 +1,5 @@
 # @mysten/dapp-kit
 
-<<<<<<< HEAD
-=======
 ## 0.14.9
 
 ### Patch Changes
@@ -37,7 +35,6 @@
   - @mysten/wallet-standard@0.12.6
   - @mysten/zksend@0.9.6
 
->>>>>>> 08b50387
 ## 0.14.5
 
 ### Patch Changes
