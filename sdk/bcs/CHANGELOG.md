--- conflicted
+++ resolved
@@ -1,14 +1,11 @@
 # Change Log
 
-<<<<<<< HEAD
-=======
 ## 1.0.4
 
 ### Patch Changes
 
 - f37b3c2: Improve error message when bcs enum contains unknown value
 
->>>>>>> 1bf77fe1
 ## 1.0.3
 
 ### Patch Changes
