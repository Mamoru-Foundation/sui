# @mysten/wallet-standard

<<<<<<< HEAD
=======
## 0.13.0

### Minor Changes

- 0851b31: Deprecate requestType option when executing transactions

### Patch Changes

- Updated dependencies [0851b31]
- Updated dependencies [f37b3c2]
  - @mysten/sui@1.5.0

## 0.12.14

### Patch Changes

- Updated dependencies [4419234]
  - @mysten/sui@1.4.0

## 0.12.13

### Patch Changes

- Updated dependencies [a45f461]
  - @mysten/sui@1.3.1

>>>>>>> 1bf77fe1
## 0.12.12

### Patch Changes

- 0f27a97: Update dependencies
- Updated dependencies [7fc464a]
- Updated dependencies [086b2bc]
- Updated dependencies [0fb0628]
- Updated dependencies [cdedf69]
- Updated dependencies [0f27a97]
- Updated dependencies [beed646]
  - @mysten/sui@1.3.0

## 0.12.11

### Patch Changes

- Updated dependencies [06a900c1ab]
- Updated dependencies [45877014d1]
- Updated dependencies [87d6f75403]
  - @mysten/sui@1.2.1

## 0.12.10

### Patch Changes

- Updated dependencies [fef99d377f]
  - @mysten/sui@1.2.0

## 0.12.9

### Patch Changes

- 805ff4d4c2: Fix bug where transaction was passed as both transaction and transactionBlock to
  sui:signTransactionBlock

## 0.12.8

### Patch Changes

- Updated dependencies [0dfff33b95]
  - @mysten/sui@1.1.2

## 0.12.7

### Patch Changes

- Updated dependencies [101f1ff4b8]
  - @mysten/sui@1.1.1

## 0.12.6

### Patch Changes

- Updated dependencies [bae8f9683c]
  - @mysten/sui@1.1.0

## 0.12.5

### Patch Changes

- Updated dependencies [369b924343]
  - @mysten/sui@1.0.5

## 0.12.4

### Patch Changes

- Updated dependencies [f1e828f557]
  - @mysten/sui@1.0.4

## 0.12.3

### Patch Changes

- Updated dependencies [1f20580841]
  - @mysten/sui@1.0.3

## 0.12.2

### Patch Changes

- Updated dependencies [f0a839f874]
  - @mysten/sui@1.0.2

## 0.12.1

### Patch Changes

- Updated dependencies [6fc6235984]
  - @mysten/sui@1.0.1

## 0.12.0

### Minor Changes

- a92b03de42: The Typescript SDK has been renamed to `@mysten/sui` and includes many new features
  and breaking changes. See the
  [full migration guide](https://sdk.mystenlabs.com/typescript/migrations/sui-1.0) for details on
  how to upgrade.

### Patch Changes

- Updated dependencies [ebdfe7cf21]
- Updated dependencies [a92b03de42]
  - @mysten/sui@1.0.0

## 0.11.6

### Patch Changes

- Updated dependencies [99b112178c]
  - @mysten/sui.js@0.54.1

## 0.11.5

### Patch Changes

- Updated dependencies [b7f673dbd9]
- Updated dependencies [123b42c75c]
  - @mysten/sui.js@0.54.0

## 0.11.4

### Patch Changes

- Updated dependencies [774bfb41a8]
  - @mysten/sui.js@0.53.0

## 0.11.3

### Patch Changes

- Updated dependencies [929db4976a]
  - @mysten/sui.js@0.52.0

## 0.11.2

### Patch Changes

- Updated dependencies [b4ecdb5860]
  - @mysten/sui.js@0.51.2

## 0.11.1

### Patch Changes

- Updated dependencies [6984dd1e38]
  - @mysten/sui.js@0.51.1

## 0.11.0

### Minor Changes

- 437f0ca2ef: Add isSuiChain utility which is useful for type-safe dApp interfaces in wallets

### Patch Changes

- Updated dependencies [0cafa94027]
  - @mysten/sui.js@0.51.0

## 0.10.3

### Patch Changes

- 4830361fa4: Updated typescript version
- Updated dependencies [4830361fa4]
  - @mysten/sui.js@0.50.1

## 0.10.2

### Patch Changes

- Updated dependencies [a34f1cb67d]
- Updated dependencies [c08e3569ef]
- Updated dependencies [9a14e61db4]
- Updated dependencies [13e922d9b1]
- Updated dependencies [a34f1cb67d]
- Updated dependencies [220a766d86]
  - @mysten/sui.js@0.50.0

## 0.10.1

### Patch Changes

- 9ac0a4ec01: Add extensions to all sdk import paths
- Updated dependencies [9ac0a4ec01]
  - @mysten/sui.js@0.49.1

## 0.10.0

### Minor Changes

- e5f9e3ba21: Replace tsup based build to fix issues with esm/cjs dual publishing

### Patch Changes

- Updated dependencies [e5f9e3ba21]
  - @mysten/sui.js@0.49.0

## 0.9.0

### Minor Changes

- 165ad6b21d: Introduce new optional `id` property, which wallets can specify as a unique
  identifier, separate from the wallet name.

### Patch Changes

- dd362ec1d6: Update docs url to sdk.mystenlabs.com
- Updated dependencies [dd362ec1d6]
  - @mysten/sui.js@0.48.1

## 0.8.11

### Patch Changes

- Updated dependencies [cdcfa76c43]
  - @mysten/sui.js@0.48.0

## 0.8.10

### Patch Changes

- Updated dependencies [194c980cb]
- Updated dependencies [9ac7e2f3d]
- Updated dependencies [0259aec82]
- Updated dependencies [64d45ba27]
  - @mysten/sui.js@0.47.0

## 0.8.9

### Patch Changes

- Updated dependencies [652bcdd92]
  - @mysten/sui.js@0.46.1

## 0.8.8

### Patch Changes

- Updated dependencies [28c2c3330]
- Updated dependencies [43444c58f]
- Updated dependencies [8d1e74e52]
- Updated dependencies [093554a0d]
- Updated dependencies [3718a230b]
  - @mysten/sui.js@0.46.0

## 0.8.7

### Patch Changes

- Updated dependencies [30b47b758]
  - @mysten/sui.js@0.45.1

## 0.8.6

### Patch Changes

- Updated dependencies [b9afb5567]
  - @mysten/sui.js@0.45.0

## 0.8.5

### Patch Changes

- b48289346: Mark packages as being side-effect free.
- Updated dependencies [b48289346]
- Updated dependencies [11cf4e68b]
  - @mysten/sui.js@0.44.0

## 0.8.4

### Patch Changes

- Updated dependencies [004fb1991]
  - @mysten/sui.js@0.43.3

## 0.8.3

### Patch Changes

- Updated dependencies [9b052166d]
  - @mysten/sui.js@0.43.2

## 0.8.2

### Patch Changes

- Updated dependencies [faa13ded9]
- Updated dependencies [c5684bb52]
  - @mysten/sui.js@0.43.1

## 0.8.1

### Patch Changes

- Updated dependencies [781d073d9]
- Updated dependencies [3764c464f]
- Updated dependencies [e4484852b]
- Updated dependencies [71e0a3197]
- Updated dependencies [1bc430161]
  - @mysten/sui.js@0.43.0

## 0.8.0

### Minor Changes

- fd8589806: Remove uses of deprecated imports from @mysten/sui.js
- 8b9e5f737: Added new isWalletWithRequiredFeatureSet utility and accompanying type

### Patch Changes

- Updated dependencies [fd8589806]
  - @mysten/sui.js@0.42.0

## 0.7.2

### Patch Changes

- @mysten/sui.js@0.41.2

## 0.7.1

### Patch Changes

- 189e02aba: Fix broken documentation link for the wallet-standard SDK
- Updated dependencies [24c21e1f0]
  - @mysten/sui.js@0.41.1

## 0.7.0

### Minor Changes

- 85f785c97: Rebuild wallet kit and wallet standard to no longer use wallet adapters.

### Patch Changes

- Updated dependencies [ba8e3b857]
- Updated dependencies [f4b7b3474]
  - @mysten/sui.js@0.41.0

## 0.6.0

### Minor Changes

- 8281e3d25: Deprecate `signMessage` method, and introduce the new `signPersonalMessage` method.

### Patch Changes

- Updated dependencies [a503cad34]
- Updated dependencies [8281e3d25]
  - @mysten/sui.js@0.40.0

## 0.5.14

### Patch Changes

- Updated dependencies [47ea5ec7c]
  - @mysten/sui.js@0.39.0

## 0.5.13

### Patch Changes

- Updated dependencies [ad46f9f2f]
- Updated dependencies [67e581a5a]
- Updated dependencies [34242be56]
- Updated dependencies [4e2a150a1]
- Updated dependencies [cce6ffbcc]
- Updated dependencies [0f06d593a]
- Updated dependencies [83d0fb734]
- Updated dependencies [09f4ed3fc]
- Updated dependencies [6d41059c7]
- Updated dependencies [cc6441f46]
- Updated dependencies [001148443]
  - @mysten/sui.js@0.38.0

## 0.5.12

### Patch Changes

- Updated dependencies [34cc7d610]
  - @mysten/sui.js@0.37.1

## 0.5.11

### Patch Changes

- Updated dependencies [36f2edff3]
- Updated dependencies [75d1a190d]
- Updated dependencies [93794f9f2]
- Updated dependencies [c3a4ec57c]
- Updated dependencies [a17d3678a]
- Updated dependencies [2f37537d5]
- Updated dependencies [00484bcc3]
  - @mysten/sui.js@0.37.0

## 0.5.10

### Patch Changes

- Updated dependencies [3ea9adb71a]
- Updated dependencies [1cfb1c9da3]
- Updated dependencies [1cfb1c9da3]
- Updated dependencies [fb3bb9118a]
  - @mysten/sui.js@0.36.0

## 0.5.9

### Patch Changes

- Updated dependencies [09d77325a9]
  - @mysten/sui.js@0.35.1

## 0.5.8

### Patch Changes

- Updated dependencies [4ea96d909a]
- Updated dependencies [bcbb178c44]
- Updated dependencies [470c27af50]
- Updated dependencies [03828224c9]
- Updated dependencies [671faefe3c]
- Updated dependencies [9ce7e051b4]
- Updated dependencies [9ce7e051b4]
- Updated dependencies [bb50698551]
  - @mysten/sui.js@0.35.0

## 0.5.7

### Patch Changes

- Updated dependencies [85719ac933]
- Updated dependencies [c3d9cc87f3]
- Updated dependencies [02a6063f82]
  - @mysten/sui.js@0.34.1

## 0.5.6

### Patch Changes

- Updated dependencies [280821e0ab]
- Updated dependencies [6a9abe9e38]
  - @mysten/sui.js@0.34.0

## 0.5.5

### Patch Changes

- 44e76bbd2: Expose mainnet chain.
- Updated dependencies [7915de531]
- Updated dependencies [6f9fc94ca]
- Updated dependencies [605eac8c6]
- Updated dependencies [262e3dfdd]
- Updated dependencies [91c63e4f8]
- Updated dependencies [e61ed2bac]
- Updated dependencies [5053a8dc8]
  - @mysten/sui.js@0.33.0

## 0.5.4

### Patch Changes

- b4f0bfc76: Fix type definitions for package exports.
- Updated dependencies [4ae3cbea3]
- Updated dependencies [d2755a496]
- Updated dependencies [f612dac98]
- Updated dependencies [c219e7470]
- Updated dependencies [59ae0e7d6]
- Updated dependencies [c219e7470]
- Updated dependencies [4e463c691]
- Updated dependencies [b4f0bfc76]
  - @mysten/sui.js@0.32.2

## 0.5.3

### Patch Changes

- Updated dependencies [3224ffcd0]
  - @mysten/sui.js@0.32.1

## 0.5.2

### Patch Changes

- Updated dependencies [9b42d0ada]
  - @mysten/sui.js@0.32.0

## 0.5.1

### Patch Changes

- Updated dependencies [976d3e1fe]
- Updated dependencies [0419b7c53]
- Updated dependencies [f3c096e3a]
- Updated dependencies [5a4e3e416]
- Updated dependencies [27dec39eb]
  - @mysten/sui.js@0.31.0

## 0.5.0

### Minor Changes

- 956ec28eb: Change `signMessage` to return message bytes. Add support for sui:signMessage in the
  wallet standard
- 19b567f21: Unified self- and delegated staking flows. Removed fields from `Validator`
  (`stake_amount`, `pending_stake`, and `pending_withdraw`) and renamed `delegation_staking_pool` to
  `staking_pool`. Additionally removed the `validator_stake` and `delegated_stake` fields in the
  `ValidatorSet` type and replaced them with a `total_stake` field.
- 5c3b00cde: Add object id to staking pool and pool id to staked sui.
- 3d9a04648: Adds `deactivation_epoch` to staking pool object, and adds `inactive_pools` to the
  validator set object.
- da72e73a9: Change the address of Move package for staking and validator related Move modules.
- 0672b5990: The Wallet Standard now only supports the `Transaction` type, instead of the previous
  `SignableTransaction` type.
- 0a7b42a6d: This changes almost all occurences of "delegate", "delegation" (and various
  capitalizations/forms) to their equivalent "stake"-based name. Function names, function argument
  names, RPC endpoints, Move functions, and object fields have been updated with this new naming
  convention.
- c718deef4: wallet-standard: changes sui:signAndExecuteTransaction and sui:signTransaction features
  to support account and chain options wallet-adapter-wallet-standard: change
  signAndExecuteTransaction and signTransaction signatures to support account and chain options
  wallet-adapter-wallet-standard: ensure version compatibility for of the wallet
  signAndExecuteTransaction and signTransaction features before using them (same major version)
  wallet-kit-core/wallet-kit: expose accounts as ReadonlyWalletAccount instead of only the address
  wallet-kit-core: signTransaction and signAndExecuteTransaction methods mirror the ones in standard
  adapter
- 68e60b02c: Changed where the options and requestType for signAndExecuteTransaction are.
- dbe73d5a4: Add an optional `contentOptions` field to `SuiSignAndExecuteTransactionOptions` to
  specify which fields to include in `SuiTransactionBlockResponse` (e.g., transaction, effects,
  events, etc). By default, only the transaction digest will be included.

### Patch Changes

- bf545c7d0: Add `features` prop to wallet kit that allows dapps to define which features they
  require to function properly.
- Updated dependencies [956ec28eb]
- Updated dependencies [4adfbff73]
- Updated dependencies [4c4573ebe]
- Updated dependencies [acc2edb31]
- Updated dependencies [941b03af1]
- Updated dependencies [a6690ac7d]
- Updated dependencies [a211dc03a]
- Updated dependencies [4c1e331b8]
- Updated dependencies [19b567f21]
- Updated dependencies [7659e2e91]
- Updated dependencies [0d3cb44d9]
- Updated dependencies [00bb9bb66]
- Updated dependencies [36c264ebb]
- Updated dependencies [891abf5ed]
- Updated dependencies [2e0ef59fa]
- Updated dependencies [33cb357e1]
- Updated dependencies [6bd88570c]
- Updated dependencies [f1e42f792]
- Updated dependencies [272389c20]
- Updated dependencies [3de8de361]
- Updated dependencies [be3c4f51e]
- Updated dependencies [dbe73d5a4]
- Updated dependencies [14ba89144]
- Updated dependencies [c82e4b454]
- Updated dependencies [7a2eaf4a3]
- Updated dependencies [2ef2bb59e]
- Updated dependencies [9b29bef37]
- Updated dependencies [8700809b5]
- Updated dependencies [5c3b00cde]
- Updated dependencies [01272ab7d]
- Updated dependencies [9822357d6]
- Updated dependencies [3d9a04648]
- Updated dependencies [da72e73a9]
- Updated dependencies [a0955c479]
- Updated dependencies [3eb3a1de8]
- Updated dependencies [0c9047698]
- Updated dependencies [4593333bd]
- Updated dependencies [d5ef1b6e5]
- Updated dependencies [0a7b42a6d]
- Updated dependencies [3de8de361]
- Updated dependencies [dd348cf03]
- Updated dependencies [57c17e02a]
- Updated dependencies [65f1372dd]
- Updated dependencies [a09239308]
- Updated dependencies [fe335e6ba]
- Updated dependencies [5dc25faad]
- Updated dependencies [64234baaf]
- Updated dependencies [79c2165cb]
- Updated dependencies [d3170ba41]
- Updated dependencies [a6ffb8088]
- Updated dependencies [3304eb83b]
- Updated dependencies [4189171ef]
- Updated dependencies [210840114]
- Updated dependencies [77bdf907f]
- Updated dependencies [a74df16ec]
- Updated dependencies [0f7aa6507]
- Updated dependencies [9b60bf700]
- Updated dependencies [64fb649eb]
- Updated dependencies [a6b0c4e5f]
  - @mysten/sui.js@0.30.0

## 0.4.3

### Patch Changes

- Updated dependencies [31bfcae6a]
  - @mysten/sui.js@0.29.1

## 0.4.2

### Patch Changes

- 0e202a543: Remove pending delegation switches.
- Updated dependencies [f1e3a0373]
- Updated dependencies [f2e713bd0]
- Updated dependencies [0e202a543]
- Updated dependencies [67e503c7c]
- Updated dependencies [4baf554f1]
- Updated dependencies [aa650aa3b]
- Updated dependencies [6ff0c785f]
  - @mysten/sui.js@0.29.0

## 0.4.1

### Patch Changes

- Updated dependencies [a67cc044b]
- Updated dependencies [24bdb66c6]
- Updated dependencies [a67cc044b]
- Updated dependencies [a67cc044b]
  - @mysten/sui.js@0.28.0

## 0.4.0

### Minor Changes

- 473005d8f: Add protocol_version to CheckpointSummary and SuiSystemObject. Consolidate end-of-epoch
  information in CheckpointSummary.

### Patch Changes

- Updated dependencies [473005d8f]
- Updated dependencies [fcba70206]
- Updated dependencies [59641dc29]
- Updated dependencies [ebe6c3945]
- Updated dependencies [629804d26]
- Updated dependencies [f51c85e85]
- Updated dependencies [e630f6832]
  - @mysten/sui.js@0.27.0

## 0.3.1

### Patch Changes

- Updated dependencies [97c46ca9d]
  - @mysten/sui.js@0.26.1

## 0.3.0

### Minor Changes

- 96e883fc1: Update wallet adapter and wallet standard to support passing through the desired
  request type.

### Patch Changes

- a8746d4e9: update SuiExecuteTransactionResponse
- Updated dependencies [034158656]
- Updated dependencies [a8746d4e9]
- Updated dependencies [57fc4dedd]
- Updated dependencies [e6a71882f]
- Updated dependencies [e6a71882f]
- Updated dependencies [21781ba52]
- Updated dependencies [b3ba6dfbc]
  - @mysten/sui.js@0.26.0

## 0.2.11

### Patch Changes

- Updated dependencies [ebfdd5c56]
- Updated dependencies [7b4bf43bc]
- Updated dependencies [72481e759]
- Updated dependencies [969a88669]
  - @mysten/sui.js@0.25.0

## 0.2.10

### Patch Changes

- Updated dependencies [01458ffd5]
- Updated dependencies [a274ecfc7]
- Updated dependencies [88a687834]
- Updated dependencies [89091ddab]
- Updated dependencies [71bee7563]
  - @mysten/sui.js@0.24.0

## 0.2.9

### Patch Changes

- Updated dependencies [f3444bdf2]
- Updated dependencies [e26f47cbf]
- Updated dependencies [b745cde24]
- Updated dependencies [01efa8bc6]
- Updated dependencies [35e0df780]
- Updated dependencies [5cd51dd38]
- Updated dependencies [8474242af]
- Updated dependencies [01efa8bc6]
- Updated dependencies [f74181212]
  - @mysten/sui.js@0.23.0

## 0.2.8

### Patch Changes

- Updated dependencies [a55236e48]
- Updated dependencies [8ae226dae]
  - @mysten/sui.js@0.22.0

## 0.2.7

### Patch Changes

- Updated dependencies [4fb12ac6d]
- Updated dependencies [bb14ffdc5]
- Updated dependencies [9fbe2714b]
- Updated dependencies [d2015f815]
- Updated dependencies [7d0f25b61]
  - @mysten/sui.js@0.21.0

## 0.2.6

### Patch Changes

- Updated dependencies [f93b59f3a]
- Updated dependencies [ea71d8216]
  - @mysten/sui.js@0.20.0

## 0.2.5

### Patch Changes

- Updated dependencies [b8257cecb]
- Updated dependencies [6c1f81228]
- Updated dependencies [519e11551]
- Updated dependencies [b03bfaec2]
- Updated dependencies [f9be28a42]
- Updated dependencies [24987df35]
  - @mysten/sui.js@0.19.0

## 0.2.4

### Patch Changes

- Updated dependencies [66021884e]
- Updated dependencies [7a67d61e2]
- Updated dependencies [45293b6ff]
- Updated dependencies [7a67d61e2]
- Updated dependencies [2a0b8e85d]
  - @mysten/sui.js@0.18.0

## 0.2.3

### Patch Changes

- Updated dependencies [623505886]
  - @mysten/sui.js@0.17.1

## 0.2.2

### Patch Changes

- Updated dependencies [a9602e533]
- Updated dependencies [db22728c1]
- Updated dependencies [3b510d0fc]
  - @mysten/sui.js@0.17.0

## 0.2.1

### Patch Changes

- Updated dependencies [01989d3d5]
- Updated dependencies [5e20e6569]
  - @mysten/sui.js@0.16.0

## 0.2.0

### Minor Changes

- e97d280d7: Update to 1.0 release of wallet standard
- 56de8448f: Update wallet standard adapters to use new wallet registration logic.

### Patch Changes

- Updated dependencies [c27933292]
- Updated dependencies [90898d366]
- Updated dependencies [c27933292]
- Updated dependencies [c27933292]
  - @mysten/sui.js@0.15.0

## 0.1.2

### Patch Changes

- Updated dependencies [e86f8bc5e]
- Updated dependencies [b4a8ee9bf]
- Updated dependencies [ef3571dc8]
- Updated dependencies [cccfe9315]
- Updated dependencies [8b4bea5e2]
- Updated dependencies [e45b188a8]
- Updated dependencies [2dc594ef7]
- Updated dependencies [4f0c611ff]
  - @mysten/sui.js@0.14.0

## 0.1.1

### Patch Changes

- Updated dependencies [1d036d459]
- Updated dependencies [b11b69262]
- Updated dependencies [b11b69262]
- Updated dependencies [b11b69262]
  - @mysten/sui.js@0.13.0

## 0.1.0

### Minor Changes

- 5ac98bc9a: Introduce new wallet adapter based on the Wallet Standard. This wallet adapter
  automatically detects wallets that adhere to the standard interface.
- 5ac98bc9a: Introduce new "wallet-standard" package which can be used to build wallets that are
  compatible with the Wallet Standard.

### Patch Changes

- Updated dependencies [e0b173b9e]
- Updated dependencies [059ede517]
- Updated dependencies [03e6b552b]
- Updated dependencies [4575c0a02]
- Updated dependencies [e0b173b9e]
- Updated dependencies [ccf7f148d]
  - @mysten/sui.js@0.12.0<|MERGE_RESOLUTION|>--- conflicted
+++ resolved
@@ -1,7 +1,5 @@
 # @mysten/wallet-standard
 
-<<<<<<< HEAD
-=======
 ## 0.13.0
 
 ### Minor Changes
@@ -28,7 +26,6 @@
 - Updated dependencies [a45f461]
   - @mysten/sui@1.3.1
 
->>>>>>> 1bf77fe1
 ## 0.12.12
 
 ### Patch Changes
