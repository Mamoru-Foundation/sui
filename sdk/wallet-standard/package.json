--- conflicted
+++ resolved
@@ -1,10 +1,6 @@
 {
 	"name": "@mysten/wallet-standard",
-<<<<<<< HEAD
-	"version": "0.12.12",
-=======
 	"version": "0.13.0",
->>>>>>> 1bf77fe1
 	"description": "A suite of standard utilities for implementing wallets based on the Wallet Standard.",
 	"license": "Apache-2.0",
 	"author": "Mysten Labs <build@mystenlabs.com>",
