--- conflicted
+++ resolved
@@ -1,7 +1,5 @@
 # @mysten/sui.js
 
-<<<<<<< HEAD
-=======
 ## 1.1.2
 
 ### Patch Changes
@@ -20,7 +18,6 @@
 
 - bae8f9683c: Remove address from parseSerializedSignature
 
->>>>>>> 08b50387
 ## 1.0.5
 
 ### Patch Changes
