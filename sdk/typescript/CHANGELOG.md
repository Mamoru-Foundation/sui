# @mysten/sui.js

<<<<<<< HEAD
=======
## 1.5.0

### Minor Changes

- 0851b31: Deprecate requestType option when executing transactions

### Patch Changes

- f37b3c2: Add PerEpochConfig and Cancelled to UnchangedSharedKind
- Updated dependencies [f37b3c2]
  - @mysten/bcs@1.0.4

## 1.4.0

### Minor Changes

- 4419234: Add setGasBudgetIfNotSet helper to Transaction class

## 1.3.1

### Patch Changes

- a45f461: Shared objects passed to MakeMoveVec, MergeCoins, and SplitCoin are now marked as mutable

>>>>>>> 1bf77fe1
## 1.3.0

### Minor Changes

- 086b2bc: Add waitForLastTransaction methods to all executor classes
- cdedf69: Add Argument helpers for constructing transaction arguments without a Transaction
  instance
- beed646: Add tx.pure.vector and tx.pure.option methods

### Patch Changes

- 7fc464a: Remove unique symbols from types to improve compatability between version
- 0fb0628: Mark subscription methods as deprecated.
- 0f27a97: Update dependencies
- Updated dependencies [7fc464a]
- Updated dependencies [0f27a97]
  - @mysten/bcs@1.0.3

## 1.2.1

### Patch Changes

- 06a900c1ab: Fix nonce generation inconsistency
- 45877014d1: Improve return type when passing functions to tx.add
- 87d6f75403: Parallel executor now only re-uses gasCoins if the gas coin is only used for gas

## 1.2.0

### Minor Changes

- fef99d377f: Update parallel executor class to handle gasPrice and budgeting to remove extra rpc
  calls during execution"

## 1.1.2

### Patch Changes

- 0dfff33b95: Fix bug that prevents coinWithBalance intent from being resolved

## 1.1.1

### Patch Changes

- 101f1ff4b8: Fix coinWithBalance when passing balance using a number instead of a bigint

## 1.1.0

### Minor Changes

- bae8f9683c: Remove address from parseSerializedSignature

## 1.0.5

### Patch Changes

- 369b924343: Fix serializing bcs<u8> inputs from pure strings in v1 json
- Updated dependencies [369b924343]
  - @mysten/bcs@1.0.2

## 1.0.4

### Patch Changes

- f1e828f557: Export types needed for defining Transaction plugins
- Updated dependencies [f1e828f557]
  - @mysten/bcs@1.0.1

## 1.0.3

### Patch Changes

- 1f20580841: Fix parsing of object refs from v1 json

## 1.0.2

### Patch Changes

- f0a839f874: Fix serialization bug when converting object inputs to v1 JSON

## 1.0.1

### Patch Changes

- 6fc6235984: Fix parsing of struct tags

## 1.0.0

### Major Changes

- a92b03de42: The Typescript SDK has been renamed to `@mysten/sui` and includes many new features
  and breaking changes. See the
  [full migration guide](https://sdk.mystenlabs.com/typescript/migrations/sui-1.0) for details on
  how to upgrade.

### Patch Changes

- ebdfe7cf21: Add support for more JSON RPC error codes
- Updated dependencies [a92b03de42]
  - @mysten/bcs@1.0.0

## 0.54.1

### Patch Changes

- 99b112178c: Fix gql.tada dependency issue

## 0.54.0

### Minor Changes

- b7f673dbd9: Update versioned graphql schema imports

### Patch Changes

- 123b42c75c: Only accept 1 keypair on getSigner method of MultiSigPubKey

## 0.53.0

### Minor Changes

- 774bfb41a8: Add MultiSigSigner class to simplify multisig signing

## 0.52.0

### Minor Changes

- 929db4976a: Add normalizeSuiNSName and isValidSuiNSName utils, and add a format option to
  SuiClient.resolveNameServiceNames

## 0.51.2

### Patch Changes

- b4ecdb5860: Fix fetch being incorrectly bound to GraphQL client

## 0.51.1

### Patch Changes

- 6984dd1e38: Update gql.tada and add type definitions for custom scalars

## 0.51.0

### Minor Changes

- 0cafa94027: Remove deprecated types directory

## 0.50.1

### Patch Changes

- 4830361fa4: Updated typescript version
- Updated dependencies [4830361fa4]
  - @mysten/bcs@0.11.1

## 0.50.0

### Minor Changes

- a34f1cb67d: Use Bech32 instead of Hex for private key export, supports both Hex and Bech32 for
  importing

### Patch Changes

- a34f1cb67d: deprecate ExportedKeypair
- c08e3569ef: Export all keypair utilities
- 9a14e61db4: Allow signer in signAndExecuteTransactionBlock to be a Signer rather than a Keypair
- 13e922d9b1: Fix multiple shared objects not respecting mutable correctly
- 220a766d86: Fix WebSocket constructor not being properly assigned in SuiClient HTTP transport
- Updated dependencies [bae8802fe3]
  - @mysten/bcs@0.11.0

## 0.49.1

### Patch Changes

- 9ac0a4ec01: Add extensions to all sdk import paths
- Updated dependencies [9ac0a4ec01]
  - @mysten/bcs@0.10.1

## 0.49.0

### Minor Changes

- e5f9e3ba21: Replace tsup based build to fix issues with esm/cjs dual publishing

### Patch Changes

- Updated dependencies [e5f9e3ba21]
  - @mysten/bcs@0.10.0

## 0.48.1

### Patch Changes

- dd362ec1d6: Update docs url to sdk.mystenlabs.com
- Updated dependencies [dd362ec1d6]
  - @mysten/bcs@0.9.1

## 0.48.0

### Minor Changes

- cdcfa76c43: Add a new client method for retrieving epoch metrics (suix_getEpochMetrics)

### Patch Changes

- Updated dependencies [fce0a08d0f]
  - @mysten/bcs@0.9.0

## 0.47.0

### Minor Changes

- 0259aec82: Removed dependency on @open-rpc/client-js and replaced it with standard fetch and
  WebSocket based APIs

  If you are using the `subscribeEvent` or `subscribeTransaction` in environments that do not
  support the `WebSocket` api natively (This will be true for most versions of Node.js) you will
  need to provide a WebSocket implementation when creating your SuiClient. You can either use a
  global polyfill for the WebSocket class, or pass a compatible WebSocket implementation into
  SuiHTTPTransport (eg, using the `ws` package)

  ```typescript
  import { getFullnodeUrl, SuiClient, SuiHTTPTransport } from '@mysten/sui.js/client';
  import { WebSocket } from 'ws';

  new SuiClient({
  	transport: new SuiHTTPTransport({
  		url: getFullnodeUrl('mainnet'),
  		// The typescript definitions may not match perfectly, casting to never avoids these minor incompatibilities
  		WebSocketConstructor: WebSocket as never,
  	}),
  });
  ```

- 64d45ba27: Add support for zklogin sig inside multisig

### Patch Changes

- 194c980cb: Properly determine shared object mutability when being passed by value.
- 9ac7e2f3d: Add additional type exports to zklogin package

## 0.46.1

### Patch Changes

- 652bcdd92: Remove some multisig methods that had previously been deprecated and are no longer
  exported

## 0.46.0

### Minor Changes

- 093554a0d: Remove deprecated framework code.

### Patch Changes

- 28c2c3330: Use the same issuer string in address derivation for the two google's iss values
- 43444c58f: Extend the `TransactionBlock#object()` API to accept the `TransactionResult` type as
  well, so that it can be used flexibly in SDKs.
- 8d1e74e52: Fix setting gasPrice for devInspectTransactionBlock
- 3718a230b: Adds `txb.pure.id()` to pass ID pure values more intuitively

## 0.45.1

### Patch Changes

- 30b47b758: Fix formatting when parsing addresses with bcs.Address

## 0.45.0

### Minor Changes

- b9afb5567: adds "transfer to object" (receivingRef) support

## 0.44.0

### Minor Changes

- 11cf4e68b: Remove deprecated methods.

### Patch Changes

- b48289346: Mark packages as being side-effect free.
- Updated dependencies [b48289346]
  - @mysten/bcs@0.8.1

## 0.43.3

### Patch Changes

- 004fb1991: Export TransactionResult type

## 0.43.2

### Patch Changes

- 9b052166d: Register Option enum to sdk bcs registry

## 0.43.1

### Patch Changes

- faa13ded9: Ensure that TransactionBlocks can be copied via structuredClone to workaround bug in
  sui wallet
- c5684bb52: rename zk to zkLogin

## 0.43.0

### Minor Changes

- 781d073d9: Update getFaucetRequestStatus to GET request
- e4484852b: Improve APIs for building transaction inputs

  - txb.splitCoins now accepts `amounts`` as raw JavaScript number
  - txb.transferObjects now accepts `address` as JavaScript string
  - All single objects, or lists of objects, now also accepts object IDs as JavaScript strings
  - txb.pure accepts `SerializedBcs` (eg `txb.pure(bcs.U64.serialize(123))`)
  - Added pure helpers (`txb.pure.address()`, `txb.bool()`, and `txb.pure.u{8-256}()`) to simplify
    serialization of pure values
  - Deprecated using `txb.pure` with raw JavaScript values, or an explicit type argument.

- 1bc430161: Updated BCS defintions to use new BCS schema builder

### Patch Changes

- 3764c464f: - add support for basic parsing of zkLogin signatures
  - new zklogin package
- 71e0a3197: zklogin improvements

  - use new bcs api
  - rename `toBufferBE` to `toBigEndianBytes`
  - stop exporting `ZkLoginSignatureInputs` and `extractClaimValue`

- Updated dependencies [1bc430161]
- Updated dependencies [e4484852b]
  - @mysten/bcs@0.8.0

## 0.42.0

### Minor Changes

- fd8589806: Remove all previously deprecated exports from @mysten/sui.js

## 0.41.2

### Patch Changes

- Updated dependencies [290c8e640]
  - @mysten/bcs@0.7.4

## 0.41.1

### Patch Changes

- 24c21e1f0: Fix defaults not being applied correctly in websocket client

## 0.41.0

### Minor Changes

- ba8e3b857: Rename TransactionBlock generated type in @mysten/sui.js/client to SuiTransactionBlock
  to avoid conflicting names in exports

### Patch Changes

- f4b7b3474: Adds zk signature scheme

## 0.40.0

### Minor Changes

- a503cad34: Add exports to `@mysten/sui.js/client` for rpc method params

### Patch Changes

- 8281e3d25: Add new `sign` method to the TransactionBlock class, so that implementing transaction
  signing is easier.

## 0.39.0

### Minor Changes

- 47ea5ec7c: Update keypair signature methods to return bytes as a base64 encoded string for better
  compatability

## 0.38.0

### Minor Changes

- 67e581a5a: Added FromOrToAddress Transaction Filter
- cce6ffbcc: Add toSuiPublicKey method for retrieving the Sui representation of a raw public key
- 0f06d593a: Added a MultiSigPublicKey class for verifying multisig signatures
- 09f4ed3fc: update signMessage to correctly wrap PersonalMessages before signing
- 6d41059c7: Deprecate imports from the root path which can be imported from a modular export
- cc6441f46: The Sui TS SDK has been broken up into a set of modular exports, and all exports from
  the root of the package have been deprecated. The following export paths have been added:

  - `@mysten/sui.js/client` - A client for interacting with Sui RPC nodes.
  - `@mysten/sui.js/bcs` - A BCS builder with pre-defined types for Sui.
  - `@mysten/sui.js/transaction` - Utilities for building and interacting with transactions.
  - `@mysten/sui.js/keypairs/*` - Modular exports for specific KeyPair implementations.
  - `@mysten/sui.js/verify` - Methods for verifying transactions and messages.
  - `@mysten/sui.js/cryptography` - Shared types and classes for cryptography.
  - `@mysten/sui.js/multisig` - Utilities for working with multisig signatures.
  - `@mysten/sui.js/utils` - Utilities for formatting and parsing various Sui types.
  - `@mysten/sui.js/faucet`- Methods for requesting sui from a faucet.

  As part of this refactor we are deprecating a number of existing APIs:

  - `JsonRPCProvider` - This Provider pattern is being replaced by a new `SuiClient`
  - `SignerWithProver` and `RawSigner` - The Concept of Signers is being removed from the SDK.
    Signing in verifying has been moved to the KeyPair classes, and the
    `signAndExecuteTransactionBlock` method has been moved to the new `SuiClient`.
  - The `superstruct` type definitions for types used by JsonRPCProvider are being replaced with
    generated types exported from `@mysten/sui.js/client`. The new type definitions are pure
    typescript types and can't be used for runtime validation. By generating these as types, it will
    be easier to keep them in sync with the RPC definitions and avoid discrepancies between the type
    definitions in the SDK and the data returned by RPC methods.
  - A large number of "getters" are being deprecated. These getters were intended to reduce friction
    caused by rapid iteration in the RPC layer leading up to the mainnet launch. Now that mainnet
    has been launched the RPC API should be more stable, and many of these helpers can be replaced
    by simply accessing the nested properties in the returned data directly.

  The current release should be mostly backwards compatible, and all existing exports will continue
  to be available in this release (with deprecation warnings). With the large number of deprecations
  there may be functionality that should be moved into the new modular version of the SDK. If you
  find there are features that were deprecated without a suitable replacement, we have created a
  [Github Discussion thread](https://github.com/MystenLabs/sui/discussions/13150) to track those
  use-cases.

  #### Migrating imports

  To migrate imports, you should be able to hover over the deprecated import in the editor of you
  choice, this should provide either the deprecation message letting you know where to import the
  replacement from, or a like "The declaration was marked as deprecated here." with a link to the
  deprecation comment which will tell you how to update your import

  #### Migrating JsonRpcProvider

  The new SuiClient should mostly work as a drop in replacement for the `JsonRpcProvider` provider.
  Setting up a `SuiClient` is slightly different, but once constructed should work just like a
  provider.

  ```diff
  - import { JsonRpcProvider, devnetConnection } from '@mysten/sui.js';
  + import { SuiClient, getFullnodeUrl } from '@mysten/sui.js/client';

  - const provider = new JsonRpcProvider(localnetConnection);
  + const client = new SuiClient({ url: getFullnodeUrl('localnet')});
  ```

  #### Signing TransactionBlocks

  Signing and sending transaction blocks has change slightly with the deprecation of the `Signer`
  pattern:

  ```diff
  - import {
  -    Ed25519Keypair,
  -    JsonRpcProvider,
  -    RawSigner,
  -    TransactionBlock,
  -    localnetConnection,
  - } from '@mysten/sui.js';
  + import { Ed25519Keypair } from '@mysten/sui.js/keypairs/ed25519';
  + import { SuiClient, getFullnodeUrl } from '@mysten/sui.js/client';
  + import { TransactionBlock } from '@mysten/sui.js/transactions';

    const keypair = new Ed25519Keypair()
  - const provider = new JsonRpcProvider(localnetConnection);
  - const signer = new RawSigner(keyPair, provider);
  + const client = new SuiClient({ url: getFullnodeUrl('localnet')});

  - const result = await signer.signAndExecuteTransactionBlock({
  + const result = await client.signAndExecuteTransactionBlock({
  +   signer: keypair,
      transactionBlock: tx,
      options: { ... }
    })
  ```

  #### Migrating faucet requests

  The ability to request Sui from a faucet was not added to `SuiClient`, instead you will need to
  use a method `@mysten/sui.js/faucet` to make these requests

  ```diff
  - import { JsonRpcProvider, devnetConnection } from '@mysten/sui.js';
  - const provider = new JsonRpcProvider(devnetConnection);
  + import { requestSuiFromFaucetV0, getFaucetHost } from '@mysten/sui.js/faucet';

  - await provider.requestSuiFromFaucet(
  -  '<YOUR SUI ADDRESS>'
  - );
  + await requestSuiFromFaucetV0({
  +   host: getFaucetHost('devnet'),
  +   recipient: '<YOUR SUI ADDRESS>',
  +});
  ```

- 001148443: Introduce new `@mysten/sui.js/faucet` export, which should be used for all faucet
  interactions. This deprecates the previous `requestSuiFromFaucet` APIs that existed on the
  `JsonRpcProvider` and `Signer` classes.

### Patch Changes

- ad46f9f2f: add getAllEpochAddressMetrics method to rpc-provider
- 34242be56: Add new `isTransactionBlock` method, and deprecate the previous `TransactionBlock.is`
  method
- 4e2a150a1: websocket client memory leak fix in reconnect logics
- 83d0fb734: Deprecate type aliases for strings.

## 0.37.1

### Patch Changes

- 34cc7d610: Fix unhandled rejections thrown by waitForTransaction

## 0.37.0

### Minor Changes

- 93794f9f2: Update build to avoid bundling for better modularity
- a17d3678a: Add keypair exports to allow modular imports for various keypair types

### Patch Changes

- 36f2edff3: Use splitGenericParamaters util from bcs
- 75d1a190d: Fix bug that prevented deserializing transaction blocks with a set expiration
- c3a4ec57c: Add explicit dependency on events package
- 2f37537d5: Update `SuiEventFilter` structure for `TimeRange` query.
- 00484bcc3: add method to create Ed25519Keypair from a mnemonic seed
- Updated dependencies [36f2edff3]
  - @mysten/bcs@0.7.3

## 0.36.0

### Minor Changes

- 3ea9adb71a: Add multisig support
- 1cfb1c9da3: The `TransactionBlock` builder now uses the protocol config from the chain when
  constructing and validating transactions, instead of using hard-coded limits. If you wish to
  perform signing offline (without a provider), you can either define a `protocolConfig` option when
  building a transaction, or explicitly set `limits`, which will be used instead of the protocol
  config.
- fb3bb9118a: Remove logging of RPCValidation errors when typescript types do not match RPC response
  types

### Patch Changes

- 1cfb1c9da3: Added `getProtocolConfig()` method to the provider.
- Updated dependencies [ca5c72815d]
- Updated dependencies [fdb569464e]
  - @mysten/bcs@0.7.2

## 0.35.1

### Patch Changes

- 09d77325a9: Add new SuiNS Toolkit package.

## 0.35.0

### Minor Changes

- 470c27af50: Added network address metrics
- 671faefe3c: Add `getChainIdentifier` method
- 9ce7e051b4: Update internal client to use `@open-rpc/client-js` instead of `jayson` and
  `rpc-websockets`. This results in a more consistent experience and better error messaging.

### Patch Changes

- 4ea96d909a: the event BCS data is a base64 string
- bcbb178c44: Fixes BCS definition so it matches the RPC one
- 03828224c9: Previously, effects had an unwrapped_then_deleted field on ts-sdk. This is an issue
  since jsonrpc returns the field as unwrappedThenDeleted. Update the transaction type definition to
  use camelcase.
- 9ce7e051b4: Add `subscribeTransaction` method.
- bb50698551: Fixes BCS type definition in the type layout

## 0.34.1

### Patch Changes

- 85719ac933: Add `tryGetPastObject` support in the provider.
- c3d9cc87f3: Update ts-sdk e2e test to reflect new rpc error language
- 02a6063f82: Add `normalizeStructTag` and `parseStructTag` helper functions

## 0.34.0

### Minor Changes

- 280821e0ab: Add "mainnet" connection to the list of available connections

### Patch Changes

- 6a9abe9e38: Fix `type` field in MakeMoveVec

## 0.33.0

### Minor Changes

- 7915de531: Strip disassembled modules from publish/upgrade transaction inputs.
- e61ed2bac: Added new TransactionFilter fields

### Patch Changes

- 6f9fc94ca: Increase max size of pure inputs
- 605eac8c6: Bugfix for makeMoveVec when not providing type arguments.
- 262e3dfdd: Add support for account switching in Wallet Kit.
- 91c63e4f8: Fix transaction building with >50 input objects.
- 5053a8dc8: Add getValidatorsApy to rpc

## 0.32.2

### Patch Changes

- 4ae3cbea3: Response for `getCoinMetadata` is now nullable, in the event that no metadata can be
  found.
- d2755a496: Fix dependency on msw
- f612dac98: Change the default gas budgeting to take storage rebates into account.
- c219e7470: Changed the response type of `getRpcApiVersion` to string.
- 59ae0e7d6: Removed `skipDataValidation` option, this is now not configurable and is the default
  behavior.
- c219e7470: Fix type of `limit` on `getCheckpoints` and `getEpochs` API so that is correctly a
  number.
- 4e463c691: Add `waitForTransactionBlock` API to wait for a transaction to be available over the
  API.
- b4f0bfc76: Fix type definitions for package exports.
- Updated dependencies [b4f0bfc76]
  - @mysten/bcs@0.7.1

## 0.32.1

### Patch Changes

- 3224ffcd0: Adding support for the `upgrade` transaction type.

## 0.32.0

### Minor Changes

- 9b42d0ada: This release replaces all uint64 and uint128 numbers with BigInt in all JSON RPC
  responses to preserve precision. This is a Major Breaking Change - you must update your TS-SDK to
  latest version

## 0.31.0

### Minor Changes

- 976d3e1fe: Add new `getNetworkMetrics` endpoint to JSONRPCProvider.
- 5a4e3e416: Change getOwnedObject to ignore checkpoint and return latest objects

### Patch Changes

- 0419b7c53: Match ts Publish schema to rust sdk
- f3c096e3a: Fix PaginatedObjectsResponse schema
- 27dec39eb: Make getOwnedObjects backward compatible from 0.29 to 0.30.

## 0.30.0

### Minor Changes

- 956ec28eb: Change `signMessage` to return message bytes. Add support for sui:signMessage in the
  wallet standard
- 4adfbff73: Use Blake2b instead of sha3_256 for address generation
- 4c4573ebe: Removed DevInspectResultsType and now DevInspectResults has a property results of
  ExecutionResultType and a property error
- acc2edb31: Update schema for `SuiSystemState` and `DelegatedStake`
- 941b03af1: Change functions in transactions.ts of ts-sdk such that: `getTotalGasUsed` and
  `getTotalGasUsedUpperBound` of ts-sdk return a `bigint`,fields of `gasCostSummary` are defined as
  `string`, `epochId` is defined as `string`. In `sui-json-rpc` the corresponding types are defined
  as `BigInt`. Introduce `SuiEpochId` type to `sui-json-rpc` types that is a `BigInt`.
- a6690ac7d: Changed the default behavior of `publish` to publish an upgreadeable-by-sender package
  instead of immutable.
- a211dc03a: Change object digest from Base64 encoded to Base58 encoded for rpc version >= 0.28.0
- 4c1e331b8: Gas budget is now optional, and will automatically be computed by executing a dry-run
  when not provided.
- 19b567f21: Unified self- and delegated staking flows. Removed fields from `Validator`
  (`stake_amount`, `pending_stake`, and `pending_withdraw`) and renamed `delegation_staking_pool` to
  `staking_pool`. Additionally removed the `validator_stake` and `delegated_stake` fields in the
  `ValidatorSet` type and replaced them with a `total_stake` field.
- 7659e2e91: Introduce new `Transaction` builder class, and deprecate all existing methods of
  sending transactions. The new builder class is designed to take full advantage of Programmable
  Transactions. Any transaction using the previous `SignableTransaction` interface will be converted
  to a `Transaction` class when possible, but this interface will be fully removed soon.
- 0d3cb44d9: Change all snake_case field in ts-sdk normalized.ts to camelCase.
- 36c264ebb: Remove `generateTransactionDigest`. Use one of the following instead:
  `signer.getTransactionDigest`, `Transaction.getDigest()` or
  `TransactionDataBuilder.getDigestFromBytes()` instead.
- 891abf5ed: Remove support for RPC Batch Request in favor of multiGetTransactions and
  multiGetObjects
- 2e0ef59fa: Added VALIDATORS_EVENTS_QUERY
- 33cb357e1: Change functions in json-rpc-provider.ts of ts-sdk such that:
  `getTotalTransactionBlocks`, `getReferenceGasPrice` return a `bigint`,
  `getLatestCheckpointSequenceNumber` returns a `string`, `gasPrice` of `devInspectTransactionBlock`
  is defined as a `string`, checkpoint sequence number of `getCheckpoint` is defined as a `string`,
  `cursor` of `getCheckpoints` is defined as a `string`. Introduce `SuiCheckpointSequenceNumber`
  type in sui-json-rpc-types that is a `BigInt` to use instead of `CheckpointSequenceNumber` of
  sui-types.
- 6bd88570c: Rework all coin APIs to take objects as arguments instead of positional arguments.
- f1e42f792: Consolidate get_object and get_raw_object into a single get_object endpoint which now
  takes an additional config parameter with type `SuiObjectDataOptions` and has a new return type
  `SuiObjectResponse`. By default, only object_id, version, and digest are fetched.
- 272389c20: Support for new versioned TransactionData format
- 3de8de361: Remove `getSuiSystemState` method. Use `getLatestSuiSystemState` method instead.
- be3c4f51e: Add `display` field in `SuiObjectResponse` for frontend rendering. See more details in
  https://forums.sui.io/t/nft-object-display-proposal/4872
- dbe73d5a4: Update `executeTransaction` and `signAndExecuteTransaction` to take in an additional
  parameter `SuiTransactionBlockResponseOptions` which is used to specify which fields to include in
  `SuiTransactionBlockResponse` (e.g., transaction, effects, events, etc). By default, only the
  transaction digest will be included.
- c82e4b454: Introduce BigInt struct to sui-json-rpc-types to serialize and deserialize amounts
  to/from string. Change ts-sdk to serialize amounts of PaySui and Pay as string.
- 7a2eaf4a3: Changing the SuiObjectResponse struct to use data/error fields instead of
  details/status
- 2ef2bb59e: Deprecate getTransactionDigestsInRange. This method will be removed before April 2023,
  please use `getTransactions` instead
- 9b29bef37: Pass blake2b hash to signer API
- 8700809b5: Add a new `getCheckpoints` endpoint that returns a paginated list of checkpoints.
- 5c3b00cde: Add object id to staking pool and pool id to staked sui.
- 01272ab7d: Remove deprecated `getCheckpointContents`, `getCheckpointContentsByDigest`,
  `getCheckpointSummary` and `getCheckpointSummaryByDigest` methods.
- 9822357d6: Add getStakesByIds to get DelegatedStake queried by id
- 3d9a04648: Adds `deactivation_epoch` to staking pool object, and adds `inactive_pools` to the
  validator set object.
- da72e73a9: Change the address of Move package for staking and validator related Move modules.
- a0955c479: Switch from 20 to 32-byte address. Match Secp256k1.deriveKeypair with Ed25519.
- 0c9047698: Remove all gas selection APIs from the json rpc provider.
- d5ef1b6e5: Added dependencies to publish command, dependencies now also returned from the sui move
  CLI with the `--dump-bytecode-as-base64` flag
- 0a7b42a6d: This changes almost all occurences of "delegate", "delegation" (and various
  capitalizations/forms) to their equivalent "stake"-based name. Function names, function argument
  names, RPC endpoints, Move functions, and object fields have been updated with this new naming
  convention.
- 3de8de361: Remove `getValidators` API. Use `getLatestSuiSystemState` instead.
- dd348cf03: Refactor `getTransactions` to `queryTransactions`
- 57c17e02a: Removed `JsonRpcProviderWithCache`, use `JsonRpcProvider` instead.
- 65f1372dd: Rename `provider.getTransactionWithEffects` to `provider.getTransaction`. The new
  method takes in an additional parameter `SuiTransactionBlockResponseOptions` to configure which
  fields to fetch(transaction, effects, events, etc). By default, only the transaction digest will
  be returned.
- a09239308: [testing only] an intent scope can be passed in to verifyMessage
- fe335e6ba: Removed usage of `cross-fetch` in the TypeScript SDK. If you are running in an
  environment that does not have `fetch` defined, you will need to polyfill it.
- 5dc25faad: Remove getTransactionDigestsInRange from the SDK
- 64234baaf: added combined `getCheckpoint` endpoint for retrieving information about a checkpoint
- d3170ba41: All JSON-RPC APIs now accept objects instead of positional arugments.
- a6ffb8088: Removed events from transaction effects, TransactionEvents will now be provided in the
  TransactionResponse, along side TransactionEffects.
- 3304eb83b: Refactor Rust SuiTransactionBlockKind to be internally tagged for Json serialization
  with tag="type" and SuiEvent to be adjacently tagged with tag="type" and content="content"
- 4189171ef: Adds support for validator candidate.
- 77bdf907f: When parsing u64, u128, and u256 values with bcs, they are now string encoded.
- a74df16ec: Minor change to the system transaction format
- 0f7aa6507: Switching the response type of the getOwnedObjects api to a paginatedObjects response,
  and also moving filtering to FN
- 9b60bf700: Change all snake_case fields in checkpoint.ts and faucet.ts to camelCase
- 64fb649eb: Remove old `SuiExecuteTransactionResponse` interface, and `CertifiedTransaction`
  interface in favor of the new unified `SuiTransactionBlockResponse` interfaces.
- a6b0c4e5f: Changed the getOwnerObjectsForAddress api to getOwnedObjects, and added options/
  pagination to the parameters

### Patch Changes

- 00bb9bb66: Correct "consensus_address" in ValidatorMetadata to "primary_address"
- 14ba89144: Change StakingPool structure by removing pool token supply and adding exchange rates.
- 3eb3a1de8: Make Ed25519 ExportedKeyPair only use 32 bytes seed.
- 4593333bd: Add optional parameter for filtering object by type in getOwnedObjectsByAddress
- 79c2165cb: Remove locked coin staking
- 210840114: Add cross-env to prepare:e2e script for Windows machines functionality
- Updated dependencies [19b567f21]
- Updated dependencies [5c3b00cde]
- Updated dependencies [3d9a04648]
- Updated dependencies [a8049d159]
- Updated dependencies [a0955c479]
- Updated dependencies [0a7b42a6d]
- Updated dependencies [77bdf907f]
  - @mysten/bcs@0.7.0

## 0.29.1

### Patch Changes

- 31bfcae6a: Make arguments field optional for MoveCall to match Rust definition. This fixes a bug
  where the Explorer page does not load for transactions with no argument.

## 0.29.0

### Minor Changes

- f2e713bd0: Add TransactionExpiration to TransactionData
- 4baf554f1: Make fromSecretKey take the 32 bytes privkey
- aa650aa3b: Introduce new `Connection` class, which is used to define the endpoints that are used
  when interacting with the network.
- 6ff0c785f: Use DynamicFieldName struct instead of string for dynamic field's name

### Patch Changes

- f1e3a0373: Expose rpcClient and websocketClient options
- 0e202a543: Remove pending delegation switches.
- 67e503c7c: Move base58 libraries to BCS
- Updated dependencies [0e202a543]
  - @mysten/bcs@0.6.1

## 0.28.0

### Minor Changes

- a67cc044b: Transaction signatures are now serialized into a single string, and all APIs that
  previously took the public key, signature, and scheme now just take the single serialized
  signature string. To help make parsing this easier, there are new `toSerializedSignature` and
  `toParsedSignaturePubkeyPair` methods exposed as well.
- a67cc044b: The RawSigner now provides a `signTransaction` function, which can be used to sign a
  transaction without submitting it to the network.
- a67cc044b: The RawSigner now provides a `signMessage` function that can be used to sign personal
  messages. The SDK also now exports a `verifyMessage` function that can be used to easily verify a
  message signed with `signMessage`.

### Patch Changes

- 24bdb66c6: Include client type and version in RPC client request headers
- Updated dependencies [598f106ef]
  - @mysten/bcs@0.6.0

## 0.27.0

### Minor Changes

- 473005d8f: Add protocol_version to CheckpointSummary and SuiSystemObject. Consolidate end-of-epoch
  information in CheckpointSummary.
- 59641dc29: Support for deserializing new ConsensusCommitPrologue system transaction
- 629804d26: Remove usage of `Base64DataBuffer`, and use `Uint8Array` instead.
- f51c85e85: remove get_objects_owned_by_object and replace it with get_dynamic_fields

### Patch Changes

- fcba70206: Add basic formatting utilities
- ebe6c3945: Support deserializing `paySui` and `payAllSui` transactions
- e630f6832: Added string option to getCheckpointContents call in SDK to support 0.22.0

## 0.26.1

### Patch Changes

- 97c46ca9d: Support calling Move function with "option" parameter

## 0.26.0

### Minor Changes

- a8746d4e9: update SuiExecuteTransactionResponse
- e6a71882f: Rename getDelegatedStake to getDelegatedStakes
- 21781ba52: Secp256k1 signs 64-bytes signature [r, s] instead of [r, s, v] with recovery id

### Patch Changes

- 034158656: Allow passing Pure args directly in Move call
- 57fc4dedd: Fix gas selection logic to take gas price into account
- e6a71882f: Add convenience methods in RpcTxnDataSerializer for building staking transactions
- b3ba6dfbc: Support Genesis transaction kind

## 0.25.0

### Minor Changes

- 7b4bf43bc: Support for interacting with Devnet v0.24+ where Move Calls refer to their packages by
  ObjectID only (not ObjectRef).

### Patch Changes

- ebfdd5c56: Adding Checkpoint APIs for ts sdk
- 72481e759: Updated to new dev inspect transaction layout
- 969a88669: RPC requests errors now don't include the html response text (to keep message shorter)

## 0.24.0

### Minor Changes

- 88a687834: Add methods for the CoinRead endpoints

### Patch Changes

- 01458ffd5: Fix websocket default port for DevNet
- a274ecfc7: Make previousTransaction optional for CoinStruct to support v0.22 network where it
  doesn't exist
- 89091ddab: change estimator logic to use upper bound
- 71bee7563: fix creating websocket url

## 0.23.0

### Minor Changes

- e26f47cbf: added getDelegatedStake and getValidators and validator type
- b745cde24: Add a call(endpoint, params) method to invoke any RPC endpoint
- 35e0df780: EventID should use TransactionDigest instead of TxSequence
- 5cd51dd38: Deprecate sui_executeTransaction in favor of sui_executeTransactionSerializedSig
- 8474242af: Add methods for getDynamicFields and getDynamicFieldObject
- f74181212: Add method to deserialize a public key, using it's schema and base64 data

### Patch Changes

- f3444bdf2: fix faucet response type
- 01efa8bc6: Add getReferenceGasPrice
- 01efa8bc6: Use reference gas price instead of a hardcoded "1" for transaction construction

## 0.22.0

### Minor Changes

- a55236e48: Add gas price field to RPC transaction data type

### Patch Changes

- 8ae226dae: Fix schema validation bug in Coin.newPayTransaction

## 0.21.0

### Minor Changes

- 4fb12ac6d: - removes `transfer` function from framework Coin
  - renames `newTransferTx` function from framework Coin to `newPayTransaction`. Also it's now a
    public method and without the need of signer so a dapp can use it
  - fixes edge cases with pay txs
- bb14ffdc5: Remove ImmediateReturn and WaitForTxCert from ExecuteTransactionRequestType
- d2015f815: Rebuilt type-narrowing utilties (e.g. `isSuiObject`) on top of Superstruct, which
  should make them more reliable. The type-narrowing functions are no longer exported, instead a
  Superstruct schema is exported, in addition to an `is` and `assert` function, both of which can be
  used to replace the previous narrowing functions. For example, `isSuiObject(data)` becomes
  `is(data, SuiObject)`.
- 7d0f25b61: Add devInspectTransaction, which is similar to dryRunTransaction, but lets you call any
  Move function(including non-entry function) with arbitrary values.

### Patch Changes

- 9fbe2714b: Add devInspectMoveCall, which is similar to devInspectTransaction, but lets you call
  any Move function without a gas object and budget

## 0.20.0

### Minor Changes

- ea71d8216: Use intent signing if sui version > 0.18

### Patch Changes

- f93b59f3a: Fixed usage of named export for CommonJS module

## 0.19.0

### Minor Changes

- 6c1f81228: Remove signature from trasaction digest hash
- 519e11551: Allow keypairs to be exported
- b03bfaec2: Add getTransactionAuthSigners endpoint

### Patch Changes

- b8257cecb: add missing int types
- f9be28a42: Fix bug in Coin.isCoin
- 24987df35: Regex change for account index for supporting multiple accounts

## 0.18.0

### Minor Changes

- 66021884e: Send serialized signature with new executeTransactionSerializedSig endpoint
- 7a67d61e2: Unify TxnSerializer interface
- 2a0b8e85d: Add base58 encoding for TransactionDigest

### Patch Changes

- 45293b6ff: Replace `getCoinDenominationInfo` with `getCoinMetadata`
- 7a67d61e2: Add method in SignerWithProvider for calculating transaction digest

## 0.17.1

### Patch Changes

- 623505886: Fix callArg serialization bug in LocalTxnSerializer

## 0.17.0

### Minor Changes

- a9602e533: Remove deprecated events API
- db22728c1: \* adds dryRunTransaction support
  - adds getGasCostEstimation to the signer-with-provider that estimates the gas cost for a
    transaction
- 3b510d0fc: adds coin transfer method to framework that uses pay and paySui

## 0.16.0

### Minor Changes

- 01989d3d5: Remove usage of Buffer within SDK
- 5e20e6569: Event query pagination and merge all getEvents\* methods

### Patch Changes

- Updated dependencies [1a0968636]
  - @mysten/bcs@0.5.0

## 0.15.0

### Minor Changes

- c27933292: Update the type of the `endpoint` field in JsonRpcProvider from string to object

### Patch Changes

- c27933292: Add util function for faucet
- 90898d366: Support passing utf8 and ascii string
- c27933292: Add constants for default API endpoints
- Updated dependencies [1591726e8]
- Updated dependencies [1591726e8]
  - @mysten/bcs@0.4.0

## 0.14.0

### Minor Changes

- 8b4bea5e2: Remove gateway related APIs
- e45b188a8: Introduce PaySui and PayAllSui native transaction types to TS SDK.

### Patch Changes

- e86f8bc5e: Add `getRpcApiVersion` to Provider interface
- b4a8ee9bf: Support passing a vector of objects in LocalTxnBuilder
- ef3571dc8: Fix gas selection bug for a vector of objects
- cccfe9315: Add deserialization util method to LocalTxnDataSerializer
- 2dc594ef7: Introduce getCoinDenominationInfo, which returns denomination info of a coin, now only
  supporting SUI coin.
- 4f0c611ff: Protocol change to add 'initial shared version' to shared object references.

## 0.13.0

### Minor Changes

- 1d036d459: Transactions query pagination and merge all getTransactions\* methods
- b11b69262: Add gas selection to LocalTxnSerializer
- b11b69262: Deprecate Gateway related APIs
- b11b69262: Add rpcAPIVersion to JsonRpcProvider to support multiple RPC API Versions

## 0.12.0

### Minor Changes

- e0b173b9e: Standardize Ed25519KeyPair key derivation with SLIP10
- 059ede517: Flip the default value of `skipDataValidation` to true in order to mitigate the impact
  of breaking changes on applications. When there's a mismatch between the TypeScript definitions
  and RPC response, the SDK now log a console warning instead of throwing an error.
- 03e6b552b: Add util function to get coin balances
- 4575c0a02: Fix type definition of SuiMoveNormalizedType
- ccf7f148d: Added generic signAndExecuteTransaction method to the SDK, which can be used with any
  supported type of transaction.

### Patch Changes

- e0b173b9e: Support Pay Transaction type in local transaction serializer

## 0.11.0

### Minor Changes

- d343b67e: Re-release packages

### Patch Changes

- Updated dependencies [d343b67e]
  - @mysten/bcs@0.3.0

## 0.11.0-pre

### Minor Changes

- 5de312c9: Add support for subscribing to events on RPC using "subscribeEvent".
- 5de312c9: Add support for Secp256k1 keypairs.

### Patch Changes

- c5e4851b: Updated build process from TSDX to tsup.
- a0fdb52e: Updated publish transactions to accept ArrayLike instead of Iterable.
- e2aa08e9: Fix missing built files for packages.
- Updated dependencies [c5e4851b]
- Updated dependencies [e2aa08e9]
  - @mysten/bcs@0.2.1<|MERGE_RESOLUTION|>--- conflicted
+++ resolved
@@ -1,7 +1,5 @@
 # @mysten/sui.js
 
-<<<<<<< HEAD
-=======
 ## 1.5.0
 
 ### Minor Changes
@@ -26,7 +24,6 @@
 
 - a45f461: Shared objects passed to MakeMoveVec, MergeCoins, and SplitCoin are now marked as mutable
 
->>>>>>> 1bf77fe1
 ## 1.3.0
 
 ### Minor Changes
