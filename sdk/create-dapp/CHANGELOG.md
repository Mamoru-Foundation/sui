# @mysten/create-dapp

<<<<<<< HEAD
=======
## 0.3.9

### Patch Changes

- @mysten/dapp-kit@0.14.9

## 0.3.8

### Patch Changes

- Updated dependencies [0dfff33b95]
  - @mysten/sui@1.1.2
  - @mysten/dapp-kit@0.14.8

## 0.3.7

### Patch Changes

- Updated dependencies [101f1ff4b8]
  - @mysten/sui@1.1.1
  - @mysten/dapp-kit@0.14.7

## 0.3.6

### Patch Changes

- Updated dependencies [bae8f9683c]
  - @mysten/sui@1.1.0
  - @mysten/dapp-kit@0.14.6

>>>>>>> 08b50387
## 0.3.5

### Patch Changes

- Updated dependencies [369b924343]
  - @mysten/sui@1.0.5
  - @mysten/dapp-kit@0.14.5

## 0.3.4

### Patch Changes

- Updated dependencies [f1e828f557]
  - @mysten/sui@1.0.4
  - @mysten/dapp-kit@0.14.4

## 0.3.3

### Patch Changes

- Updated dependencies [1f20580841]
  - @mysten/sui@1.0.3
  - @mysten/dapp-kit@0.14.3

## 0.3.2

### Patch Changes

- Updated dependencies [f0a839f874]
  - @mysten/sui@1.0.2
  - @mysten/dapp-kit@0.14.2

## 0.3.1

### Patch Changes

- Updated dependencies [6fc6235984]
  - @mysten/sui@1.0.1
  - @mysten/dapp-kit@0.14.1

## 0.3.0

### Minor Changes

- a92b03de42: The Typescript SDK has been renamed to `@mysten/sui` and includes many new features and breaking changes.
  See the [full migration guide](https://sdk.mystenlabs.com/typescript/migrations/sui-1.0) for details on how to upgrade.

### Patch Changes

- Updated dependencies [ebdfe7cf21]
- Updated dependencies [a92b03de42]
  - @mysten/sui@1.0.0
  - @mysten/dapp-kit@0.14.0

## 0.2.20

### Patch Changes

- Updated dependencies [3f8b08dedc]
  - @mysten/dapp-kit@0.13.2

## 0.2.19

### Patch Changes

- Updated dependencies [2da78f77a3]
  - @mysten/dapp-kit@0.13.1

## 0.2.18

### Patch Changes

- Updated dependencies [807262f394]
  - @mysten/dapp-kit@0.13.0

## 0.2.17

### Patch Changes

- Updated dependencies [99b112178c]
  - @mysten/sui.js@0.54.1
  - @mysten/dapp-kit@0.12.15

## 0.2.16

### Patch Changes

- Updated dependencies [b7f673dbd9]
- Updated dependencies [123b42c75c]
  - @mysten/sui.js@0.54.0
  - @mysten/dapp-kit@0.12.14

## 0.2.15

### Patch Changes

- Updated dependencies [774bfb41a8]
  - @mysten/sui.js@0.53.0
  - @mysten/dapp-kit@0.12.13

## 0.2.14

### Patch Changes

- @mysten/dapp-kit@0.12.12

## 0.2.13

### Patch Changes

- @mysten/dapp-kit@0.12.11

## 0.2.12

### Patch Changes

- Updated dependencies [929db4976a]
  - @mysten/sui.js@0.52.0
  - @mysten/dapp-kit@0.12.10

## 0.2.11

### Patch Changes

- @mysten/dapp-kit@0.12.9

## 0.2.10

### Patch Changes

- Updated dependencies [b4ecdb5860]
  - @mysten/sui.js@0.51.2
  - @mysten/dapp-kit@0.12.8

## 0.2.9

### Patch Changes

- Updated dependencies [6984dd1e38]
  - @mysten/sui.js@0.51.1
  - @mysten/dapp-kit@0.12.7

## 0.2.8

### Patch Changes

- @mysten/dapp-kit@0.12.6

## 0.2.7

### Patch Changes

- @mysten/dapp-kit@0.12.5

## 0.2.6

### Patch Changes

- @mysten/dapp-kit@0.12.4

## 0.2.5

### Patch Changes

- Updated dependencies [0cafa94027]
  - @mysten/sui.js@0.51.0
  - @mysten/dapp-kit@0.12.3

## 0.2.4

### Patch Changes

- 4830361fa4: Updated typescript version
- Updated dependencies [4830361fa4]
  - @mysten/sui.js@0.50.1
  - @mysten/dapp-kit@0.12.2

## 0.2.3

### Patch Changes

- @mysten/dapp-kit@0.12.1

## 0.2.2

### Patch Changes

- Updated dependencies [a34f1cb67d]
- Updated dependencies [33c7325ee1]
- Updated dependencies [c08e3569ef]
- Updated dependencies [9a14e61db4]
- Updated dependencies [13e922d9b1]
- Updated dependencies [7b8d044603]
- Updated dependencies [a34f1cb67d]
- Updated dependencies [220a766d86]
  - @mysten/sui.js@0.50.0
  - @mysten/dapp-kit@0.12.0

## 0.2.1

### Patch Changes

- 9ac0a4ec01: Add extensions to all sdk import paths
- Updated dependencies [9ac0a4ec01]
  - @mysten/sui.js@0.49.1
  - @mysten/dapp-kit@0.11.1

## 0.2.0

### Minor Changes

- e5f9e3ba21: Replace tsup based build to fix issues with esm/cjs dual publishing

### Patch Changes

- Updated dependencies [9ba167b0af]
- Updated dependencies [e5f9e3ba21]
  - @mysten/dapp-kit@0.11.0
  - @mysten/sui.js@0.49.0

## 0.1.8

### Patch Changes

- f8d44c25cc: Fix handling of paths on windows
- dd362ec1d6: Update docs url to sdk.mystenlabs.com
- Updated dependencies [165ad6b21d]
- Updated dependencies [dd362ec1d6]
- Updated dependencies [d55db38647]
  - @mysten/dapp-kit@0.10.3
  - @mysten/sui.js@0.48.1

## 0.1.7

### Patch Changes

- Updated dependencies [2ae1a6a108]
- Updated dependencies [b30fecbbca]
- Updated dependencies [cdcfa76c43]
  - @mysten/dapp-kit@0.10.2
  - @mysten/sui.js@0.48.0

## 0.1.6

### Patch Changes

- Updated dependencies [367779ea2]
  - @mysten/dapp-kit@0.10.1

## 0.1.5

### Patch Changes

- Updated dependencies [47b137d03]
  - @mysten/dapp-kit@0.10.0

## 0.1.4

### Patch Changes

- Updated dependencies [194c980cb]
- Updated dependencies [9ac7e2f3d]
- Updated dependencies [0259aec82]
- Updated dependencies [64d45ba27]
  - @mysten/sui.js@0.47.0
  - @mysten/dapp-kit@0.9.1

## 0.1.3

### Patch Changes

- Updated dependencies [c5d4db238]
- Updated dependencies [652bcdd92]
  - @mysten/dapp-kit@0.9.0
  - @mysten/sui.js@0.46.1

## 0.1.2

### Patch Changes

- Updated dependencies [28c2c3330]
- Updated dependencies [43444c58f]
- Updated dependencies [8d1e74e52]
- Updated dependencies [103ad29c0]
- Updated dependencies [093554a0d]
- Updated dependencies [3718a230b]
  - @mysten/sui.js@0.46.0
  - @mysten/dapp-kit@0.8.0

## 0.1.1

### Patch Changes

- Updated dependencies [b359868e3]
- Updated dependencies [5d7055365]
- Updated dependencies [30b47b758]
  - @mysten/dapp-kit@0.7.0
  - @mysten/sui.js@0.45.1

## 0.1.0

### Minor Changes

- d4d9c9218: Upgrade dapp-kit and the scaffold applications to react-query v5

### Patch Changes

- Updated dependencies [d4d9c9218]
- Updated dependencies [fb0ce3485]
- Updated dependencies [09c103002]
- Updated dependencies [e0578094b]
- Updated dependencies [b9afb5567]
  - @mysten/dapp-kit@0.6.0
  - @mysten/sui.js@0.45.0

## 0.0.5

### Patch Changes

- Updated dependencies [ade244c3d]
  - @mysten/dapp-kit@0.5.0

## 0.0.4

### Patch Changes

- Updated dependencies [b7c304696]
  - @mysten/dapp-kit@0.4.0

## 0.0.3

### Patch Changes

- de5fdf738: Remove entry keyword from counter example move code

## 0.0.2

### Patch Changes

- 49e04b2e4: Fix dependency mapping

## 0.0.1

### Patch Changes

- Updated dependencies [361818abc]
- Updated dependencies [2b532bc37]
- Updated dependencies [b48289346]
- Updated dependencies [11cf4e68b]
- Updated dependencies [0c5cdc049]
- Updated dependencies [c7e12c928]
  - @mysten/dapp-kit@0.3.0
  - @mysten/sui.js@0.44.0<|MERGE_RESOLUTION|>--- conflicted
+++ resolved
@@ -1,7 +1,5 @@
 # @mysten/create-dapp
 
-<<<<<<< HEAD
-=======
 ## 0.3.9
 
 ### Patch Changes
@@ -32,7 +30,6 @@
   - @mysten/sui@1.1.0
   - @mysten/dapp-kit@0.14.6
 
->>>>>>> 08b50387
 ## 0.3.5
 
 ### Patch Changes
