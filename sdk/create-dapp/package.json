--- conflicted
+++ resolved
@@ -3,11 +3,7 @@
 	"author": "Mysten Labs <build@mystenlabs.com>",
 	"description": "A CLI for creating new Sui dApps",
 	"homepage": "https://sdk.mystenlabs.com",
-<<<<<<< HEAD
-	"version": "0.3.5",
-=======
 	"version": "0.3.9",
->>>>>>> 08b50387
 	"license": "Apache-2.0",
 	"files": [
 		"CHANGELOG.md",
