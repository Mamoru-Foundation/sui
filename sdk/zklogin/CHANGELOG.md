# @mysten/zklogin

<<<<<<< HEAD
=======
## 0.7.14

### Patch Changes

- Updated dependencies [0851b31]
- Updated dependencies [f37b3c2]
- Updated dependencies [f37b3c2]
  - @mysten/sui@1.5.0
  - @mysten/bcs@1.0.4

## 0.7.13

### Patch Changes

- Updated dependencies [4419234]
  - @mysten/sui@1.4.0

## 0.7.12

### Patch Changes

- Updated dependencies [a45f461]
  - @mysten/sui@1.3.1

>>>>>>> 1bf77fe1
## 0.7.11

### Patch Changes

- 0f27a97: Update dependencies
- Updated dependencies [7fc464a]
- Updated dependencies [086b2bc]
- Updated dependencies [0fb0628]
- Updated dependencies [cdedf69]
- Updated dependencies [0f27a97]
- Updated dependencies [beed646]
  - @mysten/sui@1.3.0
  - @mysten/bcs@1.0.3

## 0.7.10

### Patch Changes

- 06a900c1ab: Fix nonce generation inconsistency
- Updated dependencies [06a900c1ab]
- Updated dependencies [45877014d1]
- Updated dependencies [87d6f75403]
  - @mysten/sui@1.2.1

## 0.7.9

### Patch Changes

- Updated dependencies [fef99d377f]
  - @mysten/sui@1.2.0

## 0.7.8

### Patch Changes

- Updated dependencies [0dfff33b95]
  - @mysten/sui@1.1.2

## 0.7.7

### Patch Changes

- Updated dependencies [101f1ff4b8]
  - @mysten/sui@1.1.1

## 0.7.6

### Patch Changes

- Updated dependencies [bae8f9683c]
  - @mysten/sui@1.1.0

## 0.7.5

### Patch Changes

- Updated dependencies [369b924343]
- Updated dependencies [369b924343]
  - @mysten/bcs@1.0.2
  - @mysten/sui@1.0.5

## 0.7.4

### Patch Changes

- Updated dependencies [f1e828f557]
- Updated dependencies [f1e828f557]
  - @mysten/sui@1.0.4
  - @mysten/bcs@1.0.1

## 0.7.3

### Patch Changes

- Updated dependencies [1f20580841]
  - @mysten/sui@1.0.3

## 0.7.2

### Patch Changes

- Updated dependencies [f0a839f874]
  - @mysten/sui@1.0.2

## 0.7.1

### Patch Changes

- Updated dependencies [6fc6235984]
  - @mysten/sui@1.0.1

## 0.7.0

### Minor Changes

- a92b03de42: The Typescript SDK has been renamed to `@mysten/sui` and includes many new features
  and breaking changes. See the
  [full migration guide](https://sdk.mystenlabs.com/typescript/migrations/sui-1.0) for details on
  how to upgrade.

### Patch Changes

- Updated dependencies [ebdfe7cf21]
- Updated dependencies [a92b03de42]
  - @mysten/sui@1.0.0
  - @mysten/bcs@1.0.0

## 0.6.3

### Patch Changes

- Updated dependencies [99b112178c]
  - @mysten/sui.js@0.54.1

## 0.6.2

### Patch Changes

- Updated dependencies [b7f673dbd9]
- Updated dependencies [123b42c75c]
  - @mysten/sui.js@0.54.0

## 0.6.1

### Patch Changes

- Updated dependencies [774bfb41a8]
  - @mysten/sui.js@0.53.0

## 0.6.0

### Minor Changes

- e279098cff: add support for verify zklogin signature in sdk

## 0.5.3

### Patch Changes

- Updated dependencies [929db4976a]
  - @mysten/sui.js@0.52.0

## 0.5.2

### Patch Changes

- Updated dependencies [b4ecdb5860]
  - @mysten/sui.js@0.51.2

## 0.5.1

### Patch Changes

- Updated dependencies [6984dd1e38]
  - @mysten/sui.js@0.51.1

## 0.5.0

### Minor Changes

- 3a84c3ab21: Expose toZkLoginPublicIdentifier function

### Patch Changes

- Updated dependencies [0cafa94027]
  - @mysten/sui.js@0.51.0

## 0.4.3

### Patch Changes

- 4830361fa4: Updated typescript version
- Updated dependencies [4830361fa4]
  - @mysten/sui.js@0.50.1
  - @mysten/bcs@0.11.1

## 0.4.2

### Patch Changes

- Updated dependencies [a34f1cb67d]
- Updated dependencies [bae8802fe3]
- Updated dependencies [c08e3569ef]
- Updated dependencies [9a14e61db4]
- Updated dependencies [13e922d9b1]
- Updated dependencies [a34f1cb67d]
- Updated dependencies [220a766d86]
  - @mysten/sui.js@0.50.0
  - @mysten/bcs@0.11.0

## 0.4.1

### Patch Changes

- Updated dependencies [9ac0a4ec01]
  - @mysten/sui.js@0.49.1
  - @mysten/bcs@0.10.1

## 0.4.0

### Minor Changes

- e5f9e3ba21: Replace tsup based build to fix issues with esm/cjs dual publishing

### Patch Changes

- Updated dependencies [e5f9e3ba21]
  - @mysten/sui.js@0.49.0
  - @mysten/bcs@0.10.0

## 0.3.10

### Patch Changes

- Updated dependencies [dd362ec1d6]
  - @mysten/sui.js@0.48.1
  - @mysten/bcs@0.9.1

## 0.3.9

### Patch Changes

- Updated dependencies [cdcfa76c43]
- Updated dependencies [fce0a08d0f]
  - @mysten/sui.js@0.48.0
  - @mysten/bcs@0.9.0

## 0.3.8

### Patch Changes

- 0e3d0dfae: Add simple length checks

## 0.3.7

### Patch Changes

- 9ac7e2f3d: Add additional type exports to zklogin package
- Updated dependencies [194c980cb]
- Updated dependencies [9ac7e2f3d]
- Updated dependencies [0259aec82]
- Updated dependencies [64d45ba27]
  - @mysten/sui.js@0.47.0

## 0.3.6

### Patch Changes

- Updated dependencies [652bcdd92]
  - @mysten/sui.js@0.46.1

## 0.3.5

### Patch Changes

- 28c2c3330: Use the same issuer string in address derivation for the two google's iss values
- Updated dependencies [28c2c3330]
- Updated dependencies [43444c58f]
- Updated dependencies [8d1e74e52]
- Updated dependencies [093554a0d]
- Updated dependencies [3718a230b]
  - @mysten/sui.js@0.46.0

## 0.3.4

### Patch Changes

- Updated dependencies [30b47b758]
  - @mysten/sui.js@0.45.1

## 0.3.3

### Patch Changes

- Updated dependencies [b9afb5567]
  - @mysten/sui.js@0.45.0

## 0.3.2

### Patch Changes

- c34c3c734: Revert additional JWT checks

## 0.3.1

### Patch Changes

- 4ba17833c: Fixes ESM usage of the SDK.

## 0.3.0

### Minor Changes

- 28ee0ff2f: Fix bug in nonce length check

## 0.2.1

### Patch Changes

- 9a1c8105e: Fix usage of string values in the SDK

## 0.2.0

### Minor Changes

- d80a6ed62: Remove toBigIntBE, expose new `getExtendedEphemeralPublicKey` method. Methods now
  return base64-encoded strings instead of bigints.

### Patch Changes

- 067d464f4: Introduce precise key-value pair parsing that matches the circuit
- b48289346: Mark packages as being side-effect free.
- Updated dependencies [b48289346]
- Updated dependencies [11cf4e68b]
  - @mysten/sui.js@0.44.0
  - @mysten/bcs@0.8.1

## 0.1.8

### Patch Changes

- Updated dependencies [004fb1991]
  - @mysten/sui.js@0.43.3

## 0.1.7

### Patch Changes

- Updated dependencies [9b052166d]
  - @mysten/sui.js@0.43.2

## 0.1.6

### Patch Changes

- c5684bb52: rename zk to zkLogin
- Updated dependencies [faa13ded9]
- Updated dependencies [c5684bb52]
  - @mysten/sui.js@0.43.1

## 0.1.5

### Patch Changes

- 3764c464f: - use new zklogin package from @mysten/sui.js for some of the zklogin functionality
  - rename `getZkSignature` to `getZkLoginSignature`
- 71e0a3197: - stop exporting `ZkSignatureInputs`
  - use `toBigEndianBytes` instead of `toBufferBE` that was renamed
- Updated dependencies [781d073d9]
- Updated dependencies [3764c464f]
- Updated dependencies [1bc430161]
- Updated dependencies [e4484852b]
- Updated dependencies [e4484852b]
- Updated dependencies [71e0a3197]
- Updated dependencies [1bc430161]
  - @mysten/sui.js@0.43.0
  - @mysten/bcs@0.8.0

## 0.1.4

### Patch Changes

- 9b3ffc7d6: - removes `AddressParams` bcs struct, now address is created by using the iss bytes
  - updated zklogin signature bcs struct for new camelCase fields
- d257d20ee: Improve nodejs compatibility
- Updated dependencies [fd8589806]
  - @mysten/sui.js@0.42.0

## 0.1.3

### Patch Changes

- 1786c68b5: Update hashASCIIStr logic and constants
- 8384490bb: Remove BCS export and introduce new getZkSignature export.
- 35bdbd00d: update bcs AddressParams struct
- 1f87936fd: Move aud to inner hash
- d89fff405: Expose new randomness function
- Updated dependencies [290c8e640]
  - @mysten/bcs@0.7.4
  - @mysten/sui.js@0.41.2

## 0.1.2

### Patch Changes

- d0750ea0f: rename pin to salt
- a82600f2d: fix nonce calculation
- Updated dependencies [24c21e1f0]
  - @mysten/sui.js@0.41.1

## 0.1.1

### Patch Changes

- b676fa4e9: Change function signature of genAddrSeed
- 626098033: Fix generated types
- 608e8e407: Update max key claim value length
- 5d344399f: Initial experimental zklogin SDK
- f5d5a4e8b: Polish utils
- f53d5823a: Change build process to use new internal build process.<|MERGE_RESOLUTION|>--- conflicted
+++ resolved
@@ -1,7 +1,5 @@
 # @mysten/zklogin
 
-<<<<<<< HEAD
-=======
 ## 0.7.14
 
 ### Patch Changes
@@ -26,7 +24,6 @@
 - Updated dependencies [a45f461]
   - @mysten/sui@1.3.1
 
->>>>>>> 1bf77fe1
 ## 0.7.11
 
 ### Patch Changes
