--- conflicted
+++ resolved
@@ -1,10 +1,6 @@
 {
 	"name": "@mysten/zklogin",
-<<<<<<< HEAD
-	"version": "0.7.11",
-=======
 	"version": "0.7.14",
->>>>>>> 1bf77fe1
 	"description": "Utilities for interacting with zkLogin in Sui",
 	"license": "Apache-2.0",
 	"author": "Mysten Labs <build@mystenlabs.com>",
