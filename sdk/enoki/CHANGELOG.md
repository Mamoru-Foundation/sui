# @mysten/enoki

<<<<<<< HEAD
=======
## 0.3.8

### Patch Changes

- Updated dependencies [0dfff33b95]
  - @mysten/sui@1.1.2
  - @mysten/zklogin@0.7.8

## 0.3.7

### Patch Changes

- Updated dependencies [101f1ff4b8]
  - @mysten/sui@1.1.1
  - @mysten/zklogin@0.7.7

## 0.3.6

### Patch Changes

- Updated dependencies [bae8f9683c]
  - @mysten/sui@1.1.0
  - @mysten/zklogin@0.7.6

>>>>>>> 08b50387
## 0.3.5

### Patch Changes

- Updated dependencies [369b924343]
  - @mysten/sui@1.0.5
  - @mysten/zklogin@0.7.5

## 0.3.4

### Patch Changes

- Updated dependencies [f1e828f557]
  - @mysten/sui@1.0.4
  - @mysten/zklogin@0.7.4

## 0.3.3

### Patch Changes

- Updated dependencies [1f20580841]
  - @mysten/sui@1.0.3
  - @mysten/zklogin@0.7.3

## 0.3.2

### Patch Changes

- Updated dependencies [f0a839f874]
  - @mysten/sui@1.0.2
  - @mysten/zklogin@0.7.2

## 0.3.1

### Patch Changes

- Updated dependencies [6fc6235984]
  - @mysten/sui@1.0.1
  - @mysten/zklogin@0.7.1

## 0.3.0

### Minor Changes

- a92b03de42: The Typescript SDK has been renamed to `@mysten/sui` and includes many new features and breaking changes.
  See the [full migration guide](https://sdk.mystenlabs.com/typescript/migrations/sui-1.0) for details on how to upgrade.

### Patch Changes

- Updated dependencies [ebdfe7cf21]
- Updated dependencies [a92b03de42]
  - @mysten/sui@1.0.0
  - @mysten/zklogin@0.7.0

## 0.2.8

### Patch Changes

- 7e88f74d66: Add support for signing personal messages

## 0.2.7

### Patch Changes

- Updated dependencies [99b112178c]
  - @mysten/sui.js@0.54.1
  - @mysten/zklogin@0.6.3

## 0.2.6

### Patch Changes

- Updated dependencies [b7f673dbd9]
- Updated dependencies [123b42c75c]
  - @mysten/sui.js@0.54.0
  - @mysten/zklogin@0.6.2

## 0.2.5

### Patch Changes

- Updated dependencies [774bfb41a8]
  - @mysten/sui.js@0.53.0
  - @mysten/zklogin@0.6.1

## 0.2.4

### Patch Changes

- Updated dependencies [e279098cff]
  - @mysten/zklogin@0.6.0

## 0.2.3

### Patch Changes

- 049610aeb6: Add network to execution flow
- 9a1406a396: Add missing network param to enokiflow
- Updated dependencies [929db4976a]
  - @mysten/sui.js@0.52.0
  - @mysten/zklogin@0.5.3

## 0.2.2

### Patch Changes

- Updated dependencies [b4ecdb5860]
  - @mysten/sui.js@0.51.2
  - @mysten/zklogin@0.5.2

## 0.2.1

### Patch Changes

- Updated dependencies [6984dd1e38]
  - @mysten/sui.js@0.51.1
  - @mysten/zklogin@0.5.1

## 0.2.0

### Minor Changes

- 3b1da3967a: Add support for secret key authentication

## 0.1.4

### Patch Changes

- f704211291: Add EnokiClientError to expose error details
- Updated dependencies [0cafa94027]
- Updated dependencies [3a84c3ab21]
  - @mysten/sui.js@0.51.0
  - @mysten/zklogin@0.5.0

## 0.1.3

### Patch Changes

- 4830361fa4: Updated typescript version
- Updated dependencies [4830361fa4]
  - @mysten/sui.js@0.50.1
  - @mysten/zklogin@0.4.3

## 0.1.2

### Patch Changes

- 33752daf9c: Fix decoding of ephemeral keypair secret
- 4bf3e0060b: Update to latest Enoki API changes
- Updated dependencies [a34f1cb67d]
- Updated dependencies [c08e3569ef]
- Updated dependencies [9a14e61db4]
- Updated dependencies [13e922d9b1]
- Updated dependencies [a34f1cb67d]
- Updated dependencies [220a766d86]
  - @mysten/sui.js@0.50.0
  - @mysten/zklogin@0.4.2

## 0.1.1

### Patch Changes

- Updated dependencies [9ac0a4ec01]
  - @mysten/sui.js@0.49.1
  - @mysten/zklogin@0.4.1

## 0.1.0

### Minor Changes

- e5f9e3ba21: Replace tsup based build to fix issues with esm/cjs dual publishing

### Patch Changes

- Updated dependencies [e5f9e3ba21]
  - @mysten/sui.js@0.49.0
  - @mysten/zklogin@0.4.0

## 0.0.8

### Patch Changes

- Updated dependencies [dd362ec1d6]
  - @mysten/sui.js@0.48.1
  - @mysten/zklogin@0.3.10

## 0.0.7

### Patch Changes

- dd485449a7: Update to new two-step API
- Updated dependencies [cdcfa76c43]
  - @mysten/sui.js@0.48.0
  - @mysten/zklogin@0.3.9

## 0.0.6

### Patch Changes

- 0eb6fa61b: Hydrate the session on mount

## 0.0.5

### Patch Changes

- Updated dependencies [0e3d0dfae]
  - @mysten/zklogin@0.3.8

## 0.0.4

### Patch Changes

- 732fdbb5b: Make enoki flow session observable. Expose state parameter on useAuthCallback.

## 0.0.3

### Patch Changes

- dfa523c77: Key storage off of the API key, and add APIs for transaction block sponsorship

## 0.0.2

### Patch Changes

- 180616bef: Rewrite the encryption layer
- 9ac7e2f3d: Introduce Enoki SDK
- Updated dependencies [194c980cb]
- Updated dependencies [9ac7e2f3d]
- Updated dependencies [0259aec82]
- Updated dependencies [64d45ba27]
  - @mysten/sui.js@0.47.0
  - @mysten/zklogin@0.3.7<|MERGE_RESOLUTION|>--- conflicted
+++ resolved
@@ -1,7 +1,5 @@
 # @mysten/enoki
 
-<<<<<<< HEAD
-=======
 ## 0.3.8
 
 ### Patch Changes
@@ -26,7 +24,6 @@
   - @mysten/sui@1.1.0
   - @mysten/zklogin@0.7.6
 
->>>>>>> 08b50387
 ## 0.3.5
 
 ### Patch Changes
