# @mysten/enoki

<<<<<<< HEAD
=======
## 0.3.14

### Patch Changes

- Updated dependencies [0851b31]
- Updated dependencies [f37b3c2]
  - @mysten/sui@1.5.0
  - @mysten/zklogin@0.7.14

## 0.3.13

### Patch Changes

- Updated dependencies [4419234]
  - @mysten/sui@1.4.0
  - @mysten/zklogin@0.7.13

## 0.3.12

### Patch Changes

- Updated dependencies [a45f461]
  - @mysten/sui@1.3.1
  - @mysten/zklogin@0.7.12

>>>>>>> 1bf77fe1
## 0.3.11

### Patch Changes

- 0f27a97: Update dependencies
- Updated dependencies [7fc464a]
- Updated dependencies [086b2bc]
- Updated dependencies [0fb0628]
- Updated dependencies [cdedf69]
- Updated dependencies [0f27a97]
- Updated dependencies [beed646]
  - @mysten/sui@1.3.0
  - @mysten/zklogin@0.7.11

## 0.3.10

### Patch Changes

- Updated dependencies [06a900c1ab]
- Updated dependencies [45877014d1]
- Updated dependencies [87d6f75403]
  - @mysten/sui@1.2.1
  - @mysten/zklogin@0.7.10

## 0.3.9

### Patch Changes

- Updated dependencies [fef99d377f]
  - @mysten/sui@1.2.0
  - @mysten/zklogin@0.7.9

## 0.3.8

### Patch Changes

- Updated dependencies [0dfff33b95]
  - @mysten/sui@1.1.2
  - @mysten/zklogin@0.7.8

## 0.3.7

### Patch Changes

- Updated dependencies [101f1ff4b8]
  - @mysten/sui@1.1.1
  - @mysten/zklogin@0.7.7

## 0.3.6

### Patch Changes

- Updated dependencies [bae8f9683c]
  - @mysten/sui@1.1.0
  - @mysten/zklogin@0.7.6

## 0.3.5

### Patch Changes

- Updated dependencies [369b924343]
  - @mysten/sui@1.0.5
  - @mysten/zklogin@0.7.5

## 0.3.4

### Patch Changes

- Updated dependencies [f1e828f557]
  - @mysten/sui@1.0.4
  - @mysten/zklogin@0.7.4

## 0.3.3

### Patch Changes

- Updated dependencies [1f20580841]
  - @mysten/sui@1.0.3
  - @mysten/zklogin@0.7.3

## 0.3.2

### Patch Changes

- Updated dependencies [f0a839f874]
  - @mysten/sui@1.0.2
  - @mysten/zklogin@0.7.2

## 0.3.1

### Patch Changes

- Updated dependencies [6fc6235984]
  - @mysten/sui@1.0.1
  - @mysten/zklogin@0.7.1

## 0.3.0

### Minor Changes

- a92b03de42: The Typescript SDK has been renamed to `@mysten/sui` and includes many new features
  and breaking changes. See the
  [full migration guide](https://sdk.mystenlabs.com/typescript/migrations/sui-1.0) for details on
  how to upgrade.

### Patch Changes

- Updated dependencies [ebdfe7cf21]
- Updated dependencies [a92b03de42]
  - @mysten/sui@1.0.0
  - @mysten/zklogin@0.7.0

## 0.2.8

### Patch Changes

- 7e88f74d66: Add support for signing personal messages

## 0.2.7

### Patch Changes

- Updated dependencies [99b112178c]
  - @mysten/sui.js@0.54.1
  - @mysten/zklogin@0.6.3

## 0.2.6

### Patch Changes

- Updated dependencies [b7f673dbd9]
- Updated dependencies [123b42c75c]
  - @mysten/sui.js@0.54.0
  - @mysten/zklogin@0.6.2

## 0.2.5

### Patch Changes

- Updated dependencies [774bfb41a8]
  - @mysten/sui.js@0.53.0
  - @mysten/zklogin@0.6.1

## 0.2.4

### Patch Changes

- Updated dependencies [e279098cff]
  - @mysten/zklogin@0.6.0

## 0.2.3

### Patch Changes

- 049610aeb6: Add network to execution flow
- 9a1406a396: Add missing network param to enokiflow
- Updated dependencies [929db4976a]
  - @mysten/sui.js@0.52.0
  - @mysten/zklogin@0.5.3

## 0.2.2

### Patch Changes

- Updated dependencies [b4ecdb5860]
  - @mysten/sui.js@0.51.2
  - @mysten/zklogin@0.5.2

## 0.2.1

### Patch Changes

- Updated dependencies [6984dd1e38]
  - @mysten/sui.js@0.51.1
  - @mysten/zklogin@0.5.1

## 0.2.0

### Minor Changes

- 3b1da3967a: Add support for secret key authentication

## 0.1.4

### Patch Changes

- f704211291: Add EnokiClientError to expose error details
- Updated dependencies [0cafa94027]
- Updated dependencies [3a84c3ab21]
  - @mysten/sui.js@0.51.0
  - @mysten/zklogin@0.5.0

## 0.1.3

### Patch Changes

- 4830361fa4: Updated typescript version
- Updated dependencies [4830361fa4]
  - @mysten/sui.js@0.50.1
  - @mysten/zklogin@0.4.3

## 0.1.2

### Patch Changes

- 33752daf9c: Fix decoding of ephemeral keypair secret
- 4bf3e0060b: Update to latest Enoki API changes
- Updated dependencies [a34f1cb67d]
- Updated dependencies [c08e3569ef]
- Updated dependencies [9a14e61db4]
- Updated dependencies [13e922d9b1]
- Updated dependencies [a34f1cb67d]
- Updated dependencies [220a766d86]
  - @mysten/sui.js@0.50.0
  - @mysten/zklogin@0.4.2

## 0.1.1

### Patch Changes

- Updated dependencies [9ac0a4ec01]
  - @mysten/sui.js@0.49.1
  - @mysten/zklogin@0.4.1

## 0.1.0

### Minor Changes

- e5f9e3ba21: Replace tsup based build to fix issues with esm/cjs dual publishing

### Patch Changes

- Updated dependencies [e5f9e3ba21]
  - @mysten/sui.js@0.49.0
  - @mysten/zklogin@0.4.0

## 0.0.8

### Patch Changes

- Updated dependencies [dd362ec1d6]
  - @mysten/sui.js@0.48.1
  - @mysten/zklogin@0.3.10

## 0.0.7

### Patch Changes

- dd485449a7: Update to new two-step API
- Updated dependencies [cdcfa76c43]
  - @mysten/sui.js@0.48.0
  - @mysten/zklogin@0.3.9

## 0.0.6

### Patch Changes

- 0eb6fa61b: Hydrate the session on mount

## 0.0.5

### Patch Changes

- Updated dependencies [0e3d0dfae]
  - @mysten/zklogin@0.3.8

## 0.0.4

### Patch Changes

- 732fdbb5b: Make enoki flow session observable. Expose state parameter on useAuthCallback.

## 0.0.3

### Patch Changes

- dfa523c77: Key storage off of the API key, and add APIs for transaction block sponsorship

## 0.0.2

### Patch Changes

- 180616bef: Rewrite the encryption layer
- 9ac7e2f3d: Introduce Enoki SDK
- Updated dependencies [194c980cb]
- Updated dependencies [9ac7e2f3d]
- Updated dependencies [0259aec82]
- Updated dependencies [64d45ba27]
  - @mysten/sui.js@0.47.0
  - @mysten/zklogin@0.3.7<|MERGE_RESOLUTION|>--- conflicted
+++ resolved
@@ -1,7 +1,5 @@
 # @mysten/enoki
 
-<<<<<<< HEAD
-=======
 ## 0.3.14
 
 ### Patch Changes
@@ -27,7 +25,6 @@
   - @mysten/sui@1.3.1
   - @mysten/zklogin@0.7.12
 
->>>>>>> 1bf77fe1
 ## 0.3.11
 
 ### Patch Changes
