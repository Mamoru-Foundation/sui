{
	"name": "@mysten/enoki",
<<<<<<< HEAD
	"version": "0.3.11",
=======
	"version": "0.3.14",
>>>>>>> 1bf77fe1
	"description": "TODO: Description",
	"license": "Apache-2.0",
	"author": "Mysten Labs <build@mystenlabs.com>",
	"type": "commonjs",
	"main": "./dist/cjs/index.js",
	"module": "./dist/esm/index.js",
	"types": "./dist/cjs/index.d.ts",
	"exports": {
		".": {
			"import": "./dist/esm/index.js",
			"require": "./dist/cjs/index.js"
		},
		"./react": {
			"import": "./dist/esm/react.js",
			"require": "./dist/cjs/react.js"
		}
	},
	"files": [
		"CHANGELOG.md",
		"dist",
		"react"
	],
	"scripts": {
		"clean": "rm -rf tsconfig.tsbuildinfo ./dist",
		"build": "build-package",
		"demo": "vite ./demo",
		"prepublishOnly": "pnpm build",
		"prettier:check": "prettier -c --ignore-unknown .",
		"prettier:fix": "prettier -w --ignore-unknown .",
		"eslint:check": "eslint --max-warnings=0 .",
		"eslint:fix": "pnpm run eslint:check --fix",
		"lint": "pnpm run eslint:check && pnpm run prettier:check",
		"lint:fix": "pnpm run eslint:fix && pnpm run prettier:fix"
	},
	"repository": {
		"type": "git",
		"url": "git+https://github.com/mystenlabs/sui.git"
	},
	"bugs": {
		"url": "https://github.com/mystenlabs/sui/issues"
	},
	"homepage": "https://github.com/mystenlabs/sui#readme",
	"devDependencies": {
		"@mysten/build-scripts": "workspace:*",
		"@types/node": "^20.14.10",
		"@types/react": "^18.3.3",
		"@types/react-dom": "^18.3.0",
		"@vitejs/plugin-react-swc": "^3.7.0",
		"react": "^18.3.1",
		"react-dom": "^18.3.1",
		"typescript": "^5.5.3",
		"vite": "^5.3.3"
	},
	"dependencies": {
		"@mysten/sui": "workspace:*",
		"@mysten/zklogin": "workspace:*",
		"@nanostores/react": "^0.7.2",
		"jose": "^5.6.3",
		"nanostores": "^0.10.3"
	},
	"peerDependencies": {
		"@types/react": ">=17.0.0",
		"react": ">=17.0.0"
	},
	"peerDependenciesMeta": {
		"react": {
			"optional": true
		},
		"@types/react": {
			"optional": true
		}
	}
}<|MERGE_RESOLUTION|>--- conflicted
+++ resolved
@@ -1,10 +1,6 @@
 {
 	"name": "@mysten/enoki",
-<<<<<<< HEAD
-	"version": "0.3.11",
-=======
 	"version": "0.3.14",
->>>>>>> 1bf77fe1
 	"description": "TODO: Description",
 	"license": "Apache-2.0",
 	"author": "Mysten Labs <build@mystenlabs.com>",
