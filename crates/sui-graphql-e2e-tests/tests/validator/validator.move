// Copyright (c) Mysten Labs, Inc.
// SPDX-License-Identifier: Apache-2.0

// Test the change of APY with heavy transactions

<<<<<<< HEAD
//# init --protocol-version 49 --simulator --accounts A --addresses P0=0x0
=======
//# init --protocol-version 48 --simulator --accounts A --addresses P0=0x0
>>>>>>> 08b50387

//# advance-epoch

//# create-checkpoint

//# publish --sender A --gas-budget 9999999999
module P0::m {
    public struct Big has key, store {
        id: UID,
        weight: vector<u8>,
    }

    fun weight(): vector<u8> {
        let mut i = 0;
        let mut v = vector[];
        while (i < 248 * 1024) {
            vector::push_back(&mut v, 42);
            i = i + 1;
        };
        v
    }

    public entry fun new(ctx: &mut TxContext){
        let id = object::new(ctx);
        let w = weight();
        sui::transfer::public_transfer(
            Big { id, weight: w },
            ctx.sender()
        )
    }
}

//# run P0::m::new --sender A

//# run P0::m::new --sender A

//# run P0::m::new --sender A

//# run P0::m::new --sender A

//# create-checkpoint

//# advance-epoch

//# run-graphql
{
  epoch(id: 1) {
    validatorSet {
      activeValidators {
        nodes {
          apy
          name
        }
      }
    }
  }
}

//# run P0::m::new --sender A

//# run P0::m::new --sender A

//# run P0::m::new --sender A

//# run P0::m::new --sender A

//# run P0::m::new --sender A

//# run P0::m::new --sender A

//# run P0::m::new --sender A

//# run P0::m::new --sender A

//# run P0::m::new --sender A

//# run P0::m::new --sender A

//# run P0::m::new --sender A

//# run P0::m::new --sender A

//# run P0::m::new --sender A

//# run P0::m::new --sender A

//# run P0::m::new --sender A

//# create-checkpoint

//# advance-epoch

// check the epoch metrics

//# run-graphql
{
  epoch(id: 2) {
    validatorSet {
      activeValidators {
        nodes {
          apy
          name
          reportRecords {
            nodes {
              address
            }
          }
        }
      }
    }
  }
}<|MERGE_RESOLUTION|>--- conflicted
+++ resolved
@@ -3,11 +3,7 @@
 
 // Test the change of APY with heavy transactions
 
-<<<<<<< HEAD
-//# init --protocol-version 49 --simulator --accounts A --addresses P0=0x0
-=======
 //# init --protocol-version 48 --simulator --accounts A --addresses P0=0x0
->>>>>>> 08b50387
 
 //# advance-epoch
 
