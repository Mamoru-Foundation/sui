processed 12 tasks

init:
A: object(0,0)

task 1 'publish'. lines 6-33:
created: object(1,0)
mutated: object(0,1)
gas summary: computation_cost: 1000000, storage_cost: 6194000,  storage_rebate: 0, non_refundable_storage_fee: 0

task 2 'run'. lines 35-35:
created: object(2,0)
mutated: object(0,1)
gas summary: computation_cost: 1000000, storage_cost: 2302800,  storage_rebate: 978120, non_refundable_storage_fee: 9880

task 3 'run'. lines 37-37:
created: object(3,0)
mutated: object(0,1)
gas summary: computation_cost: 1000000, storage_cost: 2302800,  storage_rebate: 978120, non_refundable_storage_fee: 9880

task 4 'run'. lines 39-39:
created: object(4,0)
mutated: object(0,1)
gas summary: computation_cost: 1000000, storage_cost: 2302800,  storage_rebate: 978120, non_refundable_storage_fee: 9880

task 5 'run'. lines 41-41:
created: object(5,0)
mutated: object(0,1)
gas summary: computation_cost: 1000000, storage_cost: 2302800,  storage_rebate: 978120, non_refundable_storage_fee: 9880

task 6 'run'. lines 43-43:
created: object(6,0)
mutated: object(0,1)
gas summary: computation_cost: 1000000, storage_cost: 2302800,  storage_rebate: 978120, non_refundable_storage_fee: 9880

task 7 'programmable'. lines 45-49:
created: object(7,0)
mutated: object(0,0), object(2,0), object(3,0), object(4,0), object(5,0), object(6,0)
gas summary: computation_cost: 1000000, storage_cost: 8876800,  storage_rebate: 6508260, non_refundable_storage_fee: 65740

task 8 'run'. lines 51-51:
mutated: object(0,0), object(7,0)
gas summary: computation_cost: 1000000, storage_cost: 2302800,  storage_rebate: 2279772, non_refundable_storage_fee: 23028

task 9 'create-checkpoint'. lines 53-53:
Checkpoint created: 1

task 10 'run-graphql'. lines 56-93:
Response: {
  "data": {
    "transactionBlocks": {
      "nodes": [
        {
<<<<<<< HEAD
          "digest": "2D8kZUiETgo7g2SRDZBwhFckzDfaL76LLdE1UquWxbTa",
=======
          "digest": "HLyukKeMLQ9thMNQ1LwQcADrAW8McDCxNAyB1185aXmk",
>>>>>>> 08b50387
          "effects": {
            "dependencies": {
              "pageInfo": {
                "hasPreviousPage": false,
                "hasNextPage": false,
                "startCursor": "eyJpIjowLCJjIjoxfQ",
                "endCursor": "eyJpIjoxLCJjIjoxfQ"
              },
              "edges": [
                {
                  "cursor": "eyJpIjowLCJjIjoxfQ",
                  "node": {
<<<<<<< HEAD
                    "digest": "8ostzs3A3dZZic6NurB2m5y983iZBzvp9j3zQxFLUys9",
=======
                    "digest": "AmCr9Zq9BDfcyBLvmfXYNkh4uaXmLKbgP4AqdFQj13Nq",
>>>>>>> 08b50387
                    "kind": {
                      "__typename": "ProgrammableTransactionBlock",
                      "transactions": {
                        "nodes": [
                          {},
                          {
                            "module": "package",
                            "functionName": "make_immutable"
                          }
                        ]
                      }
                    }
                  }
                },
                {
                  "cursor": "eyJpIjoxLCJjIjoxfQ",
                  "node": {
<<<<<<< HEAD
                    "digest": "AQ5N9Xg8rWuVdPjR29sSPHNvFatwK7JEsrVf6fcYNHWE",
=======
                    "digest": "BrQ7RFvpq59mcoQcnjoWCkPtkhf5cJndi5uPAgmY6R2L",
>>>>>>> 08b50387
                    "kind": {
                      "__typename": "ProgrammableTransactionBlock",
                      "transactions": {
                        "nodes": [
                          {
                            "module": "M1",
                            "functionName": "sum"
                          },
                          {
                            "module": "M1",
                            "functionName": "sum"
                          },
                          {
                            "module": "M1",
                            "functionName": "sum"
                          },
                          {
                            "module": "M1",
                            "functionName": "create"
                          }
                        ]
                      }
                    }
                  }
                }
              ]
            }
          }
        }
      ]
    }
  }
}

task 11 'run-graphql'. lines 95-132:
Response: {
  "data": {
    "transactionBlocks": {
      "nodes": [
        {
<<<<<<< HEAD
          "digest": "2D8kZUiETgo7g2SRDZBwhFckzDfaL76LLdE1UquWxbTa",
=======
          "digest": "HLyukKeMLQ9thMNQ1LwQcADrAW8McDCxNAyB1185aXmk",
>>>>>>> 08b50387
          "effects": {
            "dependencies": {
              "pageInfo": {
                "hasPreviousPage": true,
                "hasNextPage": false,
                "startCursor": "eyJpIjoxLCJjIjoxfQ",
                "endCursor": "eyJpIjoxLCJjIjoxfQ"
              },
              "edges": [
                {
                  "cursor": "eyJpIjoxLCJjIjoxfQ",
                  "node": {
<<<<<<< HEAD
                    "digest": "AQ5N9Xg8rWuVdPjR29sSPHNvFatwK7JEsrVf6fcYNHWE",
=======
                    "digest": "BrQ7RFvpq59mcoQcnjoWCkPtkhf5cJndi5uPAgmY6R2L",
>>>>>>> 08b50387
                    "kind": {
                      "__typename": "ProgrammableTransactionBlock",
                      "transactions": {
                        "nodes": [
                          {
                            "module": "M1",
                            "functionName": "sum"
                          },
                          {
                            "module": "M1",
                            "functionName": "sum"
                          },
                          {
                            "module": "M1",
                            "functionName": "sum"
                          },
                          {
                            "module": "M1",
                            "functionName": "create"
                          }
                        ]
                      }
                    }
                  }
                }
              ]
            }
          }
        }
      ]
    }
  }
}<|MERGE_RESOLUTION|>--- conflicted
+++ resolved
@@ -51,11 +51,7 @@
     "transactionBlocks": {
       "nodes": [
         {
-<<<<<<< HEAD
-          "digest": "2D8kZUiETgo7g2SRDZBwhFckzDfaL76LLdE1UquWxbTa",
-=======
           "digest": "HLyukKeMLQ9thMNQ1LwQcADrAW8McDCxNAyB1185aXmk",
->>>>>>> 08b50387
           "effects": {
             "dependencies": {
               "pageInfo": {
@@ -68,11 +64,7 @@
                 {
                   "cursor": "eyJpIjowLCJjIjoxfQ",
                   "node": {
-<<<<<<< HEAD
-                    "digest": "8ostzs3A3dZZic6NurB2m5y983iZBzvp9j3zQxFLUys9",
-=======
                     "digest": "AmCr9Zq9BDfcyBLvmfXYNkh4uaXmLKbgP4AqdFQj13Nq",
->>>>>>> 08b50387
                     "kind": {
                       "__typename": "ProgrammableTransactionBlock",
                       "transactions": {
@@ -90,11 +82,7 @@
                 {
                   "cursor": "eyJpIjoxLCJjIjoxfQ",
                   "node": {
-<<<<<<< HEAD
-                    "digest": "AQ5N9Xg8rWuVdPjR29sSPHNvFatwK7JEsrVf6fcYNHWE",
-=======
                     "digest": "BrQ7RFvpq59mcoQcnjoWCkPtkhf5cJndi5uPAgmY6R2L",
->>>>>>> 08b50387
                     "kind": {
                       "__typename": "ProgrammableTransactionBlock",
                       "transactions": {
@@ -135,11 +123,7 @@
     "transactionBlocks": {
       "nodes": [
         {
-<<<<<<< HEAD
-          "digest": "2D8kZUiETgo7g2SRDZBwhFckzDfaL76LLdE1UquWxbTa",
-=======
           "digest": "HLyukKeMLQ9thMNQ1LwQcADrAW8McDCxNAyB1185aXmk",
->>>>>>> 08b50387
           "effects": {
             "dependencies": {
               "pageInfo": {
@@ -152,11 +136,7 @@
                 {
                   "cursor": "eyJpIjoxLCJjIjoxfQ",
                   "node": {
-<<<<<<< HEAD
-                    "digest": "AQ5N9Xg8rWuVdPjR29sSPHNvFatwK7JEsrVf6fcYNHWE",
-=======
                     "digest": "BrQ7RFvpq59mcoQcnjoWCkPtkhf5cJndi5uPAgmY6R2L",
->>>>>>> 08b50387
                     "kind": {
                       "__typename": "ProgrammableTransactionBlock",
                       "transactions": {
