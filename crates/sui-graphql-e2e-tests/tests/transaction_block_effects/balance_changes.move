--- conflicted
+++ resolved
@@ -1,11 +1,7 @@
 // Copyright (c) Mysten Labs, Inc.
 // SPDX-License-Identifier: Apache-2.0
 
-<<<<<<< HEAD
-//# init --protocol-version 49 --simulator --accounts C O P Q R S
-=======
 //# init --protocol-version 48 --simulator --accounts C O P Q R S
->>>>>>> 08b50387
 
 //# programmable --sender C --inputs @C 1000 2000 3000 4000 5000
 //> SplitCoins(Gas, [Input(1), Input(2), Input(3), Input(4), Input(5)]);
