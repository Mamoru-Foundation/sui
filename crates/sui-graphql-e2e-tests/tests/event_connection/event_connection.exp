processed 17 tasks

init:
A: object(0,0), B: object(0,1)

task 1 'publish'. lines 14-81:
created: object(1,0)
mutated: object(0,2)
gas summary: computation_cost: 1000000, storage_cost: 11263200,  storage_rebate: 0, non_refundable_storage_fee: 0

task 2 'run'. lines 83-83:
created: object(2,0)
mutated: object(0,0)
gas summary: computation_cost: 1000000, storage_cost: 2302800,  storage_rebate: 0, non_refundable_storage_fee: 0

task 3 'run'. lines 85-85:
events: Event { package_id: Test, transaction_module: Identifier("M1"), sender: A, type_: StructTag { address: Test, module: Identifier("M1"), name: Identifier("EventA"), type_params: [] }, contents: [0, 0, 0, 0, 0, 0, 0, 0] }
mutated: object(0,0), object(2,0)
gas summary: computation_cost: 1000000, storage_cost: 2302800,  storage_rebate: 2279772, non_refundable_storage_fee: 23028

task 4 'run'. lines 87-87:
events: Event { package_id: Test, transaction_module: Identifier("M1"), sender: A, type_: StructTag { address: Test, module: Identifier("M1"), name: Identifier("EventB"), type_params: [Struct(StructTag { address: Test, module: Identifier("M1"), name: Identifier("Object"), type_params: [] })] }, contents: [1, 0, 0, 0, 0, 0, 0, 0] }
mutated: object(0,0), object(2,0)
gas summary: computation_cost: 1000000, storage_cost: 2302800,  storage_rebate: 2279772, non_refundable_storage_fee: 23028

task 5 'run'. lines 89-89:
created: object(5,0)
mutated: object(0,0)
gas summary: computation_cost: 1000000, storage_cost: 2302800,  storage_rebate: 978120, non_refundable_storage_fee: 9880

task 6 'run'. lines 91-91:
events: Event { package_id: Test, transaction_module: Identifier("M2"), sender: A, type_: StructTag { address: Test, module: Identifier("M2"), name: Identifier("EventA"), type_params: [] }, contents: [2, 0, 0, 0, 0, 0, 0, 0] }
mutated: object(0,0), object(5,0)
gas summary: computation_cost: 1000000, storage_cost: 2302800,  storage_rebate: 2279772, non_refundable_storage_fee: 23028

task 7 'run'. lines 93-93:
events: Event { package_id: Test, transaction_module: Identifier("M2"), sender: A, type_: StructTag { address: Test, module: Identifier("M2"), name: Identifier("EventB"), type_params: [Struct(StructTag { address: Test, module: Identifier("M2"), name: Identifier("Object"), type_params: [] })] }, contents: [3, 0, 0, 0, 0, 0, 0, 0] }
mutated: object(0,0), object(5,0)
gas summary: computation_cost: 1000000, storage_cost: 2302800,  storage_rebate: 2279772, non_refundable_storage_fee: 23028

task 8 'create-checkpoint'. lines 95-95:
Checkpoint created: 1

task 9 'run-graphql'. lines 97-117:
Response: {
  "data": {
    "events": {
      "edges": [
        {
          "cursor": "eyJ0eCI6MywiZSI6MCwiYyI6MX0",
          "node": {
            "sendingModule": {
              "name": "M1"
            },
            "type": {
<<<<<<< HEAD
              "repr": "0xef3efb78c1df02060575a736ac22f7e9cf351ff046f4e361473314a5f1739f21::M1::EventA"
=======
              "repr": "0xda3e223f686c0a007cf06cb6ba6aa2d1011ec0f86058bf5e01f00dad3cad1e6f::M1::EventA"
>>>>>>> 03629974
            },
            "sender": {
              "address": "0xfccc9a421bbb13c1a66a1aa98f0ad75029ede94857779c6915b44f94068b921e"
            },
            "json": {
              "new_value": "0"
            },
            "bcs": "AAAAAAAAAAA="
          }
        },
        {
          "cursor": "eyJ0eCI6NCwiZSI6MCwiYyI6MX0",
          "node": {
            "sendingModule": {
              "name": "M1"
            },
            "type": {
<<<<<<< HEAD
              "repr": "0xef3efb78c1df02060575a736ac22f7e9cf351ff046f4e361473314a5f1739f21::M1::EventB<0xef3efb78c1df02060575a736ac22f7e9cf351ff046f4e361473314a5f1739f21::M1::Object>"
=======
              "repr": "0xda3e223f686c0a007cf06cb6ba6aa2d1011ec0f86058bf5e01f00dad3cad1e6f::M1::EventB<0xda3e223f686c0a007cf06cb6ba6aa2d1011ec0f86058bf5e01f00dad3cad1e6f::M1::Object>"
>>>>>>> 03629974
            },
            "sender": {
              "address": "0xfccc9a421bbb13c1a66a1aa98f0ad75029ede94857779c6915b44f94068b921e"
            },
            "json": {
              "new_value": "1"
            },
            "bcs": "AQAAAAAAAAA="
          }
        },
        {
          "cursor": "eyJ0eCI6NiwiZSI6MCwiYyI6MX0",
          "node": {
            "sendingModule": {
              "name": "M2"
            },
            "type": {
<<<<<<< HEAD
              "repr": "0xef3efb78c1df02060575a736ac22f7e9cf351ff046f4e361473314a5f1739f21::M2::EventA"
=======
              "repr": "0xda3e223f686c0a007cf06cb6ba6aa2d1011ec0f86058bf5e01f00dad3cad1e6f::M2::EventA"
>>>>>>> 03629974
            },
            "sender": {
              "address": "0xfccc9a421bbb13c1a66a1aa98f0ad75029ede94857779c6915b44f94068b921e"
            },
            "json": {
              "new_value": "2"
            },
            "bcs": "AgAAAAAAAAA="
          }
        },
        {
          "cursor": "eyJ0eCI6NywiZSI6MCwiYyI6MX0",
          "node": {
            "sendingModule": {
              "name": "M2"
            },
            "type": {
<<<<<<< HEAD
              "repr": "0xef3efb78c1df02060575a736ac22f7e9cf351ff046f4e361473314a5f1739f21::M2::EventB<0xef3efb78c1df02060575a736ac22f7e9cf351ff046f4e361473314a5f1739f21::M2::Object>"
=======
              "repr": "0xda3e223f686c0a007cf06cb6ba6aa2d1011ec0f86058bf5e01f00dad3cad1e6f::M2::EventB<0xda3e223f686c0a007cf06cb6ba6aa2d1011ec0f86058bf5e01f00dad3cad1e6f::M2::Object>"
>>>>>>> 03629974
            },
            "sender": {
              "address": "0xfccc9a421bbb13c1a66a1aa98f0ad75029ede94857779c6915b44f94068b921e"
            },
            "json": {
              "new_value": "3"
            },
            "bcs": "AwAAAAAAAAA="
          }
        }
      ]
    }
  }
}

task 10 'run-graphql'. lines 119-139:
Response: {
  "data": {
    "events": {
      "edges": [
        {
          "cursor": "eyJ0eCI6MywiZSI6MCwiYyI6MX0",
          "node": {
            "sendingModule": {
              "name": "M1"
            },
            "type": {
<<<<<<< HEAD
              "repr": "0xef3efb78c1df02060575a736ac22f7e9cf351ff046f4e361473314a5f1739f21::M1::EventA"
=======
              "repr": "0xda3e223f686c0a007cf06cb6ba6aa2d1011ec0f86058bf5e01f00dad3cad1e6f::M1::EventA"
>>>>>>> 03629974
            },
            "sender": {
              "address": "0xfccc9a421bbb13c1a66a1aa98f0ad75029ede94857779c6915b44f94068b921e"
            },
            "json": {
              "new_value": "0"
            },
            "bcs": "AAAAAAAAAAA="
          }
        },
        {
          "cursor": "eyJ0eCI6NCwiZSI6MCwiYyI6MX0",
          "node": {
            "sendingModule": {
              "name": "M1"
            },
            "type": {
<<<<<<< HEAD
              "repr": "0xef3efb78c1df02060575a736ac22f7e9cf351ff046f4e361473314a5f1739f21::M1::EventB<0xef3efb78c1df02060575a736ac22f7e9cf351ff046f4e361473314a5f1739f21::M1::Object>"
=======
              "repr": "0xda3e223f686c0a007cf06cb6ba6aa2d1011ec0f86058bf5e01f00dad3cad1e6f::M1::EventB<0xda3e223f686c0a007cf06cb6ba6aa2d1011ec0f86058bf5e01f00dad3cad1e6f::M1::Object>"
>>>>>>> 03629974
            },
            "sender": {
              "address": "0xfccc9a421bbb13c1a66a1aa98f0ad75029ede94857779c6915b44f94068b921e"
            },
            "json": {
              "new_value": "1"
            },
            "bcs": "AQAAAAAAAAA="
          }
        },
        {
          "cursor": "eyJ0eCI6NiwiZSI6MCwiYyI6MX0",
          "node": {
            "sendingModule": {
              "name": "M2"
            },
            "type": {
<<<<<<< HEAD
              "repr": "0xef3efb78c1df02060575a736ac22f7e9cf351ff046f4e361473314a5f1739f21::M2::EventA"
=======
              "repr": "0xda3e223f686c0a007cf06cb6ba6aa2d1011ec0f86058bf5e01f00dad3cad1e6f::M2::EventA"
>>>>>>> 03629974
            },
            "sender": {
              "address": "0xfccc9a421bbb13c1a66a1aa98f0ad75029ede94857779c6915b44f94068b921e"
            },
            "json": {
              "new_value": "2"
            },
            "bcs": "AgAAAAAAAAA="
          }
        },
        {
          "cursor": "eyJ0eCI6NywiZSI6MCwiYyI6MX0",
          "node": {
            "sendingModule": {
              "name": "M2"
            },
            "type": {
<<<<<<< HEAD
              "repr": "0xef3efb78c1df02060575a736ac22f7e9cf351ff046f4e361473314a5f1739f21::M2::EventB<0xef3efb78c1df02060575a736ac22f7e9cf351ff046f4e361473314a5f1739f21::M2::Object>"
=======
              "repr": "0xda3e223f686c0a007cf06cb6ba6aa2d1011ec0f86058bf5e01f00dad3cad1e6f::M2::EventB<0xda3e223f686c0a007cf06cb6ba6aa2d1011ec0f86058bf5e01f00dad3cad1e6f::M2::Object>"
>>>>>>> 03629974
            },
            "sender": {
              "address": "0xfccc9a421bbb13c1a66a1aa98f0ad75029ede94857779c6915b44f94068b921e"
            },
            "json": {
              "new_value": "3"
            },
            "bcs": "AwAAAAAAAAA="
          }
        }
      ]
    }
  }
}

task 11 'run-graphql'. lines 141-161:
Response: {
  "data": {
    "events": {
      "edges": [
        {
          "cursor": "eyJ0eCI6MywiZSI6MCwiYyI6MX0",
          "node": {
            "sendingModule": {
              "name": "M1"
            },
            "type": {
<<<<<<< HEAD
              "repr": "0xef3efb78c1df02060575a736ac22f7e9cf351ff046f4e361473314a5f1739f21::M1::EventA"
=======
              "repr": "0xda3e223f686c0a007cf06cb6ba6aa2d1011ec0f86058bf5e01f00dad3cad1e6f::M1::EventA"
>>>>>>> 03629974
            },
            "sender": {
              "address": "0xfccc9a421bbb13c1a66a1aa98f0ad75029ede94857779c6915b44f94068b921e"
            },
            "json": {
              "new_value": "0"
            },
            "bcs": "AAAAAAAAAAA="
          }
        },
        {
          "cursor": "eyJ0eCI6NCwiZSI6MCwiYyI6MX0",
          "node": {
            "sendingModule": {
              "name": "M1"
            },
            "type": {
<<<<<<< HEAD
              "repr": "0xef3efb78c1df02060575a736ac22f7e9cf351ff046f4e361473314a5f1739f21::M1::EventB<0xef3efb78c1df02060575a736ac22f7e9cf351ff046f4e361473314a5f1739f21::M1::Object>"
=======
              "repr": "0xda3e223f686c0a007cf06cb6ba6aa2d1011ec0f86058bf5e01f00dad3cad1e6f::M1::EventB<0xda3e223f686c0a007cf06cb6ba6aa2d1011ec0f86058bf5e01f00dad3cad1e6f::M1::Object>"
>>>>>>> 03629974
            },
            "sender": {
              "address": "0xfccc9a421bbb13c1a66a1aa98f0ad75029ede94857779c6915b44f94068b921e"
            },
            "json": {
              "new_value": "1"
            },
            "bcs": "AQAAAAAAAAA="
          }
        }
      ]
    }
  }
}

task 12 'run-graphql'. lines 163-183:
Response: {
  "data": {
    "events": {
      "edges": [
        {
          "cursor": "eyJ0eCI6MywiZSI6MCwiYyI6MX0",
          "node": {
            "sendingModule": {
              "name": "M1"
            },
            "type": {
<<<<<<< HEAD
              "repr": "0xef3efb78c1df02060575a736ac22f7e9cf351ff046f4e361473314a5f1739f21::M1::EventA"
=======
              "repr": "0xda3e223f686c0a007cf06cb6ba6aa2d1011ec0f86058bf5e01f00dad3cad1e6f::M1::EventA"
>>>>>>> 03629974
            },
            "sender": {
              "address": "0xfccc9a421bbb13c1a66a1aa98f0ad75029ede94857779c6915b44f94068b921e"
            },
            "json": {
              "new_value": "0"
            },
            "bcs": "AAAAAAAAAAA="
          }
        }
      ]
    }
  }
}

task 13 'run-graphql'. lines 185-205:
Response: {
  "data": {
    "events": {
      "edges": [
        {
          "cursor": "eyJ0eCI6NCwiZSI6MCwiYyI6MX0",
          "node": {
            "sendingModule": {
              "name": "M1"
            },
            "type": {
<<<<<<< HEAD
              "repr": "0xef3efb78c1df02060575a736ac22f7e9cf351ff046f4e361473314a5f1739f21::M1::EventB<0xef3efb78c1df02060575a736ac22f7e9cf351ff046f4e361473314a5f1739f21::M1::Object>"
=======
              "repr": "0xda3e223f686c0a007cf06cb6ba6aa2d1011ec0f86058bf5e01f00dad3cad1e6f::M1::EventB<0xda3e223f686c0a007cf06cb6ba6aa2d1011ec0f86058bf5e01f00dad3cad1e6f::M1::Object>"
>>>>>>> 03629974
            },
            "sender": {
              "address": "0xfccc9a421bbb13c1a66a1aa98f0ad75029ede94857779c6915b44f94068b921e"
            },
            "json": {
              "new_value": "1"
            },
            "bcs": "AQAAAAAAAAA="
          }
        }
      ]
    }
  }
}

task 14 'run-graphql'. lines 207-227:
Response: {
  "data": null,
  "errors": [
    {
      "message": "Failed to parse \"String\": Invalid filter, expected: package[::module[::type[<type_params>]]] or primitive type (occurred while parsing \"EventFilter\")",
      "locations": [
        {
          "line": 2,
          "column": 18
        }
      ],
      "path": [
        "events"
      ]
    }
  ]
}

task 15 'run-graphql'. lines 229-249:
Response: {
  "data": null,
  "errors": [
    {
      "message": "Failed to parse \"String\": Invalid filter, expected: package[::module[::type[<type_params>]]] or primitive type (occurred while parsing \"EventFilter\")",
      "locations": [
        {
          "line": 2,
          "column": 18
        }
      ],
      "path": [
        "events"
      ]
    }
  ]
}

task 16 'run-graphql'. lines 251-271:
Response: {
  "data": null,
  "errors": [
    {
      "message": "Failed to parse \"String\": Invalid filter, expected: package[::module[::type[<type_params>]]] or primitive type (occurred while parsing \"EventFilter\")",
      "locations": [
        {
          "line": 2,
          "column": 18
        }
      ],
      "path": [
        "events"
      ]
    }
  ]
}<|MERGE_RESOLUTION|>--- conflicted
+++ resolved
@@ -53,11 +53,7 @@
               "name": "M1"
             },
             "type": {
-<<<<<<< HEAD
-              "repr": "0xef3efb78c1df02060575a736ac22f7e9cf351ff046f4e361473314a5f1739f21::M1::EventA"
-=======
               "repr": "0xda3e223f686c0a007cf06cb6ba6aa2d1011ec0f86058bf5e01f00dad3cad1e6f::M1::EventA"
->>>>>>> 03629974
             },
             "sender": {
               "address": "0xfccc9a421bbb13c1a66a1aa98f0ad75029ede94857779c6915b44f94068b921e"
@@ -75,11 +71,7 @@
               "name": "M1"
             },
             "type": {
-<<<<<<< HEAD
-              "repr": "0xef3efb78c1df02060575a736ac22f7e9cf351ff046f4e361473314a5f1739f21::M1::EventB<0xef3efb78c1df02060575a736ac22f7e9cf351ff046f4e361473314a5f1739f21::M1::Object>"
-=======
               "repr": "0xda3e223f686c0a007cf06cb6ba6aa2d1011ec0f86058bf5e01f00dad3cad1e6f::M1::EventB<0xda3e223f686c0a007cf06cb6ba6aa2d1011ec0f86058bf5e01f00dad3cad1e6f::M1::Object>"
->>>>>>> 03629974
             },
             "sender": {
               "address": "0xfccc9a421bbb13c1a66a1aa98f0ad75029ede94857779c6915b44f94068b921e"
@@ -97,11 +89,7 @@
               "name": "M2"
             },
             "type": {
-<<<<<<< HEAD
-              "repr": "0xef3efb78c1df02060575a736ac22f7e9cf351ff046f4e361473314a5f1739f21::M2::EventA"
-=======
               "repr": "0xda3e223f686c0a007cf06cb6ba6aa2d1011ec0f86058bf5e01f00dad3cad1e6f::M2::EventA"
->>>>>>> 03629974
             },
             "sender": {
               "address": "0xfccc9a421bbb13c1a66a1aa98f0ad75029ede94857779c6915b44f94068b921e"
@@ -119,11 +107,7 @@
               "name": "M2"
             },
             "type": {
-<<<<<<< HEAD
-              "repr": "0xef3efb78c1df02060575a736ac22f7e9cf351ff046f4e361473314a5f1739f21::M2::EventB<0xef3efb78c1df02060575a736ac22f7e9cf351ff046f4e361473314a5f1739f21::M2::Object>"
-=======
               "repr": "0xda3e223f686c0a007cf06cb6ba6aa2d1011ec0f86058bf5e01f00dad3cad1e6f::M2::EventB<0xda3e223f686c0a007cf06cb6ba6aa2d1011ec0f86058bf5e01f00dad3cad1e6f::M2::Object>"
->>>>>>> 03629974
             },
             "sender": {
               "address": "0xfccc9a421bbb13c1a66a1aa98f0ad75029ede94857779c6915b44f94068b921e"
@@ -151,11 +135,7 @@
               "name": "M1"
             },
             "type": {
-<<<<<<< HEAD
-              "repr": "0xef3efb78c1df02060575a736ac22f7e9cf351ff046f4e361473314a5f1739f21::M1::EventA"
-=======
               "repr": "0xda3e223f686c0a007cf06cb6ba6aa2d1011ec0f86058bf5e01f00dad3cad1e6f::M1::EventA"
->>>>>>> 03629974
             },
             "sender": {
               "address": "0xfccc9a421bbb13c1a66a1aa98f0ad75029ede94857779c6915b44f94068b921e"
@@ -173,11 +153,7 @@
               "name": "M1"
             },
             "type": {
-<<<<<<< HEAD
-              "repr": "0xef3efb78c1df02060575a736ac22f7e9cf351ff046f4e361473314a5f1739f21::M1::EventB<0xef3efb78c1df02060575a736ac22f7e9cf351ff046f4e361473314a5f1739f21::M1::Object>"
-=======
               "repr": "0xda3e223f686c0a007cf06cb6ba6aa2d1011ec0f86058bf5e01f00dad3cad1e6f::M1::EventB<0xda3e223f686c0a007cf06cb6ba6aa2d1011ec0f86058bf5e01f00dad3cad1e6f::M1::Object>"
->>>>>>> 03629974
             },
             "sender": {
               "address": "0xfccc9a421bbb13c1a66a1aa98f0ad75029ede94857779c6915b44f94068b921e"
@@ -195,11 +171,7 @@
               "name": "M2"
             },
             "type": {
-<<<<<<< HEAD
-              "repr": "0xef3efb78c1df02060575a736ac22f7e9cf351ff046f4e361473314a5f1739f21::M2::EventA"
-=======
               "repr": "0xda3e223f686c0a007cf06cb6ba6aa2d1011ec0f86058bf5e01f00dad3cad1e6f::M2::EventA"
->>>>>>> 03629974
             },
             "sender": {
               "address": "0xfccc9a421bbb13c1a66a1aa98f0ad75029ede94857779c6915b44f94068b921e"
@@ -217,11 +189,7 @@
               "name": "M2"
             },
             "type": {
-<<<<<<< HEAD
-              "repr": "0xef3efb78c1df02060575a736ac22f7e9cf351ff046f4e361473314a5f1739f21::M2::EventB<0xef3efb78c1df02060575a736ac22f7e9cf351ff046f4e361473314a5f1739f21::M2::Object>"
-=======
               "repr": "0xda3e223f686c0a007cf06cb6ba6aa2d1011ec0f86058bf5e01f00dad3cad1e6f::M2::EventB<0xda3e223f686c0a007cf06cb6ba6aa2d1011ec0f86058bf5e01f00dad3cad1e6f::M2::Object>"
->>>>>>> 03629974
             },
             "sender": {
               "address": "0xfccc9a421bbb13c1a66a1aa98f0ad75029ede94857779c6915b44f94068b921e"
@@ -249,11 +217,7 @@
               "name": "M1"
             },
             "type": {
-<<<<<<< HEAD
-              "repr": "0xef3efb78c1df02060575a736ac22f7e9cf351ff046f4e361473314a5f1739f21::M1::EventA"
-=======
               "repr": "0xda3e223f686c0a007cf06cb6ba6aa2d1011ec0f86058bf5e01f00dad3cad1e6f::M1::EventA"
->>>>>>> 03629974
             },
             "sender": {
               "address": "0xfccc9a421bbb13c1a66a1aa98f0ad75029ede94857779c6915b44f94068b921e"
@@ -271,11 +235,7 @@
               "name": "M1"
             },
             "type": {
-<<<<<<< HEAD
-              "repr": "0xef3efb78c1df02060575a736ac22f7e9cf351ff046f4e361473314a5f1739f21::M1::EventB<0xef3efb78c1df02060575a736ac22f7e9cf351ff046f4e361473314a5f1739f21::M1::Object>"
-=======
               "repr": "0xda3e223f686c0a007cf06cb6ba6aa2d1011ec0f86058bf5e01f00dad3cad1e6f::M1::EventB<0xda3e223f686c0a007cf06cb6ba6aa2d1011ec0f86058bf5e01f00dad3cad1e6f::M1::Object>"
->>>>>>> 03629974
             },
             "sender": {
               "address": "0xfccc9a421bbb13c1a66a1aa98f0ad75029ede94857779c6915b44f94068b921e"
@@ -303,11 +263,7 @@
               "name": "M1"
             },
             "type": {
-<<<<<<< HEAD
-              "repr": "0xef3efb78c1df02060575a736ac22f7e9cf351ff046f4e361473314a5f1739f21::M1::EventA"
-=======
               "repr": "0xda3e223f686c0a007cf06cb6ba6aa2d1011ec0f86058bf5e01f00dad3cad1e6f::M1::EventA"
->>>>>>> 03629974
             },
             "sender": {
               "address": "0xfccc9a421bbb13c1a66a1aa98f0ad75029ede94857779c6915b44f94068b921e"
@@ -335,11 +291,7 @@
               "name": "M1"
             },
             "type": {
-<<<<<<< HEAD
-              "repr": "0xef3efb78c1df02060575a736ac22f7e9cf351ff046f4e361473314a5f1739f21::M1::EventB<0xef3efb78c1df02060575a736ac22f7e9cf351ff046f4e361473314a5f1739f21::M1::Object>"
-=======
               "repr": "0xda3e223f686c0a007cf06cb6ba6aa2d1011ec0f86058bf5e01f00dad3cad1e6f::M1::EventB<0xda3e223f686c0a007cf06cb6ba6aa2d1011ec0f86058bf5e01f00dad3cad1e6f::M1::Object>"
->>>>>>> 03629974
             },
             "sender": {
               "address": "0xfccc9a421bbb13c1a66a1aa98f0ad75029ede94857779c6915b44f94068b921e"
