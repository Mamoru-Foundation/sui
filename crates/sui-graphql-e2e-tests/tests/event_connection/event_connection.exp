--- conflicted
+++ resolved
@@ -53,11 +53,7 @@
               "name": "M1"
             },
             "type": {
-<<<<<<< HEAD
-              "repr": "0x4b5d92c98a78b8f9f25ba433d668ef2f217c49d5b6ad80f98ad33fa7b5c08be4::M1::EventA"
-=======
               "repr": "0xa2d6f1ec1f6128e358f75bd7ffbe2bbc7643eaa5eef807e383b401c1339b4bc9::M1::EventA"
->>>>>>> 08b50387
             },
             "sender": {
               "address": "0xfccc9a421bbb13c1a66a1aa98f0ad75029ede94857779c6915b44f94068b921e"
@@ -75,11 +71,7 @@
               "name": "M1"
             },
             "type": {
-<<<<<<< HEAD
-              "repr": "0x4b5d92c98a78b8f9f25ba433d668ef2f217c49d5b6ad80f98ad33fa7b5c08be4::M1::EventB<0x4b5d92c98a78b8f9f25ba433d668ef2f217c49d5b6ad80f98ad33fa7b5c08be4::M1::Object>"
-=======
               "repr": "0xa2d6f1ec1f6128e358f75bd7ffbe2bbc7643eaa5eef807e383b401c1339b4bc9::M1::EventB<0xa2d6f1ec1f6128e358f75bd7ffbe2bbc7643eaa5eef807e383b401c1339b4bc9::M1::Object>"
->>>>>>> 08b50387
             },
             "sender": {
               "address": "0xfccc9a421bbb13c1a66a1aa98f0ad75029ede94857779c6915b44f94068b921e"
@@ -97,11 +89,7 @@
               "name": "M2"
             },
             "type": {
-<<<<<<< HEAD
-              "repr": "0x4b5d92c98a78b8f9f25ba433d668ef2f217c49d5b6ad80f98ad33fa7b5c08be4::M2::EventA"
-=======
               "repr": "0xa2d6f1ec1f6128e358f75bd7ffbe2bbc7643eaa5eef807e383b401c1339b4bc9::M2::EventA"
->>>>>>> 08b50387
             },
             "sender": {
               "address": "0xfccc9a421bbb13c1a66a1aa98f0ad75029ede94857779c6915b44f94068b921e"
@@ -119,11 +107,7 @@
               "name": "M2"
             },
             "type": {
-<<<<<<< HEAD
-              "repr": "0x4b5d92c98a78b8f9f25ba433d668ef2f217c49d5b6ad80f98ad33fa7b5c08be4::M2::EventB<0x4b5d92c98a78b8f9f25ba433d668ef2f217c49d5b6ad80f98ad33fa7b5c08be4::M2::Object>"
-=======
               "repr": "0xa2d6f1ec1f6128e358f75bd7ffbe2bbc7643eaa5eef807e383b401c1339b4bc9::M2::EventB<0xa2d6f1ec1f6128e358f75bd7ffbe2bbc7643eaa5eef807e383b401c1339b4bc9::M2::Object>"
->>>>>>> 08b50387
             },
             "sender": {
               "address": "0xfccc9a421bbb13c1a66a1aa98f0ad75029ede94857779c6915b44f94068b921e"
@@ -151,11 +135,7 @@
               "name": "M1"
             },
             "type": {
-<<<<<<< HEAD
-              "repr": "0x4b5d92c98a78b8f9f25ba433d668ef2f217c49d5b6ad80f98ad33fa7b5c08be4::M1::EventA"
-=======
               "repr": "0xa2d6f1ec1f6128e358f75bd7ffbe2bbc7643eaa5eef807e383b401c1339b4bc9::M1::EventA"
->>>>>>> 08b50387
             },
             "sender": {
               "address": "0xfccc9a421bbb13c1a66a1aa98f0ad75029ede94857779c6915b44f94068b921e"
@@ -173,11 +153,7 @@
               "name": "M1"
             },
             "type": {
-<<<<<<< HEAD
-              "repr": "0x4b5d92c98a78b8f9f25ba433d668ef2f217c49d5b6ad80f98ad33fa7b5c08be4::M1::EventB<0x4b5d92c98a78b8f9f25ba433d668ef2f217c49d5b6ad80f98ad33fa7b5c08be4::M1::Object>"
-=======
               "repr": "0xa2d6f1ec1f6128e358f75bd7ffbe2bbc7643eaa5eef807e383b401c1339b4bc9::M1::EventB<0xa2d6f1ec1f6128e358f75bd7ffbe2bbc7643eaa5eef807e383b401c1339b4bc9::M1::Object>"
->>>>>>> 08b50387
             },
             "sender": {
               "address": "0xfccc9a421bbb13c1a66a1aa98f0ad75029ede94857779c6915b44f94068b921e"
@@ -195,11 +171,7 @@
               "name": "M2"
             },
             "type": {
-<<<<<<< HEAD
-              "repr": "0x4b5d92c98a78b8f9f25ba433d668ef2f217c49d5b6ad80f98ad33fa7b5c08be4::M2::EventA"
-=======
               "repr": "0xa2d6f1ec1f6128e358f75bd7ffbe2bbc7643eaa5eef807e383b401c1339b4bc9::M2::EventA"
->>>>>>> 08b50387
             },
             "sender": {
               "address": "0xfccc9a421bbb13c1a66a1aa98f0ad75029ede94857779c6915b44f94068b921e"
@@ -217,11 +189,7 @@
               "name": "M2"
             },
             "type": {
-<<<<<<< HEAD
-              "repr": "0x4b5d92c98a78b8f9f25ba433d668ef2f217c49d5b6ad80f98ad33fa7b5c08be4::M2::EventB<0x4b5d92c98a78b8f9f25ba433d668ef2f217c49d5b6ad80f98ad33fa7b5c08be4::M2::Object>"
-=======
               "repr": "0xa2d6f1ec1f6128e358f75bd7ffbe2bbc7643eaa5eef807e383b401c1339b4bc9::M2::EventB<0xa2d6f1ec1f6128e358f75bd7ffbe2bbc7643eaa5eef807e383b401c1339b4bc9::M2::Object>"
->>>>>>> 08b50387
             },
             "sender": {
               "address": "0xfccc9a421bbb13c1a66a1aa98f0ad75029ede94857779c6915b44f94068b921e"
@@ -249,11 +217,7 @@
               "name": "M1"
             },
             "type": {
-<<<<<<< HEAD
-              "repr": "0x4b5d92c98a78b8f9f25ba433d668ef2f217c49d5b6ad80f98ad33fa7b5c08be4::M1::EventA"
-=======
               "repr": "0xa2d6f1ec1f6128e358f75bd7ffbe2bbc7643eaa5eef807e383b401c1339b4bc9::M1::EventA"
->>>>>>> 08b50387
             },
             "sender": {
               "address": "0xfccc9a421bbb13c1a66a1aa98f0ad75029ede94857779c6915b44f94068b921e"
@@ -271,11 +235,7 @@
               "name": "M1"
             },
             "type": {
-<<<<<<< HEAD
-              "repr": "0x4b5d92c98a78b8f9f25ba433d668ef2f217c49d5b6ad80f98ad33fa7b5c08be4::M1::EventB<0x4b5d92c98a78b8f9f25ba433d668ef2f217c49d5b6ad80f98ad33fa7b5c08be4::M1::Object>"
-=======
               "repr": "0xa2d6f1ec1f6128e358f75bd7ffbe2bbc7643eaa5eef807e383b401c1339b4bc9::M1::EventB<0xa2d6f1ec1f6128e358f75bd7ffbe2bbc7643eaa5eef807e383b401c1339b4bc9::M1::Object>"
->>>>>>> 08b50387
             },
             "sender": {
               "address": "0xfccc9a421bbb13c1a66a1aa98f0ad75029ede94857779c6915b44f94068b921e"
@@ -303,11 +263,7 @@
               "name": "M1"
             },
             "type": {
-<<<<<<< HEAD
-              "repr": "0x4b5d92c98a78b8f9f25ba433d668ef2f217c49d5b6ad80f98ad33fa7b5c08be4::M1::EventA"
-=======
               "repr": "0xa2d6f1ec1f6128e358f75bd7ffbe2bbc7643eaa5eef807e383b401c1339b4bc9::M1::EventA"
->>>>>>> 08b50387
             },
             "sender": {
               "address": "0xfccc9a421bbb13c1a66a1aa98f0ad75029ede94857779c6915b44f94068b921e"
@@ -335,11 +291,7 @@
               "name": "M1"
             },
             "type": {
-<<<<<<< HEAD
-              "repr": "0x4b5d92c98a78b8f9f25ba433d668ef2f217c49d5b6ad80f98ad33fa7b5c08be4::M1::EventB<0x4b5d92c98a78b8f9f25ba433d668ef2f217c49d5b6ad80f98ad33fa7b5c08be4::M1::Object>"
-=======
               "repr": "0xa2d6f1ec1f6128e358f75bd7ffbe2bbc7643eaa5eef807e383b401c1339b4bc9::M1::EventB<0xa2d6f1ec1f6128e358f75bd7ffbe2bbc7643eaa5eef807e383b401c1339b4bc9::M1::Object>"
->>>>>>> 08b50387
             },
             "sender": {
               "address": "0xfccc9a421bbb13c1a66a1aa98f0ad75029ede94857779c6915b44f94068b921e"
