--- conflicted
+++ resolved
@@ -37,11 +37,7 @@
               "name": "M1"
             },
             "type": {
-<<<<<<< HEAD
-              "repr": "0x3285269aaac0578acdd199e64b6791aac29fee8a70d5e99b6affb24b6c89efea::M1::EventA"
-=======
-              "repr": "0x4d8021fcf9af0b0bd3f34fb07da12a479f5a30e175a8ab75384a64d4a673a05d::M1::EventA"
->>>>>>> 03629974
+              "repr": "0x4d8021fcf9af0b0bd3f34fb07da12a479f5a30e175a8ab75384a64d4a673a05d::M1::EventA"
             },
             "sender": {
               "address": "0xfccc9a421bbb13c1a66a1aa98f0ad75029ede94857779c6915b44f94068b921e"
@@ -59,11 +55,7 @@
               "name": "M1"
             },
             "type": {
-<<<<<<< HEAD
-              "repr": "0x3285269aaac0578acdd199e64b6791aac29fee8a70d5e99b6affb24b6c89efea::M1::EventA"
-=======
-              "repr": "0x4d8021fcf9af0b0bd3f34fb07da12a479f5a30e175a8ab75384a64d4a673a05d::M1::EventA"
->>>>>>> 03629974
+              "repr": "0x4d8021fcf9af0b0bd3f34fb07da12a479f5a30e175a8ab75384a64d4a673a05d::M1::EventA"
             },
             "sender": {
               "address": "0xfccc9a421bbb13c1a66a1aa98f0ad75029ede94857779c6915b44f94068b921e"
@@ -81,11 +73,7 @@
               "name": "M1"
             },
             "type": {
-<<<<<<< HEAD
-              "repr": "0x3285269aaac0578acdd199e64b6791aac29fee8a70d5e99b6affb24b6c89efea::M1::EventA"
-=======
-              "repr": "0x4d8021fcf9af0b0bd3f34fb07da12a479f5a30e175a8ab75384a64d4a673a05d::M1::EventA"
->>>>>>> 03629974
+              "repr": "0x4d8021fcf9af0b0bd3f34fb07da12a479f5a30e175a8ab75384a64d4a673a05d::M1::EventA"
             },
             "sender": {
               "address": "0xfccc9a421bbb13c1a66a1aa98f0ad75029ede94857779c6915b44f94068b921e"
@@ -117,11 +105,7 @@
               "name": "M1"
             },
             "type": {
-<<<<<<< HEAD
-              "repr": "0x3285269aaac0578acdd199e64b6791aac29fee8a70d5e99b6affb24b6c89efea::M1::EventA"
-=======
-              "repr": "0x4d8021fcf9af0b0bd3f34fb07da12a479f5a30e175a8ab75384a64d4a673a05d::M1::EventA"
->>>>>>> 03629974
+              "repr": "0x4d8021fcf9af0b0bd3f34fb07da12a479f5a30e175a8ab75384a64d4a673a05d::M1::EventA"
             },
             "sender": {
               "address": "0xfccc9a421bbb13c1a66a1aa98f0ad75029ede94857779c6915b44f94068b921e"
@@ -139,11 +123,7 @@
               "name": "M1"
             },
             "type": {
-<<<<<<< HEAD
-              "repr": "0x3285269aaac0578acdd199e64b6791aac29fee8a70d5e99b6affb24b6c89efea::M1::EventA"
-=======
-              "repr": "0x4d8021fcf9af0b0bd3f34fb07da12a479f5a30e175a8ab75384a64d4a673a05d::M1::EventA"
->>>>>>> 03629974
+              "repr": "0x4d8021fcf9af0b0bd3f34fb07da12a479f5a30e175a8ab75384a64d4a673a05d::M1::EventA"
             },
             "sender": {
               "address": "0xfccc9a421bbb13c1a66a1aa98f0ad75029ede94857779c6915b44f94068b921e"
@@ -175,11 +155,7 @@
               "name": "M1"
             },
             "type": {
-<<<<<<< HEAD
-              "repr": "0x3285269aaac0578acdd199e64b6791aac29fee8a70d5e99b6affb24b6c89efea::M1::EventA"
-=======
-              "repr": "0x4d8021fcf9af0b0bd3f34fb07da12a479f5a30e175a8ab75384a64d4a673a05d::M1::EventA"
->>>>>>> 03629974
+              "repr": "0x4d8021fcf9af0b0bd3f34fb07da12a479f5a30e175a8ab75384a64d4a673a05d::M1::EventA"
             },
             "sender": {
               "address": "0xfccc9a421bbb13c1a66a1aa98f0ad75029ede94857779c6915b44f94068b921e"
@@ -197,11 +173,7 @@
               "name": "M1"
             },
             "type": {
-<<<<<<< HEAD
-              "repr": "0x3285269aaac0578acdd199e64b6791aac29fee8a70d5e99b6affb24b6c89efea::M1::EventA"
-=======
-              "repr": "0x4d8021fcf9af0b0bd3f34fb07da12a479f5a30e175a8ab75384a64d4a673a05d::M1::EventA"
->>>>>>> 03629974
+              "repr": "0x4d8021fcf9af0b0bd3f34fb07da12a479f5a30e175a8ab75384a64d4a673a05d::M1::EventA"
             },
             "sender": {
               "address": "0xfccc9a421bbb13c1a66a1aa98f0ad75029ede94857779c6915b44f94068b921e"
@@ -233,11 +205,7 @@
               "name": "M1"
             },
             "type": {
-<<<<<<< HEAD
-              "repr": "0x3285269aaac0578acdd199e64b6791aac29fee8a70d5e99b6affb24b6c89efea::M1::EventA"
-=======
-              "repr": "0x4d8021fcf9af0b0bd3f34fb07da12a479f5a30e175a8ab75384a64d4a673a05d::M1::EventA"
->>>>>>> 03629974
+              "repr": "0x4d8021fcf9af0b0bd3f34fb07da12a479f5a30e175a8ab75384a64d4a673a05d::M1::EventA"
             },
             "sender": {
               "address": "0xfccc9a421bbb13c1a66a1aa98f0ad75029ede94857779c6915b44f94068b921e"
@@ -255,11 +223,7 @@
               "name": "M1"
             },
             "type": {
-<<<<<<< HEAD
-              "repr": "0x3285269aaac0578acdd199e64b6791aac29fee8a70d5e99b6affb24b6c89efea::M1::EventA"
-=======
-              "repr": "0x4d8021fcf9af0b0bd3f34fb07da12a479f5a30e175a8ab75384a64d4a673a05d::M1::EventA"
->>>>>>> 03629974
+              "repr": "0x4d8021fcf9af0b0bd3f34fb07da12a479f5a30e175a8ab75384a64d4a673a05d::M1::EventA"
             },
             "sender": {
               "address": "0xfccc9a421bbb13c1a66a1aa98f0ad75029ede94857779c6915b44f94068b921e"
