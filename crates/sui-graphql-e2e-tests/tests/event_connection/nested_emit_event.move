--- conflicted
+++ resolved
@@ -5,11 +5,7 @@
 // The emitting module is where the entrypoint function is defined -
 // in other words, the function called by a programmable transaction block.
 
-<<<<<<< HEAD
-//# init --protocol-version 49 --addresses Test=0x0 --accounts A --simulator
-=======
 //# init --protocol-version 48 --addresses Test=0x0 --accounts A --simulator
->>>>>>> 08b50387
 
 //# publish
 module Test::M1 {
