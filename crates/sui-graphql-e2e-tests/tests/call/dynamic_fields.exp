processed 13 tasks

init:
A: object(0,0)

task 1 'publish'. lines 13-52:
created: object(1,0)
mutated: object(0,1)
gas summary: computation_cost: 1000000, storage_cost: 8329600,  storage_rebate: 0, non_refundable_storage_fee: 0

task 2 'run'. lines 54-54:
created: object(2,0)
mutated: object(0,0)
gas summary: computation_cost: 1000000, storage_cost: 2234400,  storage_rebate: 0, non_refundable_storage_fee: 0

task 3 'run'. lines 56-56:
created: object(3,0), object(3,1), object(3,2)
mutated: object(0,0), object(2,0)
gas summary: computation_cost: 1000000, storage_cost: 6536000,  storage_rebate: 2212056, non_refundable_storage_fee: 22344

task 4 'run'. lines 58-58:
created: object(4,0), object(4,1)
mutated: object(0,0), object(2,0)
gas summary: computation_cost: 1000000, storage_cost: 5928000,  storage_rebate: 2212056, non_refundable_storage_fee: 22344

task 5 'create-checkpoint'. lines 60-60:
Checkpoint created: 1

task 6 'run-graphql'. lines 62-85:
Response: {
  "data": {
    "object": {
      "dynamicFields": {
        "nodes": [
          {
            "name": {
              "type": {
<<<<<<< HEAD
                "repr": "vector<u8>"
              },
              "data": {
                "Vector": []
=======
                "repr": "bool"
              },
              "data": {
                "Bool": false
>>>>>>> 08b50387
              },
              "bcs": "AA=="
            },
            "value": {
              "__typename": "MoveValue"
            }
          },
          {
            "name": {
              "type": {
                "repr": "u64"
              },
              "data": {
                "Number": "0"
              },
              "bcs": "AAAAAAAAAAA="
            },
            "value": {
              "__typename": "MoveObject"
            }
          },
          {
            "name": {
              "type": {
                "repr": "bool"
              },
              "data": {
                "Bool": false
              },
              "bcs": "AA=="
            },
            "value": {
              "__typename": "MoveValue"
            }
          },
          {
            "name": {
              "type": {
                "repr": "u64"
              },
              "data": {
                "Number": "0"
              },
              "bcs": "AAAAAAAAAAA="
            },
            "value": {
              "__typename": "MoveValue"
            }
          }
        ]
      }
    }
  }
}

task 7 'run'. lines 87-87:
created: object(7,0)
mutated: object(0,0)
wrapped: object(2,0)
gas summary: computation_cost: 1000000, storage_cost: 2485200,  storage_rebate: 2212056, non_refundable_storage_fee: 22344

task 8 'create-checkpoint'. lines 89-89:
Checkpoint created: 2

task 9 'run-graphql'. lines 91-114:
Response: {
  "data": {
    "object": {
      "dynamicFields": {
        "nodes": [
          {
            "name": {
              "type": {
<<<<<<< HEAD
                "repr": "vector<u8>"
              },
              "data": {
                "Vector": []
=======
                "repr": "bool"
              },
              "data": {
                "Bool": false
>>>>>>> 08b50387
              },
              "bcs": "AA=="
            },
            "value": {
              "__typename": "MoveValue"
            }
          },
          {
            "name": {
              "type": {
                "repr": "u64"
              },
              "data": {
                "Number": "0"
              },
              "bcs": "AAAAAAAAAAA="
            },
            "value": {
              "__typename": "MoveObject"
            }
          },
          {
            "name": {
              "type": {
                "repr": "bool"
              },
              "data": {
                "Bool": false
              },
              "bcs": "AA=="
            },
            "value": {
              "__typename": "MoveValue"
            }
          },
          {
            "name": {
              "type": {
                "repr": "u64"
              },
              "data": {
                "Number": "0"
              },
              "bcs": "AAAAAAAAAAA="
            },
            "value": {
              "__typename": "MoveValue"
            }
          }
        ]
      }
    }
  }
}

task 10 'run-graphql'. lines 116-141:
Response: {
  "data": {
    "owner": {
      "dynamicFields": {
        "nodes": [
          {
            "name": {
              "type": {
<<<<<<< HEAD
                "repr": "vector<u8>"
              },
              "data": {
                "Vector": []
              },
              "bcs": "AA=="
            },
            "value": {
              "bcs": "AQAAAAAAAAA=",
              "data": {
                "Number": "1"
              },
              "__typename": "MoveValue"
            }
          },
          {
            "name": {
              "type": {
                "repr": "u64"
=======
                "repr": "bool"
>>>>>>> 08b50387
              },
              "data": {
                "Bool": false
              },
              "bcs": "AA=="
            },
            "value": {
              "bcs": "AgAAAAAAAAA=",
              "data": {
                "Number": "2"
              },
              "__typename": "MoveValue"
            }
          },
          {
            "name": {
              "type": {
                "repr": "u64"
              },
              "data": {
                "Number": "0"
              },
              "bcs": "AAAAAAAAAAA="
            },
            "value": {
              "__typename": "MoveObject"
            }
          },
          {
            "name": {
              "type": {
                "repr": "u64"
              },
              "data": {
                "Number": "0"
              },
              "bcs": "AAAAAAAAAAA="
            },
            "value": {
              "bcs": "AAAAAAAAAAA=",
              "data": {
                "Number": "0"
              },
              "__typename": "MoveValue"
            }
          }
        ]
      }
    }
  }
}

task 11 'run-graphql'. lines 143-163:
Response: {
  "data": {
    "owner": {
      "dynamicField": {
        "name": {
          "type": {
            "repr": "u64"
          },
          "data": {
            "Number": "0"
          },
          "bcs": "AAAAAAAAAAA="
        },
        "value": {
          "__typename": "MoveValue",
          "bcs": "AAAAAAAAAAA=",
          "data": {
            "Number": "0"
          }
        }
      }
    }
  }
}

task 12 'run-graphql'. lines 165-176:
Response: {
  "data": {
    "owner": {
      "dynamicObjectField": {
        "value": {
          "__typename": "MoveObject"
        }
      }
    }
  }
}<|MERGE_RESOLUTION|>--- conflicted
+++ resolved
@@ -35,61 +35,54 @@
           {
             "name": {
               "type": {
-<<<<<<< HEAD
+                "repr": "bool"
+              },
+              "data": {
+                "Bool": false
+              },
+              "bcs": "AA=="
+            },
+            "value": {
+              "__typename": "MoveValue"
+            }
+          },
+          {
+            "name": {
+              "type": {
+                "repr": "u64"
+              },
+              "data": {
+                "Number": "0"
+              },
+              "bcs": "AAAAAAAAAAA="
+            },
+            "value": {
+              "__typename": "MoveObject"
+            }
+          },
+          {
+            "name": {
+              "type": {
+                "repr": "u64"
+              },
+              "data": {
+                "Number": "0"
+              },
+              "bcs": "AAAAAAAAAAA="
+            },
+            "value": {
+              "__typename": "MoveValue"
+            }
+          },
+          {
+            "name": {
+              "type": {
                 "repr": "vector<u8>"
               },
               "data": {
                 "Vector": []
-=======
-                "repr": "bool"
-              },
-              "data": {
-                "Bool": false
->>>>>>> 08b50387
-              },
-              "bcs": "AA=="
-            },
-            "value": {
-              "__typename": "MoveValue"
-            }
-          },
-          {
-            "name": {
-              "type": {
-                "repr": "u64"
-              },
-              "data": {
-                "Number": "0"
-              },
-              "bcs": "AAAAAAAAAAA="
-            },
-            "value": {
-              "__typename": "MoveObject"
-            }
-          },
-          {
-            "name": {
-              "type": {
-                "repr": "bool"
-              },
-              "data": {
-                "Bool": false
-              },
-              "bcs": "AA=="
-            },
-            "value": {
-              "__typename": "MoveValue"
-            }
-          },
-          {
-            "name": {
-              "type": {
-                "repr": "u64"
-              },
-              "data": {
-                "Number": "0"
-              },
-              "bcs": "AAAAAAAAAAA="
+              },
+              "bcs": "AA=="
             },
             "value": {
               "__typename": "MoveValue"
@@ -119,61 +112,54 @@
           {
             "name": {
               "type": {
-<<<<<<< HEAD
+                "repr": "bool"
+              },
+              "data": {
+                "Bool": false
+              },
+              "bcs": "AA=="
+            },
+            "value": {
+              "__typename": "MoveValue"
+            }
+          },
+          {
+            "name": {
+              "type": {
+                "repr": "u64"
+              },
+              "data": {
+                "Number": "0"
+              },
+              "bcs": "AAAAAAAAAAA="
+            },
+            "value": {
+              "__typename": "MoveObject"
+            }
+          },
+          {
+            "name": {
+              "type": {
+                "repr": "u64"
+              },
+              "data": {
+                "Number": "0"
+              },
+              "bcs": "AAAAAAAAAAA="
+            },
+            "value": {
+              "__typename": "MoveValue"
+            }
+          },
+          {
+            "name": {
+              "type": {
                 "repr": "vector<u8>"
               },
               "data": {
                 "Vector": []
-=======
-                "repr": "bool"
-              },
-              "data": {
-                "Bool": false
->>>>>>> 08b50387
-              },
-              "bcs": "AA=="
-            },
-            "value": {
-              "__typename": "MoveValue"
-            }
-          },
-          {
-            "name": {
-              "type": {
-                "repr": "u64"
-              },
-              "data": {
-                "Number": "0"
-              },
-              "bcs": "AAAAAAAAAAA="
-            },
-            "value": {
-              "__typename": "MoveObject"
-            }
-          },
-          {
-            "name": {
-              "type": {
-                "repr": "bool"
-              },
-              "data": {
-                "Bool": false
-              },
-              "bcs": "AA=="
-            },
-            "value": {
-              "__typename": "MoveValue"
-            }
-          },
-          {
-            "name": {
-              "type": {
-                "repr": "u64"
-              },
-              "data": {
-                "Number": "0"
-              },
-              "bcs": "AAAAAAAAAAA="
+              },
+              "bcs": "AA=="
             },
             "value": {
               "__typename": "MoveValue"
@@ -194,7 +180,56 @@
           {
             "name": {
               "type": {
-<<<<<<< HEAD
+                "repr": "bool"
+              },
+              "data": {
+                "Bool": false
+              },
+              "bcs": "AA=="
+            },
+            "value": {
+              "bcs": "AgAAAAAAAAA=",
+              "data": {
+                "Number": "2"
+              },
+              "__typename": "MoveValue"
+            }
+          },
+          {
+            "name": {
+              "type": {
+                "repr": "u64"
+              },
+              "data": {
+                "Number": "0"
+              },
+              "bcs": "AAAAAAAAAAA="
+            },
+            "value": {
+              "__typename": "MoveObject"
+            }
+          },
+          {
+            "name": {
+              "type": {
+                "repr": "u64"
+              },
+              "data": {
+                "Number": "0"
+              },
+              "bcs": "AAAAAAAAAAA="
+            },
+            "value": {
+              "bcs": "AAAAAAAAAAA=",
+              "data": {
+                "Number": "0"
+              },
+              "__typename": "MoveValue"
+            }
+          },
+          {
+            "name": {
+              "type": {
                 "repr": "vector<u8>"
               },
               "data": {
@@ -206,59 +241,6 @@
               "bcs": "AQAAAAAAAAA=",
               "data": {
                 "Number": "1"
-              },
-              "__typename": "MoveValue"
-            }
-          },
-          {
-            "name": {
-              "type": {
-                "repr": "u64"
-=======
-                "repr": "bool"
->>>>>>> 08b50387
-              },
-              "data": {
-                "Bool": false
-              },
-              "bcs": "AA=="
-            },
-            "value": {
-              "bcs": "AgAAAAAAAAA=",
-              "data": {
-                "Number": "2"
-              },
-              "__typename": "MoveValue"
-            }
-          },
-          {
-            "name": {
-              "type": {
-                "repr": "u64"
-              },
-              "data": {
-                "Number": "0"
-              },
-              "bcs": "AAAAAAAAAAA="
-            },
-            "value": {
-              "__typename": "MoveObject"
-            }
-          },
-          {
-            "name": {
-              "type": {
-                "repr": "u64"
-              },
-              "data": {
-                "Number": "0"
-              },
-              "bcs": "AAAAAAAAAAA="
-            },
-            "value": {
-              "bcs": "AAAAAAAAAAA=",
-              "data": {
-                "Number": "0"
               },
               "__typename": "MoveValue"
             }
