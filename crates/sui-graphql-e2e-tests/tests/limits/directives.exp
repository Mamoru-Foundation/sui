processed 7 tasks

init:
A: object(0,0)

task 1 'run-graphql'. lines 6-10:
Response: {
  "data": null,
  "errors": [
    {
      "message": "Directive `@deprecated` is not supported. Supported directives are `@include`, `@skip`",
      "locations": [
        {
          "line": 2,
          "column": 19
        }
      ],
      "extensions": {
        "code": "INTERNAL_SERVER_ERROR"
      }
    }
  ]
}

task 2 'run-graphql'. lines 12-42:
Response: {
  "data": null,
  "errors": [
    {
      "message": "Directive `@deprecated` is not supported. Supported directives are `@include`, `@skip`",
      "locations": [
        {
          "line": 1,
          "column": 29
        }
      ],
      "extensions": {
        "code": "INTERNAL_SERVER_ERROR"
      }
    }
  ]
}

task 3 'run-graphql'. lines 44-48:
Response: {
  "data": {}
}

task 4 'run-graphql'. lines 50-54:
Response: {
  "data": {
<<<<<<< HEAD
    "chainIdentifier": "441b5110"
=======
    "chainIdentifier": "8f58ad28"
>>>>>>> 08b50387
  }
}

task 5 'run-graphql'. lines 56-60:
Response: {
  "data": {
<<<<<<< HEAD
    "chainIdentifier": "441b5110"
=======
    "chainIdentifier": "8f58ad28"
>>>>>>> 08b50387
  }
}

task 6 'run-graphql'. lines 62-66:
Response: {
  "data": {}
}<|MERGE_RESOLUTION|>--- conflicted
+++ resolved
@@ -49,22 +49,14 @@
 task 4 'run-graphql'. lines 50-54:
 Response: {
   "data": {
-<<<<<<< HEAD
-    "chainIdentifier": "441b5110"
-=======
     "chainIdentifier": "8f58ad28"
->>>>>>> 08b50387
   }
 }
 
 task 5 'run-graphql'. lines 56-60:
 Response: {
   "data": {
-<<<<<<< HEAD
-    "chainIdentifier": "441b5110"
-=======
     "chainIdentifier": "8f58ad28"
->>>>>>> 08b50387
   }
 }
 
