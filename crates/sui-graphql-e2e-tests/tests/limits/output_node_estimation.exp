--- conflicted
+++ resolved
@@ -28,11 +28,7 @@
       "edges": [
         {
           "node": {
-<<<<<<< HEAD
-            "digest": "4txpbtTt9wmY5HBPmBtVTL2qqSUNcGrFSjYHPgJdYbg1"
-=======
             "digest": "AhErVYcPUpKCUJsiQ2GAtiBZuuo2n3nVYLngQpTiuuQ3"
->>>>>>> 08b50387
           }
         }
       ]
@@ -60,11 +56,7 @@
             "edges": [
               {
                 "txns": {
-<<<<<<< HEAD
-                  "digest": "4txpbtTt9wmY5HBPmBtVTL2qqSUNcGrFSjYHPgJdYbg1"
-=======
                   "digest": "AhErVYcPUpKCUJsiQ2GAtiBZuuo2n3nVYLngQpTiuuQ3"
->>>>>>> 08b50387
                 }
               }
             ]
@@ -95,11 +87,7 @@
             "edges": [
               {
                 "txns": {
-<<<<<<< HEAD
-                  "digest": "4txpbtTt9wmY5HBPmBtVTL2qqSUNcGrFSjYHPgJdYbg1"
-=======
                   "digest": "AhErVYcPUpKCUJsiQ2GAtiBZuuo2n3nVYLngQpTiuuQ3"
->>>>>>> 08b50387
                 }
               }
             ]
@@ -108,11 +96,7 @@
             "edges": [
               {
                 "txns": {
-<<<<<<< HEAD
-                  "digest": "4txpbtTt9wmY5HBPmBtVTL2qqSUNcGrFSjYHPgJdYbg1"
-=======
                   "digest": "AhErVYcPUpKCUJsiQ2GAtiBZuuo2n3nVYLngQpTiuuQ3"
->>>>>>> 08b50387
                 }
               }
             ]
@@ -143,11 +127,7 @@
             "edges": [
               {
                 "txns": {
-<<<<<<< HEAD
-                  "digest": "4txpbtTt9wmY5HBPmBtVTL2qqSUNcGrFSjYHPgJdYbg1"
-=======
                   "digest": "AhErVYcPUpKCUJsiQ2GAtiBZuuo2n3nVYLngQpTiuuQ3"
->>>>>>> 08b50387
                 }
               }
             ]
@@ -178,11 +158,7 @@
       "edges": [
         {
           "txns": {
-<<<<<<< HEAD
-            "digest": "4txpbtTt9wmY5HBPmBtVTL2qqSUNcGrFSjYHPgJdYbg1"
-=======
             "digest": "AhErVYcPUpKCUJsiQ2GAtiBZuuo2n3nVYLngQpTiuuQ3"
->>>>>>> 08b50387
           }
         }
       ]
@@ -207,11 +183,7 @@
       "edges": [
         {
           "txns": {
-<<<<<<< HEAD
-            "digest": "4txpbtTt9wmY5HBPmBtVTL2qqSUNcGrFSjYHPgJdYbg1"
-=======
             "digest": "AhErVYcPUpKCUJsiQ2GAtiBZuuo2n3nVYLngQpTiuuQ3"
->>>>>>> 08b50387
           }
         }
       ]
@@ -236,11 +208,7 @@
       "edges": [
         {
           "txns": {
-<<<<<<< HEAD
-            "digest": "4txpbtTt9wmY5HBPmBtVTL2qqSUNcGrFSjYHPgJdYbg1",
-=======
             "digest": "AhErVYcPUpKCUJsiQ2GAtiBZuuo2n3nVYLngQpTiuuQ3",
->>>>>>> 08b50387
             "first": null,
             "last": null
           }
@@ -266,11 +234,7 @@
     "transactionBlocks": {
       "nodes": [
         {
-<<<<<<< HEAD
-          "digest": "4txpbtTt9wmY5HBPmBtVTL2qqSUNcGrFSjYHPgJdYbg1",
-=======
           "digest": "AhErVYcPUpKCUJsiQ2GAtiBZuuo2n3nVYLngQpTiuuQ3",
->>>>>>> 08b50387
           "first": null,
           "last": null
         }
@@ -296,11 +260,7 @@
       "edges": [
         {
           "txns": {
-<<<<<<< HEAD
-            "digest": "4txpbtTt9wmY5HBPmBtVTL2qqSUNcGrFSjYHPgJdYbg1",
-=======
             "digest": "AhErVYcPUpKCUJsiQ2GAtiBZuuo2n3nVYLngQpTiuuQ3",
->>>>>>> 08b50387
             "a": null,
             "b": null
           }
@@ -330,11 +290,7 @@
       "edges": [
         {
           "node": {
-<<<<<<< HEAD
-            "digest": "4txpbtTt9wmY5HBPmBtVTL2qqSUNcGrFSjYHPgJdYbg1",
-=======
             "digest": "AhErVYcPUpKCUJsiQ2GAtiBZuuo2n3nVYLngQpTiuuQ3",
->>>>>>> 08b50387
             "a": null
           }
         }
