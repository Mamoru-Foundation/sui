processed 7 tasks

init:
A: object(0,0)

task 1 'publish'. lines 6-34:
created: object(1,0)
mutated: object(0,0)
gas summary: computation_cost: 1000000, storage_cost: 4187600,  storage_rebate: 0, non_refundable_storage_fee: 0

task 2 'run'. lines 36-36:
Error: Transaction Effects Status: Move Runtime Abort. Location: P0::m::t_a (function index 0) at offset 1, Abort Code: 9223372127049089023
Execution Error: ExecutionError: ExecutionError { inner: ExecutionErrorInner { kind: MoveAbort(MoveLocation { module: ModuleId { address: P0, name: Identifier("m") }, function: 0, instruction: 1, function_name: Some("t_a") }, 9223372127049089023), source: Some(VMError { major_status: ABORTED, sub_status: Some(9223372127049089023), message: Some("P0::m::t_a at offset 1"), exec_state: None, location: Module(ModuleId { address: P0, name: Identifier("m") }), indices: [], offsets: [(FunctionDefinitionIndex(0), 1)] }), command: Some(0) } }

task 3 'run'. lines 38-38:
Error: Transaction Effects Status: Move Runtime Abort. Location: P0::m::t_calls_a (function index 1) at offset 1, Abort Code: 9223372139933990911
Execution Error: ExecutionError: ExecutionError { inner: ExecutionErrorInner { kind: MoveAbort(MoveLocation { module: ModuleId { address: P0, name: Identifier("m") }, function: 1, instruction: 1, function_name: Some("t_calls_a") }, 9223372139933990911), source: Some(VMError { major_status: ABORTED, sub_status: Some(9223372139933990911), message: Some("P0::m::t_calls_a at offset 1"), exec_state: None, location: Module(ModuleId { address: P0, name: Identifier("m") }), indices: [], offsets: [(FunctionDefinitionIndex(1), 1)] }), command: Some(0) } }

task 4 'run'. lines 40-40:
Error: Transaction Effects Status: Move Runtime Abort. Location: P0::m::t_const_assert (function index 2) at offset 1, Abort Code: 9223372075509481473
Execution Error: ExecutionError: ExecutionError { inner: ExecutionErrorInner { kind: MoveAbort(MoveLocation { module: ModuleId { address: P0, name: Identifier("m") }, function: 2, instruction: 1, function_name: Some("t_const_assert") }, 9223372075509481473), source: Some(VMError { major_status: ABORTED, sub_status: Some(9223372075509481473), message: Some("P0::m::t_const_assert at offset 1"), exec_state: None, location: Module(ModuleId { address: P0, name: Identifier("m") }), indices: [], offsets: [(FunctionDefinitionIndex(2), 1)] }), command: Some(0) } }

task 5 'create-checkpoint'. lines 42-42:
Checkpoint created: 1

task 6 'run-graphql'. lines 44-54:
Response: {
  "data": {
    "transactionBlocks": {
      "nodes": [
        {
          "effects": {
            "status": "FAILURE",
<<<<<<< HEAD
            "errors": "Error in 1st command, from '0x32ff01bf5c854f60568c42741a1169b962a4fdbf6b8d8b6095a39f627bbdbf12::m::t_a' (line 20)"
=======
            "errors": "Error in 1st command, from '0xe16ef5f74c51308b89b85b71f5e062bc1bd06733fe65b34915f6851031f75e94::m::t_a' (line 20)"
>>>>>>> 08b50387
          }
        },
        {
          "effects": {
            "status": "FAILURE",
<<<<<<< HEAD
            "errors": "Error in 1st command, from '0x32ff01bf5c854f60568c42741a1169b962a4fdbf6b8d8b6095a39f627bbdbf12::m::t_calls_a' (line 23)"
=======
            "errors": "Error in 1st command, from '0xe16ef5f74c51308b89b85b71f5e062bc1bd06733fe65b34915f6851031f75e94::m::t_calls_a' (line 23)"
>>>>>>> 08b50387
          }
        },
        {
          "effects": {
            "status": "FAILURE",
<<<<<<< HEAD
            "errors": "Error in 1st command, from '0x32ff01bf5c854f60568c42741a1169b962a4fdbf6b8d8b6095a39f627bbdbf12::m::t_const_assert' (line 9), abort 'EMsg': This is a string"
=======
            "errors": "Error in 1st command, from '0xe16ef5f74c51308b89b85b71f5e062bc1bd06733fe65b34915f6851031f75e94::m::t_const_assert' (line 9), abort 'EMsg': This is a string"
>>>>>>> 08b50387
          }
        }
      ]
    }
  }
}<|MERGE_RESOLUTION|>--- conflicted
+++ resolved
@@ -31,31 +31,19 @@
         {
           "effects": {
             "status": "FAILURE",
-<<<<<<< HEAD
-            "errors": "Error in 1st command, from '0x32ff01bf5c854f60568c42741a1169b962a4fdbf6b8d8b6095a39f627bbdbf12::m::t_a' (line 20)"
-=======
             "errors": "Error in 1st command, from '0xe16ef5f74c51308b89b85b71f5e062bc1bd06733fe65b34915f6851031f75e94::m::t_a' (line 20)"
->>>>>>> 08b50387
           }
         },
         {
           "effects": {
             "status": "FAILURE",
-<<<<<<< HEAD
-            "errors": "Error in 1st command, from '0x32ff01bf5c854f60568c42741a1169b962a4fdbf6b8d8b6095a39f627bbdbf12::m::t_calls_a' (line 23)"
-=======
             "errors": "Error in 1st command, from '0xe16ef5f74c51308b89b85b71f5e062bc1bd06733fe65b34915f6851031f75e94::m::t_calls_a' (line 23)"
->>>>>>> 08b50387
           }
         },
         {
           "effects": {
             "status": "FAILURE",
-<<<<<<< HEAD
-            "errors": "Error in 1st command, from '0x32ff01bf5c854f60568c42741a1169b962a4fdbf6b8d8b6095a39f627bbdbf12::m::t_const_assert' (line 9), abort 'EMsg': This is a string"
-=======
             "errors": "Error in 1st command, from '0xe16ef5f74c51308b89b85b71f5e062bc1bd06733fe65b34915f6851031f75e94::m::t_const_assert' (line 9), abort 'EMsg': This is a string"
->>>>>>> 08b50387
           }
         }
       ]
