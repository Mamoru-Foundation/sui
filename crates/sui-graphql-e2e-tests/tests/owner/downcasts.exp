--- conflicted
+++ resolved
@@ -19,11 +19,7 @@
     },
     "coin": {
       "asObject": {
-<<<<<<< HEAD
-        "digest": "FSdQ8LjuCj2BUdJDHXJ9dsQdPWeWSMJ4riSpvnusLYBB"
-=======
         "digest": "5awQuF5aUf5G81GJp4h1kebfNmf9RczbBAYyfdsiQVz2"
->>>>>>> 08b50387
       }
     }
   }
