processed 5 tasks

init:
A: object(0,0)

task 1 'publish'. lines 6-26:
created: object(1,0)
mutated: object(0,1)
gas summary: computation_cost: 1000000, storage_cost: 5570800,  storage_rebate: 0, non_refundable_storage_fee: 0

task 2 'programmable'. lines 28-31:
created: object(2,0), object(2,1)
mutated: object(0,1)
gas summary: computation_cost: 1000000, storage_cost: 3435200,  storage_rebate: 978120, non_refundable_storage_fee: 9880

task 3 'create-checkpoint'. lines 33-33:
Checkpoint created: 1

task 4 'run-graphql'. lines 35-53:
Response: {
  "data": {
    "transactionBlocks": {
      "nodes": [
        {
          "effects": {
            "objectChanges": {
              "nodes": [
                {
                  "outputState": {
                    "asMoveObject": {
                      "contents": {
                        "type": {
<<<<<<< HEAD
                          "repr": "0xbf8a960d7a73228df42945531f5c55a9597ae94d5639b9349782504370755c12::m::Bar"
=======
                          "repr": "0x0000000000000000000000000000000000000000000000000000000000000002::coin::Coin<0x0000000000000000000000000000000000000000000000000000000000000002::sui::SUI>"
>>>>>>> 08b50387
                        }
                      },
                      "hasPublicTransfer": true
                    }
                  }
                },
                {
                  "outputState": {
                    "asMoveObject": {
                      "contents": {
                        "type": {
<<<<<<< HEAD
                          "repr": "0xbf8a960d7a73228df42945531f5c55a9597ae94d5639b9349782504370755c12::m::Foo"
=======
                          "repr": "0xbe62f7a823957b03180ce3bbc7499d12103309feca3a2e1d15c7acce28cdd0fa::m::Foo"
>>>>>>> 08b50387
                        }
                      },
                      "hasPublicTransfer": true
                    }
                  }
                },
                {
                  "outputState": {
                    "asMoveObject": {
                      "contents": {
                        "type": {
<<<<<<< HEAD
                          "repr": "0x0000000000000000000000000000000000000000000000000000000000000002::coin::Coin<0x0000000000000000000000000000000000000000000000000000000000000002::sui::SUI>"
=======
                          "repr": "0xbe62f7a823957b03180ce3bbc7499d12103309feca3a2e1d15c7acce28cdd0fa::m::Bar"
>>>>>>> 08b50387
                        }
                      },
                      "hasPublicTransfer": false
                    }
                  }
                }
              ]
            }
          }
        }
      ]
    }
  }
}<|MERGE_RESOLUTION|>--- conflicted
+++ resolved
@@ -30,11 +30,7 @@
                     "asMoveObject": {
                       "contents": {
                         "type": {
-<<<<<<< HEAD
-                          "repr": "0xbf8a960d7a73228df42945531f5c55a9597ae94d5639b9349782504370755c12::m::Bar"
-=======
                           "repr": "0x0000000000000000000000000000000000000000000000000000000000000002::coin::Coin<0x0000000000000000000000000000000000000000000000000000000000000002::sui::SUI>"
->>>>>>> 08b50387
                         }
                       },
                       "hasPublicTransfer": true
@@ -46,11 +42,7 @@
                     "asMoveObject": {
                       "contents": {
                         "type": {
-<<<<<<< HEAD
-                          "repr": "0xbf8a960d7a73228df42945531f5c55a9597ae94d5639b9349782504370755c12::m::Foo"
-=======
                           "repr": "0xbe62f7a823957b03180ce3bbc7499d12103309feca3a2e1d15c7acce28cdd0fa::m::Foo"
->>>>>>> 08b50387
                         }
                       },
                       "hasPublicTransfer": true
@@ -62,11 +54,7 @@
                     "asMoveObject": {
                       "contents": {
                         "type": {
-<<<<<<< HEAD
-                          "repr": "0x0000000000000000000000000000000000000000000000000000000000000002::coin::Coin<0x0000000000000000000000000000000000000000000000000000000000000002::sui::SUI>"
-=======
                           "repr": "0xbe62f7a823957b03180ce3bbc7499d12103309feca3a2e1d15c7acce28cdd0fa::m::Bar"
->>>>>>> 08b50387
                         }
                       },
                       "hasPublicTransfer": false
