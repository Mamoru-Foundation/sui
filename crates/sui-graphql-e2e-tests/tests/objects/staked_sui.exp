--- conflicted
+++ resolved
@@ -9,11 +9,7 @@
     "objects": {
       "edges": [
         {
-<<<<<<< HEAD
-          "cursor": "INXbvPpRrYY3jJDAmY5aoN5k30B3lIHRCsh5+CoXVCmyAAAAAAAAAAA=",
-=======
           "cursor": "IJWZW/OSvG5lfNwrD5Efh60SfOWYpPQ2klpOeswsoIDnAAAAAAAAAAA=",
->>>>>>> 03629974
           "node": {
             "asMoveObject": {
               "asStakedSui": {
@@ -38,11 +34,7 @@
 gas summary: computation_cost: 1000000, storage_cost: 1976000,  storage_rebate: 0, non_refundable_storage_fee: 0
 
 task 3 'run'. lines 37-37:
-<<<<<<< HEAD
-events: Event { package_id: sui_system, transaction_module: Identifier("sui_system"), sender: C, type_: StructTag { address: sui_system, module: Identifier("validator"), name: Identifier("StakingRequestEvent"), type_params: [] }, contents: [221, 131, 3, 122, 51, 50, 123, 182, 197, 136, 39, 174, 249, 255, 18, 255, 185, 2, 68, 54, 158, 9, 166, 251, 98, 71, 239, 230, 6, 183, 155, 78, 218, 131, 22, 109, 1, 175, 215, 221, 207, 138, 245, 248, 68, 244, 90, 170, 83, 244, 133, 72, 229, 17, 124, 35, 245, 162, 151, 140, 253, 66, 34, 68, 252, 204, 154, 66, 27, 187, 19, 193, 166, 106, 26, 169, 143, 10, 215, 80, 41, 237, 233, 72, 87, 119, 156, 105, 21, 180, 79, 148, 6, 139, 146, 30, 0, 0, 0, 0, 0, 0, 0, 0, 0, 228, 11, 84, 2, 0, 0, 0] }
-=======
 events: Event { package_id: sui_system, transaction_module: Identifier("sui_system"), sender: C, type_: StructTag { address: sui_system, module: Identifier("validator"), name: Identifier("StakingRequestEvent"), type_params: [] }, contents: [138, 42, 97, 253, 61, 22, 31, 106, 213, 157, 60, 241, 33, 156, 159, 193, 184, 127, 83, 194, 143, 198, 11, 54, 121, 139, 166, 151, 113, 26, 5, 97, 218, 131, 22, 109, 1, 175, 215, 221, 207, 138, 245, 248, 68, 244, 90, 170, 83, 244, 133, 72, 229, 17, 124, 35, 245, 162, 151, 140, 253, 66, 34, 68, 252, 204, 154, 66, 27, 187, 19, 193, 166, 106, 26, 169, 143, 10, 215, 80, 41, 237, 233, 72, 87, 119, 156, 105, 21, 180, 79, 148, 6, 139, 146, 30, 0, 0, 0, 0, 0, 0, 0, 0, 0, 228, 11, 84, 2, 0, 0, 0] }
->>>>>>> 03629974
 created: object(3,0), object(3,1)
 mutated: 0x0000000000000000000000000000000000000000000000000000000000000005, object(0,0)
 deleted: object(_), object(2,0)
@@ -60,31 +52,6 @@
     "objects": {
       "edges": [
         {
-<<<<<<< HEAD
-          "cursor": "INXbvPpRrYY3jJDAmY5aoN5k30B3lIHRCsh5+CoXVCmyAgAAAAAAAAA=",
-          "node": {
-            "asMoveObject": {
-              "asStakedSui": {
-                "principal": "20000000000000000",
-                "poolId": "0xdd83037a33327bb6c58827aef9ff12ffb90244369e09a6fb6247efe606b79b4e"
-              }
-            }
-          }
-        },
-        {
-          "cursor": "INX7LbNtmJoSi9WdWPnyI1vLvtWgDgp9kThV7kPSC53ZAgAAAAAAAAA=",
-          "node": {
-            "asMoveObject": {
-              "asStakedSui": {
-                "principal": "10000000000",
-                "poolId": "0xdd83037a33327bb6c58827aef9ff12ffb90244369e09a6fb6247efe606b79b4e"
-              }
-            }
-          }
-        },
-        {
-          "cursor": "IOmD0CeksyrXF2brsJzxN7/3kpmUliXYkJJgNhrWJ9JWAgAAAAAAAAA=",
-=======
           "cursor": "IBX0DS9yEyPNAQauq4aH+cupD1Spyw3GeIxMiAUZU0iSAgAAAAAAAAA=",
           "node": {
             "asMoveObject": {
@@ -108,16 +75,11 @@
         },
         {
           "cursor": "IM4xOAHc44iKtPoj6VC+X2JPItu/LKLvVeSyLZAGWA+/AgAAAAAAAAA=",
->>>>>>> 03629974
           "node": {
             "asMoveObject": {
               "asStakedSui": {
                 "principal": "40000",
-<<<<<<< HEAD
-                "poolId": "0xdd83037a33327bb6c58827aef9ff12ffb90244369e09a6fb6247efe606b79b4e"
-=======
                 "poolId": "0x8a2a61fd3d161f6ad59d3cf1219c9fc1b87f53c28fc60b36798ba697711a0561"
->>>>>>> 03629974
               }
             }
           }
@@ -128,11 +90,7 @@
       "stakedSuis": {
         "edges": [
           {
-<<<<<<< HEAD
-            "cursor": "INX7LbNtmJoSi9WdWPnyI1vLvtWgDgp9kThV7kPSC53ZAgAAAAAAAAA=",
-=======
             "cursor": "IBX0DS9yEyPNAQauq4aH+cupD1Spyw3GeIxMiAUZU0iSAgAAAAAAAAA=",
->>>>>>> 03629974
             "node": {
               "principal": "10000000000"
             }
