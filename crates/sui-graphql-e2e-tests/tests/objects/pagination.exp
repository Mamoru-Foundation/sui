processed 14 tasks

task 1 'publish'. lines 6-19:
created: object(1,0)
mutated: object(0,0)
gas summary: computation_cost: 1000000, storage_cost: 5175600,  storage_rebate: 0, non_refundable_storage_fee: 0

task 2 'run'. lines 21-21:
created: object(2,0)
mutated: object(0,0)
gas summary: computation_cost: 1000000, storage_cost: 2302800,  storage_rebate: 978120, non_refundable_storage_fee: 9880

task 3 'run'. lines 23-23:
created: object(3,0)
mutated: object(0,0)
gas summary: computation_cost: 1000000, storage_cost: 2302800,  storage_rebate: 978120, non_refundable_storage_fee: 9880

task 4 'run'. lines 25-25:
created: object(4,0)
mutated: object(0,0)
gas summary: computation_cost: 1000000, storage_cost: 2302800,  storage_rebate: 978120, non_refundable_storage_fee: 9880

task 5 'run'. lines 27-27:
created: object(5,0)
mutated: object(0,0)
gas summary: computation_cost: 1000000, storage_cost: 2302800,  storage_rebate: 978120, non_refundable_storage_fee: 9880

task 6 'run'. lines 29-29:
created: object(6,0)
mutated: object(0,0)
gas summary: computation_cost: 1000000, storage_cost: 2302800,  storage_rebate: 978120, non_refundable_storage_fee: 9880

task 7 'create-checkpoint'. lines 31-31:
Checkpoint created: 1

task 8 'run-graphql'. lines 33-43:
Response: {
  "data": {
    "address": {
      "objects": {
        "edges": [
          {
<<<<<<< HEAD
            "cursor": "ID0HowWU5/OKFC3nmtuMDmN9ctQGxDyIPG70IPCtplx5AQAAAAAAAAA="
          },
          {
            "cursor": "IElpvuknFYJbBX5yHp0mlkBvGojjA2I9/MCpHbAEt0vxAQAAAAAAAAA="
          },
          {
            "cursor": "IGkDuSvl4W/zWRloATEhsKIZBZ9I6lKZXcsZPWuYcdrwAQAAAAAAAAA="
          },
          {
            "cursor": "ILafDgMcVt/NiOY1ZDafsjuDwfzOq3YXHxHqB0VNrdzyAQAAAAAAAAA="
          },
          {
            "cursor": "IPh+NcimZGE+F/3XkLQmKCTKs9V42H8s5a64/1Ee/JeCAQAAAAAAAAA="
=======
            "cursor": "IAMePMPOFpzY1IhbjiIiR5GHGkDqH4lvxSEJVZCkvtU7AQAAAAAAAAA="
          },
          {
            "cursor": "IECijfeVROwCM/8FWCiVoroEXZe9gX7GjoLGsJgjdJzvAQAAAAAAAAA="
          },
          {
            "cursor": "IFAEpxUcBPE8F5z5yWlitHaYI2rliiS7w9fFhXssDaCpAQAAAAAAAAA="
          },
          {
            "cursor": "IIqj/uDYsk1nEFODJBankuUXWrmCfKgDvU2P0GvVfnWmAQAAAAAAAAA="
          },
          {
            "cursor": "IIvXcDAQ5RgKZu6eVQmb/412/LLX5dHwEFLgG2PJVptzAQAAAAAAAAA="
>>>>>>> 08b50387
          }
        ]
      }
    }
  }
}

task 9 'run-graphql'. lines 45-55:
Response: {
  "data": {
    "address": {
      "objects": {
        "edges": [
          {
<<<<<<< HEAD
            "cursor": "ID0HowWU5/OKFC3nmtuMDmN9ctQGxDyIPG70IPCtplx5AQAAAAAAAAA="
          },
          {
            "cursor": "IElpvuknFYJbBX5yHp0mlkBvGojjA2I9/MCpHbAEt0vxAQAAAAAAAAA="
=======
            "cursor": "IAMePMPOFpzY1IhbjiIiR5GHGkDqH4lvxSEJVZCkvtU7AQAAAAAAAAA="
          },
          {
            "cursor": "IECijfeVROwCM/8FWCiVoroEXZe9gX7GjoLGsJgjdJzvAQAAAAAAAAA="
>>>>>>> 08b50387
          }
        ]
      }
    }
  }
}

task 10 'run-graphql'. lines 57-69:
Response: {
  "data": {
    "address": {
      "objects": {
        "edges": [
          {
<<<<<<< HEAD
            "cursor": "IPh+NcimZGE+F/3XkLQmKCTKs9V42H8s5a64/1Ee/JeCAQAAAAAAAAA="
=======
            "cursor": "IFAEpxUcBPE8F5z5yWlitHaYI2rliiS7w9fFhXssDaCpAQAAAAAAAAA="
          },
          {
            "cursor": "IIqj/uDYsk1nEFODJBankuUXWrmCfKgDvU2P0GvVfnWmAQAAAAAAAAA="
>>>>>>> 08b50387
          }
        ]
      }
    }
  }
}

task 11 'run-graphql'. lines 71-81:
Response: {
  "data": {
    "address": {
      "objects": {
<<<<<<< HEAD
        "edges": []
=======
        "edges": [
          {
            "cursor": "IIvXcDAQ5RgKZu6eVQmb/412/LLX5dHwEFLgG2PJVptzAQAAAAAAAAA="
          }
        ]
>>>>>>> 08b50387
      }
    }
  }
}

task 12 'run-graphql'. lines 83-93:
Response: {
  "data": {
    "address": {
      "objects": {
<<<<<<< HEAD
        "edges": [
          {
            "cursor": "ID0HowWU5/OKFC3nmtuMDmN9ctQGxDyIPG70IPCtplx5AQAAAAAAAAA="
          },
          {
            "cursor": "IElpvuknFYJbBX5yHp0mlkBvGojjA2I9/MCpHbAEt0vxAQAAAAAAAAA="
          }
        ]
=======
        "edges": []
>>>>>>> 08b50387
      }
    }
  }
}

task 13 'run-graphql'. lines 95-104:
Response: {
  "data": {
    "address": {
      "objects": {
        "edges": [
          {
<<<<<<< HEAD
            "cursor": "ILafDgMcVt/NiOY1ZDafsjuDwfzOq3YXHxHqB0VNrdzyAQAAAAAAAAA="
          },
          {
            "cursor": "IPh+NcimZGE+F/3XkLQmKCTKs9V42H8s5a64/1Ee/JeCAQAAAAAAAAA="
=======
            "cursor": "IIqj/uDYsk1nEFODJBankuUXWrmCfKgDvU2P0GvVfnWmAQAAAAAAAAA="
          },
          {
            "cursor": "IIvXcDAQ5RgKZu6eVQmb/412/LLX5dHwEFLgG2PJVptzAQAAAAAAAAA="
>>>>>>> 08b50387
          }
        ]
      }
    }
  }
}<|MERGE_RESOLUTION|>--- conflicted
+++ resolved
@@ -40,21 +40,6 @@
       "objects": {
         "edges": [
           {
-<<<<<<< HEAD
-            "cursor": "ID0HowWU5/OKFC3nmtuMDmN9ctQGxDyIPG70IPCtplx5AQAAAAAAAAA="
-          },
-          {
-            "cursor": "IElpvuknFYJbBX5yHp0mlkBvGojjA2I9/MCpHbAEt0vxAQAAAAAAAAA="
-          },
-          {
-            "cursor": "IGkDuSvl4W/zWRloATEhsKIZBZ9I6lKZXcsZPWuYcdrwAQAAAAAAAAA="
-          },
-          {
-            "cursor": "ILafDgMcVt/NiOY1ZDafsjuDwfzOq3YXHxHqB0VNrdzyAQAAAAAAAAA="
-          },
-          {
-            "cursor": "IPh+NcimZGE+F/3XkLQmKCTKs9V42H8s5a64/1Ee/JeCAQAAAAAAAAA="
-=======
             "cursor": "IAMePMPOFpzY1IhbjiIiR5GHGkDqH4lvxSEJVZCkvtU7AQAAAAAAAAA="
           },
           {
@@ -68,7 +53,6 @@
           },
           {
             "cursor": "IIvXcDAQ5RgKZu6eVQmb/412/LLX5dHwEFLgG2PJVptzAQAAAAAAAAA="
->>>>>>> 08b50387
           }
         ]
       }
@@ -83,17 +67,10 @@
       "objects": {
         "edges": [
           {
-<<<<<<< HEAD
-            "cursor": "ID0HowWU5/OKFC3nmtuMDmN9ctQGxDyIPG70IPCtplx5AQAAAAAAAAA="
-          },
-          {
-            "cursor": "IElpvuknFYJbBX5yHp0mlkBvGojjA2I9/MCpHbAEt0vxAQAAAAAAAAA="
-=======
             "cursor": "IAMePMPOFpzY1IhbjiIiR5GHGkDqH4lvxSEJVZCkvtU7AQAAAAAAAAA="
           },
           {
             "cursor": "IECijfeVROwCM/8FWCiVoroEXZe9gX7GjoLGsJgjdJzvAQAAAAAAAAA="
->>>>>>> 08b50387
           }
         ]
       }
@@ -108,14 +85,10 @@
       "objects": {
         "edges": [
           {
-<<<<<<< HEAD
-            "cursor": "IPh+NcimZGE+F/3XkLQmKCTKs9V42H8s5a64/1Ee/JeCAQAAAAAAAAA="
-=======
             "cursor": "IFAEpxUcBPE8F5z5yWlitHaYI2rliiS7w9fFhXssDaCpAQAAAAAAAAA="
           },
           {
             "cursor": "IIqj/uDYsk1nEFODJBankuUXWrmCfKgDvU2P0GvVfnWmAQAAAAAAAAA="
->>>>>>> 08b50387
           }
         ]
       }
@@ -128,15 +101,11 @@
   "data": {
     "address": {
       "objects": {
-<<<<<<< HEAD
-        "edges": []
-=======
         "edges": [
           {
             "cursor": "IIvXcDAQ5RgKZu6eVQmb/412/LLX5dHwEFLgG2PJVptzAQAAAAAAAAA="
           }
         ]
->>>>>>> 08b50387
       }
     }
   }
@@ -147,18 +116,7 @@
   "data": {
     "address": {
       "objects": {
-<<<<<<< HEAD
-        "edges": [
-          {
-            "cursor": "ID0HowWU5/OKFC3nmtuMDmN9ctQGxDyIPG70IPCtplx5AQAAAAAAAAA="
-          },
-          {
-            "cursor": "IElpvuknFYJbBX5yHp0mlkBvGojjA2I9/MCpHbAEt0vxAQAAAAAAAAA="
-          }
-        ]
-=======
         "edges": []
->>>>>>> 08b50387
       }
     }
   }
@@ -171,17 +129,10 @@
       "objects": {
         "edges": [
           {
-<<<<<<< HEAD
-            "cursor": "ILafDgMcVt/NiOY1ZDafsjuDwfzOq3YXHxHqB0VNrdzyAQAAAAAAAAA="
-          },
-          {
-            "cursor": "IPh+NcimZGE+F/3XkLQmKCTKs9V42H8s5a64/1Ee/JeCAQAAAAAAAAA="
-=======
             "cursor": "IIqj/uDYsk1nEFODJBankuUXWrmCfKgDvU2P0GvVfnWmAQAAAAAAAAA="
           },
           {
             "cursor": "IIvXcDAQ5RgKZu6eVQmb/412/LLX5dHwEFLgG2PJVptzAQAAAAAAAAA="
->>>>>>> 08b50387
           }
         ]
       }
