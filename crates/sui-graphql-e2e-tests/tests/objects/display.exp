processed 17 tasks

init:
A: object(0,0)

task 1 'publish'. lines 6-130:
<<<<<<< HEAD
events: Event { package_id: Test, transaction_module: Identifier("boars"), sender: A, type_: StructTag { address: sui, module: Identifier("display"), name: Identifier("DisplayCreated"), type_params: [Struct(StructTag { address: Test, module: Identifier("boars"), name: Identifier("Boar"), type_params: [] })] }, contents: [29, 73, 40, 214, 250, 94, 70, 51, 247, 154, 239, 66, 217, 220, 106, 231, 152, 15, 126, 131, 244, 119, 164, 212, 99, 149, 197, 32, 98, 213, 115, 64] }
=======
events: Event { package_id: Test, transaction_module: Identifier("boars"), sender: A, type_: StructTag { address: sui, module: Identifier("display"), name: Identifier("DisplayCreated"), type_params: [Struct(StructTag { address: Test, module: Identifier("boars"), name: Identifier("Boar"), type_params: [] })] }, contents: [204, 70, 201, 195, 154, 37, 234, 154, 45, 182, 115, 158, 32, 71, 101, 226, 106, 116, 83, 118, 34, 131, 196, 249, 96, 105, 136, 132, 210, 20, 50, 122] }
>>>>>>> 08b50387
created: object(1,0), object(1,1), object(1,2)
mutated: object(0,0)
gas summary: computation_cost: 1000000, storage_cost: 21470000,  storage_rebate: 0, non_refundable_storage_fee: 0

task 2 'create-checkpoint'. lines 132-132:
Checkpoint created: 1

task 3 'view-checkpoint'. lines 134-134:
<<<<<<< HEAD
CheckpointSummary { epoch: 0, seq: 1, content_digest: BEQPVsETK6rH5tWQxy1s4adbvsh1JQm5j3ndRPYYqARS,
=======
CheckpointSummary { epoch: 0, seq: 1, content_digest: ASMemYYi136k6mnn5Xynj4hNbbsYZA7Burj4fwAHEvDh,
>>>>>>> 08b50387
            epoch_rolling_gas_cost_summary: GasCostSummary { computation_cost: 1000000, storage_cost: 21470000, storage_rebate: 0, non_refundable_storage_fee: 0 }}

task 4 'run'. lines 136-136:
created: object(4,0)
mutated: object(0,0)
gas summary: computation_cost: 1000000, storage_cost: 3556800,  storage_rebate: 978120, non_refundable_storage_fee: 9880

task 5 'run'. lines 138-138:
<<<<<<< HEAD
events: Event { package_id: Test, transaction_module: Identifier("boars"), sender: A, type_: StructTag { address: sui, module: Identifier("display"), name: Identifier("VersionUpdated"), type_params: [Struct(StructTag { address: Test, module: Identifier("boars"), name: Identifier("Boar"), type_params: [] })] }, contents: [29, 73, 40, 214, 250, 94, 70, 51, 247, 154, 239, 66, 217, 220, 106, 231, 152, 15, 126, 131, 244, 119, 164, 212, 99, 149, 197, 32, 98, 213, 115, 64, 1, 0, 3, 7, 118, 101, 99, 116, 111, 114, 115, 5, 123, 118, 101, 99, 125, 3, 105, 100, 100, 5, 123, 105, 100, 100, 125, 5, 110, 97, 109, 101, 101, 7, 123, 110, 97, 109, 101, 101, 125] }
=======
events: Event { package_id: Test, transaction_module: Identifier("boars"), sender: A, type_: StructTag { address: sui, module: Identifier("display"), name: Identifier("VersionUpdated"), type_params: [Struct(StructTag { address: Test, module: Identifier("boars"), name: Identifier("Boar"), type_params: [] })] }, contents: [204, 70, 201, 195, 154, 37, 234, 154, 45, 182, 115, 158, 32, 71, 101, 226, 106, 116, 83, 118, 34, 131, 196, 249, 96, 105, 136, 132, 210, 20, 50, 122, 1, 0, 3, 7, 118, 101, 99, 116, 111, 114, 115, 5, 123, 118, 101, 99, 125, 3, 105, 100, 100, 5, 123, 105, 100, 100, 125, 5, 110, 97, 109, 101, 101, 7, 123, 110, 97, 109, 101, 101, 125] }
>>>>>>> 08b50387
mutated: object(0,0), object(1,1)
gas summary: computation_cost: 1000000, storage_cost: 2941200,  storage_rebate: 2625876, non_refundable_storage_fee: 26524

task 6 'create-checkpoint'. lines 140-140:
Checkpoint created: 2

task 7 'view-checkpoint'. lines 142-142:
<<<<<<< HEAD
CheckpointSummary { epoch: 0, seq: 2, content_digest: AL6ZS9ygYQTm67g8GtTKVbcEQqNbkLyHUX4cxp6oPjzL,
=======
CheckpointSummary { epoch: 0, seq: 2, content_digest: 6wBqzvvX1WvdGxBGxfEd3fNkg8k4346fH5hGzsKuXxvQ,
>>>>>>> 08b50387
            epoch_rolling_gas_cost_summary: GasCostSummary { computation_cost: 3000000, storage_cost: 27968000, storage_rebate: 3603996, non_refundable_storage_fee: 36404 }}

task 8 'run-graphql'. lines 144-157:
Response: {
  "data": {
    "address": {
      "objects": {
        "nodes": [
          {
            "display": [
              {
                "key": "vectors",
                "value": null,
                "error": "Vector of name vec is not supported as a Display value"
              },
              {
                "key": "idd",
                "value": null,
                "error": "Field 'idd' not found"
              },
              {
                "key": "namee",
                "value": null,
                "error": "Field 'namee' not found"
              }
            ]
          }
        ]
      }
    }
  }
}

task 9 'run'. lines 159-159:
<<<<<<< HEAD
events: Event { package_id: Test, transaction_module: Identifier("boars"), sender: A, type_: StructTag { address: sui, module: Identifier("display"), name: Identifier("VersionUpdated"), type_params: [Struct(StructTag { address: Test, module: Identifier("boars"), name: Identifier("Boar"), type_params: [] })] }, contents: [29, 73, 40, 214, 250, 94, 70, 51, 247, 154, 239, 66, 217, 220, 106, 231, 152, 15, 126, 131, 244, 119, 164, 212, 99, 149, 197, 32, 98, 213, 115, 64, 2, 0, 4, 7, 118, 101, 99, 116, 111, 114, 115, 5, 123, 118, 101, 99, 125, 3, 105, 100, 100, 5, 123, 105, 100, 100, 125, 5, 110, 97, 109, 101, 101, 7, 123, 110, 97, 109, 101, 101, 125, 4, 110, 117, 109, 115, 6, 123, 110, 117, 109, 115, 125] }
=======
events: Event { package_id: Test, transaction_module: Identifier("boars"), sender: A, type_: StructTag { address: sui, module: Identifier("display"), name: Identifier("VersionUpdated"), type_params: [Struct(StructTag { address: Test, module: Identifier("boars"), name: Identifier("Boar"), type_params: [] })] }, contents: [204, 70, 201, 195, 154, 37, 234, 154, 45, 182, 115, 158, 32, 71, 101, 226, 106, 116, 83, 118, 34, 131, 196, 249, 96, 105, 136, 132, 210, 20, 50, 122, 2, 0, 4, 7, 118, 101, 99, 116, 111, 114, 115, 5, 123, 118, 101, 99, 125, 3, 105, 100, 100, 5, 123, 105, 100, 100, 125, 5, 110, 97, 109, 101, 101, 7, 123, 110, 97, 109, 101, 101, 125, 4, 110, 117, 109, 115, 6, 123, 110, 117, 109, 115, 125] }
>>>>>>> 08b50387
mutated: object(0,0), object(1,1)
gas summary: computation_cost: 1000000, storage_cost: 3032400,  storage_rebate: 2911788, non_refundable_storage_fee: 29412

task 10 'create-checkpoint'. lines 161-161:
Checkpoint created: 3

task 11 'view-checkpoint'. lines 163-163:
<<<<<<< HEAD
CheckpointSummary { epoch: 0, seq: 3, content_digest: Az8bbtUczmaed3TB1v9gLxp2dDpTbRtousac8ZCQ3Yvz,
=======
CheckpointSummary { epoch: 0, seq: 3, content_digest: 46rmXvZBajiZvbacTGo4kNgv4xmhwZh4gJF5oUtQLCJj,
>>>>>>> 08b50387
            epoch_rolling_gas_cost_summary: GasCostSummary { computation_cost: 4000000, storage_cost: 31000400, storage_rebate: 6515784, non_refundable_storage_fee: 65816 }}

task 12 'run-graphql'. lines 165-178:
Response: {
  "data": {
    "address": {
      "objects": {
        "nodes": [
          {
            "display": [
              {
                "key": "vectors",
                "value": null,
                "error": "Vector of name vec is not supported as a Display value"
              },
              {
                "key": "idd",
                "value": null,
                "error": "Field 'idd' not found"
              },
              {
                "key": "namee",
                "value": null,
                "error": "Field 'namee' not found"
              },
              {
                "key": "nums",
                "value": "420",
                "error": null
              }
            ]
          }
        ]
      }
    }
  }
}

task 13 'run'. lines 180-180:
<<<<<<< HEAD
events: Event { package_id: Test, transaction_module: Identifier("boars"), sender: A, type_: StructTag { address: sui, module: Identifier("display"), name: Identifier("VersionUpdated"), type_params: [Struct(StructTag { address: Test, module: Identifier("boars"), name: Identifier("Boar"), type_params: [] })] }, contents: [29, 73, 40, 214, 250, 94, 70, 51, 247, 154, 239, 66, 217, 220, 106, 231, 152, 15, 126, 131, 244, 119, 164, 212, 99, 149, 197, 32, 98, 213, 115, 64, 3, 0, 15, 7, 118, 101, 99, 116, 111, 114, 115, 5, 123, 118, 101, 99, 125, 3, 105, 100, 100, 5, 123, 105, 100, 100, 125, 5, 110, 97, 109, 101, 101, 7, 123, 110, 97, 109, 101, 101, 125, 4, 110, 117, 109, 115, 6, 123, 110, 117, 109, 115, 125, 5, 98, 111, 111, 108, 115, 7, 123, 98, 111, 111, 108, 115, 125, 5, 98, 117, 121, 101, 114, 7, 123, 98, 117, 121, 101, 114, 125, 4, 110, 97, 109, 101, 6, 123, 110, 97, 109, 101, 125, 7, 99, 114, 101, 97, 116, 111, 114, 9, 123, 99, 114, 101, 97, 116, 111, 114, 125, 5, 112, 114, 105, 99, 101, 7, 123, 112, 114, 105, 99, 101, 125, 11, 112, 114, 111, 106, 101, 99, 116, 95, 117, 114, 108, 58, 85, 110, 105, 113, 117, 101, 32, 66, 111, 97, 114, 32, 102, 114, 111, 109, 32, 116, 104, 101, 32, 66, 111, 97, 114, 115, 32, 99, 111, 108, 108, 101, 99, 116, 105, 111, 110, 32, 119, 105, 116, 104, 32, 123, 110, 97, 109, 101, 125, 32, 97, 110, 100, 32, 123, 105, 100, 125, 8, 98, 97, 115, 101, 95, 117, 114, 108, 32, 104, 116, 116, 112, 115, 58, 47, 47, 103, 101, 116, 45, 97, 45, 98, 111, 97, 114, 46, 99, 111, 109, 47, 123, 105, 109, 103, 95, 117, 114, 108, 125, 11, 110, 111, 95, 116, 101, 109, 112, 108, 97, 116, 101, 23, 104, 116, 116, 112, 115, 58, 47, 47, 103, 101, 116, 45, 97, 45, 98, 111, 97, 114, 46, 99, 111, 109, 47, 3, 97, 103, 101, 21, 123, 109, 101, 116, 97, 100, 97, 116, 97, 46, 110, 101, 115, 116, 101, 100, 46, 97, 103, 101, 125, 8, 102, 117, 108, 108, 95, 117, 114, 108, 10, 123, 102, 117, 108, 108, 95, 117, 114, 108, 125, 13, 101, 115, 99, 97, 112, 101, 95, 115, 121, 110, 116, 97, 120, 8, 92, 123, 110, 97, 109, 101, 92, 125] }
=======
events: Event { package_id: Test, transaction_module: Identifier("boars"), sender: A, type_: StructTag { address: sui, module: Identifier("display"), name: Identifier("VersionUpdated"), type_params: [Struct(StructTag { address: Test, module: Identifier("boars"), name: Identifier("Boar"), type_params: [] })] }, contents: [204, 70, 201, 195, 154, 37, 234, 154, 45, 182, 115, 158, 32, 71, 101, 226, 106, 116, 83, 118, 34, 131, 196, 249, 96, 105, 136, 132, 210, 20, 50, 122, 3, 0, 15, 7, 118, 101, 99, 116, 111, 114, 115, 5, 123, 118, 101, 99, 125, 3, 105, 100, 100, 5, 123, 105, 100, 100, 125, 5, 110, 97, 109, 101, 101, 7, 123, 110, 97, 109, 101, 101, 125, 4, 110, 117, 109, 115, 6, 123, 110, 117, 109, 115, 125, 5, 98, 111, 111, 108, 115, 7, 123, 98, 111, 111, 108, 115, 125, 5, 98, 117, 121, 101, 114, 7, 123, 98, 117, 121, 101, 114, 125, 4, 110, 97, 109, 101, 6, 123, 110, 97, 109, 101, 125, 7, 99, 114, 101, 97, 116, 111, 114, 9, 123, 99, 114, 101, 97, 116, 111, 114, 125, 5, 112, 114, 105, 99, 101, 7, 123, 112, 114, 105, 99, 101, 125, 11, 112, 114, 111, 106, 101, 99, 116, 95, 117, 114, 108, 58, 85, 110, 105, 113, 117, 101, 32, 66, 111, 97, 114, 32, 102, 114, 111, 109, 32, 116, 104, 101, 32, 66, 111, 97, 114, 115, 32, 99, 111, 108, 108, 101, 99, 116, 105, 111, 110, 32, 119, 105, 116, 104, 32, 123, 110, 97, 109, 101, 125, 32, 97, 110, 100, 32, 123, 105, 100, 125, 8, 98, 97, 115, 101, 95, 117, 114, 108, 32, 104, 116, 116, 112, 115, 58, 47, 47, 103, 101, 116, 45, 97, 45, 98, 111, 97, 114, 46, 99, 111, 109, 47, 123, 105, 109, 103, 95, 117, 114, 108, 125, 11, 110, 111, 95, 116, 101, 109, 112, 108, 97, 116, 101, 23, 104, 116, 116, 112, 115, 58, 47, 47, 103, 101, 116, 45, 97, 45, 98, 111, 97, 114, 46, 99, 111, 109, 47, 3, 97, 103, 101, 21, 123, 109, 101, 116, 97, 100, 97, 116, 97, 46, 110, 101, 115, 116, 101, 100, 46, 97, 103, 101, 125, 8, 102, 117, 108, 108, 95, 117, 114, 108, 10, 123, 102, 117, 108, 108, 95, 117, 114, 108, 125, 13, 101, 115, 99, 97, 112, 101, 95, 115, 121, 110, 116, 97, 120, 8, 92, 123, 110, 97, 109, 101, 92, 125] }
>>>>>>> 08b50387
mutated: object(0,0), object(1,1)
gas summary: computation_cost: 1000000, storage_cost: 5236400,  storage_rebate: 3002076, non_refundable_storage_fee: 30324

task 14 'create-checkpoint'. lines 182-182:
Checkpoint created: 4

task 15 'view-checkpoint'. lines 184-184:
<<<<<<< HEAD
CheckpointSummary { epoch: 0, seq: 4, content_digest: ACVc6TqVnMuPvNuZZ29e2W4kfG6TBLanVJs4pKEu4fWk,
=======
CheckpointSummary { epoch: 0, seq: 4, content_digest: 94cyLcF3eyAQ8RPnjBqKzaov5iztZy5F2j91SMCSMQHe,
>>>>>>> 08b50387
            epoch_rolling_gas_cost_summary: GasCostSummary { computation_cost: 5000000, storage_cost: 36236800, storage_rebate: 9517860, non_refundable_storage_fee: 96140 }}

task 16 'run-graphql'. lines 186-199:
Response: {
  "data": {
    "address": {
      "objects": {
        "nodes": [
          {
            "display": [
              {
                "key": "vectors",
                "value": null,
                "error": "Vector of name vec is not supported as a Display value"
              },
              {
                "key": "idd",
                "value": null,
                "error": "Field 'idd' not found"
              },
              {
                "key": "namee",
                "value": null,
                "error": "Field 'namee' not found"
              },
              {
                "key": "nums",
                "value": "420",
                "error": null
              },
              {
                "key": "bools",
                "value": "true",
                "error": null
              },
              {
                "key": "buyer",
                "value": "0xfccc9a421bbb13c1a66a1aa98f0ad75029ede94857779c6915b44f94068b921e",
                "error": null
              },
              {
                "key": "name",
                "value": "First Boar",
                "error": null
              },
              {
                "key": "creator",
                "value": "Will",
                "error": null
              },
              {
                "key": "price",
                "value": "",
                "error": null
              },
              {
                "key": "project_url",
<<<<<<< HEAD
                "value": "Unique Boar from the Boars collection with First Boar and 0xc3242a652ba050bcc63b766882ca26bcd3439080d8ff85c5d20dcb2afb854638",
=======
                "value": "Unique Boar from the Boars collection with First Boar and 0x159935d8c2760c375def04d771c4056810f29dce75eb920822fff07bf8eca43f",
>>>>>>> 08b50387
                "error": null
              },
              {
                "key": "base_url",
                "value": "https://get-a-boar.com/first.png",
                "error": null
              },
              {
                "key": "no_template",
                "value": "https://get-a-boar.com/",
                "error": null
              },
              {
                "key": "age",
                "value": "10",
                "error": null
              },
              {
                "key": "full_url",
                "value": "https://get-a-boar.fullurl.com/",
                "error": null
              },
              {
                "key": "escape_syntax",
                "value": "{name}",
                "error": null
              }
            ]
          }
        ]
      }
    }
  }
}<|MERGE_RESOLUTION|>--- conflicted
+++ resolved
@@ -4,11 +4,7 @@
 A: object(0,0)
 
 task 1 'publish'. lines 6-130:
-<<<<<<< HEAD
-events: Event { package_id: Test, transaction_module: Identifier("boars"), sender: A, type_: StructTag { address: sui, module: Identifier("display"), name: Identifier("DisplayCreated"), type_params: [Struct(StructTag { address: Test, module: Identifier("boars"), name: Identifier("Boar"), type_params: [] })] }, contents: [29, 73, 40, 214, 250, 94, 70, 51, 247, 154, 239, 66, 217, 220, 106, 231, 152, 15, 126, 131, 244, 119, 164, 212, 99, 149, 197, 32, 98, 213, 115, 64] }
-=======
 events: Event { package_id: Test, transaction_module: Identifier("boars"), sender: A, type_: StructTag { address: sui, module: Identifier("display"), name: Identifier("DisplayCreated"), type_params: [Struct(StructTag { address: Test, module: Identifier("boars"), name: Identifier("Boar"), type_params: [] })] }, contents: [204, 70, 201, 195, 154, 37, 234, 154, 45, 182, 115, 158, 32, 71, 101, 226, 106, 116, 83, 118, 34, 131, 196, 249, 96, 105, 136, 132, 210, 20, 50, 122] }
->>>>>>> 08b50387
 created: object(1,0), object(1,1), object(1,2)
 mutated: object(0,0)
 gas summary: computation_cost: 1000000, storage_cost: 21470000,  storage_rebate: 0, non_refundable_storage_fee: 0
@@ -17,11 +13,7 @@
 Checkpoint created: 1
 
 task 3 'view-checkpoint'. lines 134-134:
-<<<<<<< HEAD
-CheckpointSummary { epoch: 0, seq: 1, content_digest: BEQPVsETK6rH5tWQxy1s4adbvsh1JQm5j3ndRPYYqARS,
-=======
 CheckpointSummary { epoch: 0, seq: 1, content_digest: ASMemYYi136k6mnn5Xynj4hNbbsYZA7Burj4fwAHEvDh,
->>>>>>> 08b50387
             epoch_rolling_gas_cost_summary: GasCostSummary { computation_cost: 1000000, storage_cost: 21470000, storage_rebate: 0, non_refundable_storage_fee: 0 }}
 
 task 4 'run'. lines 136-136:
@@ -30,11 +22,7 @@
 gas summary: computation_cost: 1000000, storage_cost: 3556800,  storage_rebate: 978120, non_refundable_storage_fee: 9880
 
 task 5 'run'. lines 138-138:
-<<<<<<< HEAD
-events: Event { package_id: Test, transaction_module: Identifier("boars"), sender: A, type_: StructTag { address: sui, module: Identifier("display"), name: Identifier("VersionUpdated"), type_params: [Struct(StructTag { address: Test, module: Identifier("boars"), name: Identifier("Boar"), type_params: [] })] }, contents: [29, 73, 40, 214, 250, 94, 70, 51, 247, 154, 239, 66, 217, 220, 106, 231, 152, 15, 126, 131, 244, 119, 164, 212, 99, 149, 197, 32, 98, 213, 115, 64, 1, 0, 3, 7, 118, 101, 99, 116, 111, 114, 115, 5, 123, 118, 101, 99, 125, 3, 105, 100, 100, 5, 123, 105, 100, 100, 125, 5, 110, 97, 109, 101, 101, 7, 123, 110, 97, 109, 101, 101, 125] }
-=======
 events: Event { package_id: Test, transaction_module: Identifier("boars"), sender: A, type_: StructTag { address: sui, module: Identifier("display"), name: Identifier("VersionUpdated"), type_params: [Struct(StructTag { address: Test, module: Identifier("boars"), name: Identifier("Boar"), type_params: [] })] }, contents: [204, 70, 201, 195, 154, 37, 234, 154, 45, 182, 115, 158, 32, 71, 101, 226, 106, 116, 83, 118, 34, 131, 196, 249, 96, 105, 136, 132, 210, 20, 50, 122, 1, 0, 3, 7, 118, 101, 99, 116, 111, 114, 115, 5, 123, 118, 101, 99, 125, 3, 105, 100, 100, 5, 123, 105, 100, 100, 125, 5, 110, 97, 109, 101, 101, 7, 123, 110, 97, 109, 101, 101, 125] }
->>>>>>> 08b50387
 mutated: object(0,0), object(1,1)
 gas summary: computation_cost: 1000000, storage_cost: 2941200,  storage_rebate: 2625876, non_refundable_storage_fee: 26524
 
@@ -42,11 +30,7 @@
 Checkpoint created: 2
 
 task 7 'view-checkpoint'. lines 142-142:
-<<<<<<< HEAD
-CheckpointSummary { epoch: 0, seq: 2, content_digest: AL6ZS9ygYQTm67g8GtTKVbcEQqNbkLyHUX4cxp6oPjzL,
-=======
 CheckpointSummary { epoch: 0, seq: 2, content_digest: 6wBqzvvX1WvdGxBGxfEd3fNkg8k4346fH5hGzsKuXxvQ,
->>>>>>> 08b50387
             epoch_rolling_gas_cost_summary: GasCostSummary { computation_cost: 3000000, storage_cost: 27968000, storage_rebate: 3603996, non_refundable_storage_fee: 36404 }}
 
 task 8 'run-graphql'. lines 144-157:
@@ -81,11 +65,7 @@
 }
 
 task 9 'run'. lines 159-159:
-<<<<<<< HEAD
-events: Event { package_id: Test, transaction_module: Identifier("boars"), sender: A, type_: StructTag { address: sui, module: Identifier("display"), name: Identifier("VersionUpdated"), type_params: [Struct(StructTag { address: Test, module: Identifier("boars"), name: Identifier("Boar"), type_params: [] })] }, contents: [29, 73, 40, 214, 250, 94, 70, 51, 247, 154, 239, 66, 217, 220, 106, 231, 152, 15, 126, 131, 244, 119, 164, 212, 99, 149, 197, 32, 98, 213, 115, 64, 2, 0, 4, 7, 118, 101, 99, 116, 111, 114, 115, 5, 123, 118, 101, 99, 125, 3, 105, 100, 100, 5, 123, 105, 100, 100, 125, 5, 110, 97, 109, 101, 101, 7, 123, 110, 97, 109, 101, 101, 125, 4, 110, 117, 109, 115, 6, 123, 110, 117, 109, 115, 125] }
-=======
 events: Event { package_id: Test, transaction_module: Identifier("boars"), sender: A, type_: StructTag { address: sui, module: Identifier("display"), name: Identifier("VersionUpdated"), type_params: [Struct(StructTag { address: Test, module: Identifier("boars"), name: Identifier("Boar"), type_params: [] })] }, contents: [204, 70, 201, 195, 154, 37, 234, 154, 45, 182, 115, 158, 32, 71, 101, 226, 106, 116, 83, 118, 34, 131, 196, 249, 96, 105, 136, 132, 210, 20, 50, 122, 2, 0, 4, 7, 118, 101, 99, 116, 111, 114, 115, 5, 123, 118, 101, 99, 125, 3, 105, 100, 100, 5, 123, 105, 100, 100, 125, 5, 110, 97, 109, 101, 101, 7, 123, 110, 97, 109, 101, 101, 125, 4, 110, 117, 109, 115, 6, 123, 110, 117, 109, 115, 125] }
->>>>>>> 08b50387
 mutated: object(0,0), object(1,1)
 gas summary: computation_cost: 1000000, storage_cost: 3032400,  storage_rebate: 2911788, non_refundable_storage_fee: 29412
 
@@ -93,11 +73,7 @@
 Checkpoint created: 3
 
 task 11 'view-checkpoint'. lines 163-163:
-<<<<<<< HEAD
-CheckpointSummary { epoch: 0, seq: 3, content_digest: Az8bbtUczmaed3TB1v9gLxp2dDpTbRtousac8ZCQ3Yvz,
-=======
 CheckpointSummary { epoch: 0, seq: 3, content_digest: 46rmXvZBajiZvbacTGo4kNgv4xmhwZh4gJF5oUtQLCJj,
->>>>>>> 08b50387
             epoch_rolling_gas_cost_summary: GasCostSummary { computation_cost: 4000000, storage_cost: 31000400, storage_rebate: 6515784, non_refundable_storage_fee: 65816 }}
 
 task 12 'run-graphql'. lines 165-178:
@@ -137,11 +113,7 @@
 }
 
 task 13 'run'. lines 180-180:
-<<<<<<< HEAD
-events: Event { package_id: Test, transaction_module: Identifier("boars"), sender: A, type_: StructTag { address: sui, module: Identifier("display"), name: Identifier("VersionUpdated"), type_params: [Struct(StructTag { address: Test, module: Identifier("boars"), name: Identifier("Boar"), type_params: [] })] }, contents: [29, 73, 40, 214, 250, 94, 70, 51, 247, 154, 239, 66, 217, 220, 106, 231, 152, 15, 126, 131, 244, 119, 164, 212, 99, 149, 197, 32, 98, 213, 115, 64, 3, 0, 15, 7, 118, 101, 99, 116, 111, 114, 115, 5, 123, 118, 101, 99, 125, 3, 105, 100, 100, 5, 123, 105, 100, 100, 125, 5, 110, 97, 109, 101, 101, 7, 123, 110, 97, 109, 101, 101, 125, 4, 110, 117, 109, 115, 6, 123, 110, 117, 109, 115, 125, 5, 98, 111, 111, 108, 115, 7, 123, 98, 111, 111, 108, 115, 125, 5, 98, 117, 121, 101, 114, 7, 123, 98, 117, 121, 101, 114, 125, 4, 110, 97, 109, 101, 6, 123, 110, 97, 109, 101, 125, 7, 99, 114, 101, 97, 116, 111, 114, 9, 123, 99, 114, 101, 97, 116, 111, 114, 125, 5, 112, 114, 105, 99, 101, 7, 123, 112, 114, 105, 99, 101, 125, 11, 112, 114, 111, 106, 101, 99, 116, 95, 117, 114, 108, 58, 85, 110, 105, 113, 117, 101, 32, 66, 111, 97, 114, 32, 102, 114, 111, 109, 32, 116, 104, 101, 32, 66, 111, 97, 114, 115, 32, 99, 111, 108, 108, 101, 99, 116, 105, 111, 110, 32, 119, 105, 116, 104, 32, 123, 110, 97, 109, 101, 125, 32, 97, 110, 100, 32, 123, 105, 100, 125, 8, 98, 97, 115, 101, 95, 117, 114, 108, 32, 104, 116, 116, 112, 115, 58, 47, 47, 103, 101, 116, 45, 97, 45, 98, 111, 97, 114, 46, 99, 111, 109, 47, 123, 105, 109, 103, 95, 117, 114, 108, 125, 11, 110, 111, 95, 116, 101, 109, 112, 108, 97, 116, 101, 23, 104, 116, 116, 112, 115, 58, 47, 47, 103, 101, 116, 45, 97, 45, 98, 111, 97, 114, 46, 99, 111, 109, 47, 3, 97, 103, 101, 21, 123, 109, 101, 116, 97, 100, 97, 116, 97, 46, 110, 101, 115, 116, 101, 100, 46, 97, 103, 101, 125, 8, 102, 117, 108, 108, 95, 117, 114, 108, 10, 123, 102, 117, 108, 108, 95, 117, 114, 108, 125, 13, 101, 115, 99, 97, 112, 101, 95, 115, 121, 110, 116, 97, 120, 8, 92, 123, 110, 97, 109, 101, 92, 125] }
-=======
 events: Event { package_id: Test, transaction_module: Identifier("boars"), sender: A, type_: StructTag { address: sui, module: Identifier("display"), name: Identifier("VersionUpdated"), type_params: [Struct(StructTag { address: Test, module: Identifier("boars"), name: Identifier("Boar"), type_params: [] })] }, contents: [204, 70, 201, 195, 154, 37, 234, 154, 45, 182, 115, 158, 32, 71, 101, 226, 106, 116, 83, 118, 34, 131, 196, 249, 96, 105, 136, 132, 210, 20, 50, 122, 3, 0, 15, 7, 118, 101, 99, 116, 111, 114, 115, 5, 123, 118, 101, 99, 125, 3, 105, 100, 100, 5, 123, 105, 100, 100, 125, 5, 110, 97, 109, 101, 101, 7, 123, 110, 97, 109, 101, 101, 125, 4, 110, 117, 109, 115, 6, 123, 110, 117, 109, 115, 125, 5, 98, 111, 111, 108, 115, 7, 123, 98, 111, 111, 108, 115, 125, 5, 98, 117, 121, 101, 114, 7, 123, 98, 117, 121, 101, 114, 125, 4, 110, 97, 109, 101, 6, 123, 110, 97, 109, 101, 125, 7, 99, 114, 101, 97, 116, 111, 114, 9, 123, 99, 114, 101, 97, 116, 111, 114, 125, 5, 112, 114, 105, 99, 101, 7, 123, 112, 114, 105, 99, 101, 125, 11, 112, 114, 111, 106, 101, 99, 116, 95, 117, 114, 108, 58, 85, 110, 105, 113, 117, 101, 32, 66, 111, 97, 114, 32, 102, 114, 111, 109, 32, 116, 104, 101, 32, 66, 111, 97, 114, 115, 32, 99, 111, 108, 108, 101, 99, 116, 105, 111, 110, 32, 119, 105, 116, 104, 32, 123, 110, 97, 109, 101, 125, 32, 97, 110, 100, 32, 123, 105, 100, 125, 8, 98, 97, 115, 101, 95, 117, 114, 108, 32, 104, 116, 116, 112, 115, 58, 47, 47, 103, 101, 116, 45, 97, 45, 98, 111, 97, 114, 46, 99, 111, 109, 47, 123, 105, 109, 103, 95, 117, 114, 108, 125, 11, 110, 111, 95, 116, 101, 109, 112, 108, 97, 116, 101, 23, 104, 116, 116, 112, 115, 58, 47, 47, 103, 101, 116, 45, 97, 45, 98, 111, 97, 114, 46, 99, 111, 109, 47, 3, 97, 103, 101, 21, 123, 109, 101, 116, 97, 100, 97, 116, 97, 46, 110, 101, 115, 116, 101, 100, 46, 97, 103, 101, 125, 8, 102, 117, 108, 108, 95, 117, 114, 108, 10, 123, 102, 117, 108, 108, 95, 117, 114, 108, 125, 13, 101, 115, 99, 97, 112, 101, 95, 115, 121, 110, 116, 97, 120, 8, 92, 123, 110, 97, 109, 101, 92, 125] }
->>>>>>> 08b50387
 mutated: object(0,0), object(1,1)
 gas summary: computation_cost: 1000000, storage_cost: 5236400,  storage_rebate: 3002076, non_refundable_storage_fee: 30324
 
@@ -149,11 +121,7 @@
 Checkpoint created: 4
 
 task 15 'view-checkpoint'. lines 184-184:
-<<<<<<< HEAD
-CheckpointSummary { epoch: 0, seq: 4, content_digest: ACVc6TqVnMuPvNuZZ29e2W4kfG6TBLanVJs4pKEu4fWk,
-=======
 CheckpointSummary { epoch: 0, seq: 4, content_digest: 94cyLcF3eyAQ8RPnjBqKzaov5iztZy5F2j91SMCSMQHe,
->>>>>>> 08b50387
             epoch_rolling_gas_cost_summary: GasCostSummary { computation_cost: 5000000, storage_cost: 36236800, storage_rebate: 9517860, non_refundable_storage_fee: 96140 }}
 
 task 16 'run-graphql'. lines 186-199:
@@ -211,11 +179,7 @@
               },
               {
                 "key": "project_url",
-<<<<<<< HEAD
-                "value": "Unique Boar from the Boars collection with First Boar and 0xc3242a652ba050bcc63b766882ca26bcd3439080d8ff85c5d20dcb2afb854638",
-=======
                 "value": "Unique Boar from the Boars collection with First Boar and 0x159935d8c2760c375def04d771c4056810f29dce75eb920822fff07bf8eca43f",
->>>>>>> 08b50387
                 "error": null
               },
               {
