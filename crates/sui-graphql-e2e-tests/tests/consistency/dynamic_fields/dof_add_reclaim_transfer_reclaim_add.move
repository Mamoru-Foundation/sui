// Copyright (c) Mysten Labs, Inc.
// SPDX-License-Identifier: Apache-2.0

// Test that we do not return the child object when it is not owned by the parent or when it is
// wrapped.

// parent version | child version | status
// ---------------|---------------|--------
// 2              | 2             | created parent and child
// 3              | 3             | added child to parent
// 4              | 4             | reclaimed child from parent
// 4              | 5             | add child to another parent
// 4              | 6             | reclaim child from another parent
// 7              | 7             | add child to original parent

<<<<<<< HEAD
//# init --protocol-version 49 --addresses Test=0x0 --accounts A --simulator
=======
//# init --protocol-version 48 --addresses Test=0x0 --accounts A --simulator
>>>>>>> 08b50387

//# publish
module Test::M1 {
    use sui::dynamic_object_field as ofield;

    public struct Parent has key, store {
        id: UID,
        count: u64
    }

    public struct Child has key, store {
        id: UID,
        count: u64,
    }

    public entry fun parent(recipient: address, ctx: &mut TxContext) {
        transfer::public_transfer(
            Parent { id: object::new(ctx), count: 0 },
            recipient
        )
    }

    public entry fun child(recipient: address, ctx: &mut TxContext) {
        transfer::public_transfer(
            Child { id: object::new(ctx), count: 0 },
            recipient
        )
    }

    public fun add_child(parent: &mut Parent, child: Child, name: u64) {
        ofield::add(&mut parent.id, name, child);
    }

    public fun reclaim_child(parent: &mut Parent, name: u64): Child {
        ofield::remove(&mut parent.id, name)
    }

    public fun reclaim_and_transfer_child(parent: &mut Parent, name: u64, recipient: address) {
        transfer::public_transfer(reclaim_child(parent, name), recipient)
    }
}

//# programmable --sender A --inputs @A
//> 0: Test::M1::child(Input(0));
//> 1: Test::M1::parent(Input(0));
//> 2: Test::M1::parent(Input(0));

//# run Test::M1::add_child --sender A --args object(2,1) object(2,0) 42

//# run Test::M1::reclaim_and_transfer_child --sender A --args object(2,1) 42 @A

//# run Test::M1::add_child --sender A --args object(2,2) object(2,0) 42

//# run Test::M1::reclaim_and_transfer_child --sender A --args object(2,2) 42 @A

//# run Test::M1::add_child --sender A --args object(2,1) object(2,0) 42

//# create-checkpoint

//# run-graphql
fragment DynamicFieldSelect on DynamicField {
  name {
    bcs
  }
  value {
    ... on MoveObject {
      contents {
        json
      }
    }
    ... on MoveValue {
      json
    }
  }
}

fragment DynamicFieldsSelect on DynamicFieldConnection {
  edges {
    cursor
    node {
      ...DynamicFieldSelect
    }
  }
}

{
  latest: object(address: "@{obj_2_1}") {
    version
    dynamicFields {
      ...DynamicFieldsSelect
    }
    dynamicObjectField(name: {type: "u64", bcs: "KgAAAAAAAAA="}) {
        ...DynamicFieldSelect
    }
  }
  owner_view: owner(address: "@{obj_2_1}") {
    dynamicFields {
      ...DynamicFieldsSelect
    }
    dynamicObjectField(name: {type: "u64", bcs: "KgAAAAAAAAA="}) {
        ...DynamicFieldSelect
    }
  }
  v2: object(address: "@{obj_2_1}", version: 2) {
    version
    dynamicFields {
      ...DynamicFieldsSelect
    }
    dynamicObjectField(name: {type: "u64", bcs: "KgAAAAAAAAA="}) {
        ...DynamicFieldSelect
    }
  }
  v3: object(address: "@{obj_2_1}", version: 3) {
    version
    dynamicFields {
      ...DynamicFieldsSelect
    }
    dynamicObjectField(name: {type: "u64", bcs: "KgAAAAAAAAA="}) {
        ...DynamicFieldSelect
    }
  }
  v4: object(address: "@{obj_2_1}", version: 4) {
    version
    dynamicFields {
      ...DynamicFieldsSelect
    }
    dynamicObjectField(name: {type: "u64", bcs: "KgAAAAAAAAA="}) {
        ...DynamicFieldSelect
    }
  }
  v7: object(address: "@{obj_2_1}", version: 7) {
    version
    dynamicFields {
      ...DynamicFieldsSelect
    }
    dynamicObjectField(name: {type: "u64", bcs: "KgAAAAAAAAA="}) {
        ...DynamicFieldSelect
    }
  }
}<|MERGE_RESOLUTION|>--- conflicted
+++ resolved
@@ -13,11 +13,7 @@
 // 4              | 6             | reclaim child from another parent
 // 7              | 7             | add child to original parent
 
-<<<<<<< HEAD
-//# init --protocol-version 49 --addresses Test=0x0 --accounts A --simulator
-=======
 //# init --protocol-version 48 --addresses Test=0x0 --accounts A --simulator
->>>>>>> 08b50387
 
 //# publish
 module Test::M1 {
