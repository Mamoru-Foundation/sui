--- conflicted
+++ resolved
@@ -49,43 +49,31 @@
       "dynamicFields": {
         "edges": [
           {
-<<<<<<< HEAD
-            "cursor": "ILSqkdMJwdYynlX0BBFyRF5/z3X9XzrP2/iYrDc30HctAQAAAAAAAAA=",
-=======
-            "cursor": "IOADSwXfcUdh/UGPZalwSFUb+34fSTR19MLMvbkykY7/AQAAAAAAAAA=",
->>>>>>> 08b50387
-            "node": {
-              "name": {
-                "bcs": "KgAAAAAAAAA="
-              },
-              "value": {
-                "contents": {
-                  "json": {
-<<<<<<< HEAD
-                    "id": "0x2db44e773a56adb4a91d9939bdf9f986eb11fb345b6f5846dfe30ce1339a0b55",
-=======
-                    "id": "0x842728c7e396d2f1efe644062d1af1b24c47172c18d901e14c36f6bbfebb169f",
->>>>>>> 08b50387
-                    "count": "0"
-                  }
-                }
-              }
-            }
-          }
-        ]
-      },
-      "dynamicObjectField": {
-        "name": {
-          "bcs": "KgAAAAAAAAA="
-        },
-        "value": {
-          "contents": {
-            "json": {
-<<<<<<< HEAD
-              "id": "0x2db44e773a56adb4a91d9939bdf9f986eb11fb345b6f5846dfe30ce1339a0b55",
-=======
-              "id": "0x842728c7e396d2f1efe644062d1af1b24c47172c18d901e14c36f6bbfebb169f",
->>>>>>> 08b50387
+            "cursor": "IOADSwXfcUdh/UGPZalwSFUb+34fSTR19MLMvbkykY7/AQAAAAAAAAA=",
+            "node": {
+              "name": {
+                "bcs": "KgAAAAAAAAA="
+              },
+              "value": {
+                "contents": {
+                  "json": {
+                    "id": "0x842728c7e396d2f1efe644062d1af1b24c47172c18d901e14c36f6bbfebb169f",
+                    "count": "0"
+                  }
+                }
+              }
+            }
+          }
+        ]
+      },
+      "dynamicObjectField": {
+        "name": {
+          "bcs": "KgAAAAAAAAA="
+        },
+        "value": {
+          "contents": {
+            "json": {
+              "id": "0x842728c7e396d2f1efe644062d1af1b24c47172c18d901e14c36f6bbfebb169f",
               "count": "0"
             }
           }
@@ -96,43 +84,31 @@
       "dynamicFields": {
         "edges": [
           {
-<<<<<<< HEAD
-            "cursor": "ILSqkdMJwdYynlX0BBFyRF5/z3X9XzrP2/iYrDc30HctAQAAAAAAAAA=",
-=======
-            "cursor": "IOADSwXfcUdh/UGPZalwSFUb+34fSTR19MLMvbkykY7/AQAAAAAAAAA=",
->>>>>>> 08b50387
-            "node": {
-              "name": {
-                "bcs": "KgAAAAAAAAA="
-              },
-              "value": {
-                "contents": {
-                  "json": {
-<<<<<<< HEAD
-                    "id": "0x2db44e773a56adb4a91d9939bdf9f986eb11fb345b6f5846dfe30ce1339a0b55",
-=======
-                    "id": "0x842728c7e396d2f1efe644062d1af1b24c47172c18d901e14c36f6bbfebb169f",
->>>>>>> 08b50387
-                    "count": "0"
-                  }
-                }
-              }
-            }
-          }
-        ]
-      },
-      "dynamicObjectField": {
-        "name": {
-          "bcs": "KgAAAAAAAAA="
-        },
-        "value": {
-          "contents": {
-            "json": {
-<<<<<<< HEAD
-              "id": "0x2db44e773a56adb4a91d9939bdf9f986eb11fb345b6f5846dfe30ce1339a0b55",
-=======
-              "id": "0x842728c7e396d2f1efe644062d1af1b24c47172c18d901e14c36f6bbfebb169f",
->>>>>>> 08b50387
+            "cursor": "IOADSwXfcUdh/UGPZalwSFUb+34fSTR19MLMvbkykY7/AQAAAAAAAAA=",
+            "node": {
+              "name": {
+                "bcs": "KgAAAAAAAAA="
+              },
+              "value": {
+                "contents": {
+                  "json": {
+                    "id": "0x842728c7e396d2f1efe644062d1af1b24c47172c18d901e14c36f6bbfebb169f",
+                    "count": "0"
+                  }
+                }
+              }
+            }
+          }
+        ]
+      },
+      "dynamicObjectField": {
+        "name": {
+          "bcs": "KgAAAAAAAAA="
+        },
+        "value": {
+          "contents": {
+            "json": {
+              "id": "0x842728c7e396d2f1efe644062d1af1b24c47172c18d901e14c36f6bbfebb169f",
               "count": "0"
             }
           }
@@ -151,43 +127,31 @@
       "dynamicFields": {
         "edges": [
           {
-<<<<<<< HEAD
-            "cursor": "ILSqkdMJwdYynlX0BBFyRF5/z3X9XzrP2/iYrDc30HctAQAAAAAAAAA=",
-=======
-            "cursor": "IOADSwXfcUdh/UGPZalwSFUb+34fSTR19MLMvbkykY7/AQAAAAAAAAA=",
->>>>>>> 08b50387
-            "node": {
-              "name": {
-                "bcs": "KgAAAAAAAAA="
-              },
-              "value": {
-                "contents": {
-                  "json": {
-<<<<<<< HEAD
-                    "id": "0x2db44e773a56adb4a91d9939bdf9f986eb11fb345b6f5846dfe30ce1339a0b55",
-=======
-                    "id": "0x842728c7e396d2f1efe644062d1af1b24c47172c18d901e14c36f6bbfebb169f",
->>>>>>> 08b50387
-                    "count": "0"
-                  }
-                }
-              }
-            }
-          }
-        ]
-      },
-      "dynamicObjectField": {
-        "name": {
-          "bcs": "KgAAAAAAAAA="
-        },
-        "value": {
-          "contents": {
-            "json": {
-<<<<<<< HEAD
-              "id": "0x2db44e773a56adb4a91d9939bdf9f986eb11fb345b6f5846dfe30ce1339a0b55",
-=======
-              "id": "0x842728c7e396d2f1efe644062d1af1b24c47172c18d901e14c36f6bbfebb169f",
->>>>>>> 08b50387
+            "cursor": "IOADSwXfcUdh/UGPZalwSFUb+34fSTR19MLMvbkykY7/AQAAAAAAAAA=",
+            "node": {
+              "name": {
+                "bcs": "KgAAAAAAAAA="
+              },
+              "value": {
+                "contents": {
+                  "json": {
+                    "id": "0x842728c7e396d2f1efe644062d1af1b24c47172c18d901e14c36f6bbfebb169f",
+                    "count": "0"
+                  }
+                }
+              }
+            }
+          }
+        ]
+      },
+      "dynamicObjectField": {
+        "name": {
+          "bcs": "KgAAAAAAAAA="
+        },
+        "value": {
+          "contents": {
+            "json": {
+              "id": "0x842728c7e396d2f1efe644062d1af1b24c47172c18d901e14c36f6bbfebb169f",
               "count": "0"
             }
           }
@@ -206,43 +170,31 @@
       "dynamicFields": {
         "edges": [
           {
-<<<<<<< HEAD
-            "cursor": "ILSqkdMJwdYynlX0BBFyRF5/z3X9XzrP2/iYrDc30HctAQAAAAAAAAA=",
-=======
-            "cursor": "IOADSwXfcUdh/UGPZalwSFUb+34fSTR19MLMvbkykY7/AQAAAAAAAAA=",
->>>>>>> 08b50387
-            "node": {
-              "name": {
-                "bcs": "KgAAAAAAAAA="
-              },
-              "value": {
-                "contents": {
-                  "json": {
-<<<<<<< HEAD
-                    "id": "0x2db44e773a56adb4a91d9939bdf9f986eb11fb345b6f5846dfe30ce1339a0b55",
-=======
-                    "id": "0x842728c7e396d2f1efe644062d1af1b24c47172c18d901e14c36f6bbfebb169f",
->>>>>>> 08b50387
-                    "count": "0"
-                  }
-                }
-              }
-            }
-          }
-        ]
-      },
-      "dynamicObjectField": {
-        "name": {
-          "bcs": "KgAAAAAAAAA="
-        },
-        "value": {
-          "contents": {
-            "json": {
-<<<<<<< HEAD
-              "id": "0x2db44e773a56adb4a91d9939bdf9f986eb11fb345b6f5846dfe30ce1339a0b55",
-=======
-              "id": "0x842728c7e396d2f1efe644062d1af1b24c47172c18d901e14c36f6bbfebb169f",
->>>>>>> 08b50387
+            "cursor": "IOADSwXfcUdh/UGPZalwSFUb+34fSTR19MLMvbkykY7/AQAAAAAAAAA=",
+            "node": {
+              "name": {
+                "bcs": "KgAAAAAAAAA="
+              },
+              "value": {
+                "contents": {
+                  "json": {
+                    "id": "0x842728c7e396d2f1efe644062d1af1b24c47172c18d901e14c36f6bbfebb169f",
+                    "count": "0"
+                  }
+                }
+              }
+            }
+          }
+        ]
+      },
+      "dynamicObjectField": {
+        "name": {
+          "bcs": "KgAAAAAAAAA="
+        },
+        "value": {
+          "contents": {
+            "json": {
+              "id": "0x842728c7e396d2f1efe644062d1af1b24c47172c18d901e14c36f6bbfebb169f",
               "count": "0"
             }
           }
