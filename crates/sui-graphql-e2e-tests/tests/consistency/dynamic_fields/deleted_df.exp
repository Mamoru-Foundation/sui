processed 13 tasks

init:
A: object(0,0)

task 1 'publish'. lines 14-55:
created: object(1,0)
mutated: object(0,1)
gas summary: computation_cost: 1000000, storage_cost: 8474000,  storage_rebate: 0, non_refundable_storage_fee: 0

task 2 'run'. lines 57-57:
created: object(2,0)
mutated: object(0,0)
gas summary: computation_cost: 1000000, storage_cost: 2302800,  storage_rebate: 0, non_refundable_storage_fee: 0

task 3 'view-object'. lines 59-59:
Owner: Account Address ( A )
Version: 2
Contents: Test::M1::Parent {
    id: sui::object::UID {
        id: sui::object::ID {
            bytes: fake(2,0),
        },
    },
    count: 0u64,
}

task 4 'run'. lines 61-61:
created: object(4,0), object(4,1), object(4,2)
mutated: object(0,0), object(2,0)
gas summary: computation_cost: 1000000, storage_cost: 8664000,  storage_rebate: 2279772, non_refundable_storage_fee: 23028

task 5 'view-object'. lines 63-63:
Owner: Account Address ( A )
Version: 3
Contents: Test::M1::Parent {
    id: sui::object::UID {
        id: sui::object::ID {
            bytes: fake(2,0),
        },
    },
    count: 0u64,
}

task 6 'run'. lines 65-65:
created: object(6,0), object(6,1), object(6,2)
mutated: object(0,0), object(2,0)
gas summary: computation_cost: 1000000, storage_cost: 8664000,  storage_rebate: 2279772, non_refundable_storage_fee: 23028

task 7 'view-object'. lines 67-67:
Owner: Account Address ( A )
Version: 4
Contents: Test::M1::Parent {
    id: sui::object::UID {
        id: sui::object::ID {
            bytes: fake(2,0),
        },
    },
    count: 0u64,
}

task 8 'run'. lines 69-69:
mutated: object(0,0), object(2,0)
deleted: object(4,0), object(4,1), object(4,2)
gas summary: computation_cost: 1000000, storage_cost: 2302800,  storage_rebate: 8577360, non_refundable_storage_fee: 86640

task 9 'run'. lines 71-71:
mutated: object(0,0), object(2,0)
gas summary: computation_cost: 1000000, storage_cost: 2302800,  storage_rebate: 2279772, non_refundable_storage_fee: 23028

task 10 'create-checkpoint'. lines 73-73:
Checkpoint created: 1

task 11 'run-graphql'. lines 75-138:
Response: {
  "data": {
    "latest": {
      "version": 6,
      "dynamicFields": {
        "edges": [
          {
<<<<<<< HEAD
            "cursor": "IBo/bPTyuZqpEiyk+GIrZjAuIILAIoVfRTeZbwyTbJh9AQAAAAAAAAA=",
=======
            "cursor": "IDve1Ab2c1fYbmGadpom7ao3qAredUZ7LNuO6Ci7/UDwAQAAAAAAAAA=",
>>>>>>> 08b50387
            "node": {
              "name": {
                "bcs": "A2RmNA=="
              },
              "value": {
                "json": "df4"
              }
            }
          },
          {
<<<<<<< HEAD
            "cursor": "IK8sPt+BcA0EIynb7rXinL0cz/6gjlUxs2jVM/FceUS+AQAAAAAAAAA=",
=======
            "cursor": "IJ7RuOEv7VxWHIzZpdWX872yQb4iDGq5uGMxvcWO1ZzsAQAAAAAAAAA=",
>>>>>>> 08b50387
            "node": {
              "name": {
                "bcs": "A2RmNQ=="
              },
              "value": {
                "json": "df5"
              }
            }
          },
          {
<<<<<<< HEAD
            "cursor": "IMFM+U7Qzvg3b880/iA0ZqTSXG2rd8FLpVu/kw+WEBlXAQAAAAAAAAA=",
=======
            "cursor": "IMcFM1h6jtqVoSQyhWRQygyPjkUFGTyjB3q7bK67cDqUAQAAAAAAAAA=",
>>>>>>> 08b50387
            "node": {
              "name": {
                "bcs": "A2RmNg=="
              },
              "value": {
                "json": "df6"
              }
            }
          }
        ]
      },
      "df1": null,
      "df5": {
        "name": {
          "bcs": "A2RmNQ=="
        },
        "value": {
          "json": "df5"
        }
      }
    },
    "df123_removed": {
      "version": 5,
      "dynamicFields": {
        "edges": [
          {
<<<<<<< HEAD
            "cursor": "IBo/bPTyuZqpEiyk+GIrZjAuIILAIoVfRTeZbwyTbJh9AQAAAAAAAAA=",
=======
            "cursor": "IDve1Ab2c1fYbmGadpom7ao3qAredUZ7LNuO6Ci7/UDwAQAAAAAAAAA=",
>>>>>>> 08b50387
            "node": {
              "name": {
                "bcs": "A2RmNA=="
              },
              "value": {
                "json": "df4"
              }
            }
          },
          {
<<<<<<< HEAD
            "cursor": "IK8sPt+BcA0EIynb7rXinL0cz/6gjlUxs2jVM/FceUS+AQAAAAAAAAA=",
=======
            "cursor": "IJ7RuOEv7VxWHIzZpdWX872yQb4iDGq5uGMxvcWO1ZzsAQAAAAAAAAA=",
>>>>>>> 08b50387
            "node": {
              "name": {
                "bcs": "A2RmNQ=="
              },
              "value": {
                "json": "df5"
              }
            }
          },
          {
<<<<<<< HEAD
            "cursor": "IMFM+U7Qzvg3b880/iA0ZqTSXG2rd8FLpVu/kw+WEBlXAQAAAAAAAAA=",
=======
            "cursor": "IMcFM1h6jtqVoSQyhWRQygyPjkUFGTyjB3q7bK67cDqUAQAAAAAAAAA=",
>>>>>>> 08b50387
            "node": {
              "name": {
                "bcs": "A2RmNg=="
              },
              "value": {
                "json": "df6"
              }
            }
          }
        ]
      },
      "df1": null,
      "df5": {
        "name": {
          "bcs": "A2RmNQ=="
        },
        "value": {
          "json": "df5"
        }
      }
    },
    "df456_added": {
      "version": 4,
      "dynamicFields": {
        "edges": [
          {
<<<<<<< HEAD
            "cursor": "IBSdYgkfAy4zmp1Ub9Cgw/kQ+QbmdVCm8IvaT+K4QtPGAQAAAAAAAAA=",
            "node": {
              "name": {
                "bcs": "A2RmMw=="
              },
              "value": {
                "json": "df3"
              }
            }
          },
          {
            "cursor": "IBo/bPTyuZqpEiyk+GIrZjAuIILAIoVfRTeZbwyTbJh9AQAAAAAAAAA=",
            "node": {
              "name": {
                "bcs": "A2RmNA=="
              },
              "value": {
                "json": "df4"
              }
            }
          },
          {
            "cursor": "IEtPeG8yAgh/UMDp+5lNTdSww/ONLsMk0VcCATX9FECQAQAAAAAAAAA=",
=======
            "cursor": "IDve1Ab2c1fYbmGadpom7ao3qAredUZ7LNuO6Ci7/UDwAQAAAAAAAAA=",
            "node": {
              "name": {
                "bcs": "A2RmNg=="
              },
              "value": {
                "json": "df6"
              }
            }
          },
          {
            "cursor": "IHiMzS7DmrXh1WuxA4M603OwMBLG1UQYnL/ltpi9llE/AQAAAAAAAAA=",
            "node": {
              "name": {
                "bcs": "A2RmMw=="
              },
              "value": {
                "json": "df3"
              }
            }
          },
          {
            "cursor": "IIf8W/33wau6FjgMjs5osDb8GPYKDgmHIvvx04PFMsWuAQAAAAAAAAA=",
>>>>>>> 08b50387
            "node": {
              "name": {
                "bcs": "A2RmMg=="
              },
              "value": {
                "json": "df2"
              }
            }
          },
          {
<<<<<<< HEAD
            "cursor": "IIXicgI+/loeq8LyTU339Bo+5A6Bxksy4+FUmS75Wm5hAQAAAAAAAAA=",
            "node": {
              "name": {
                "bcs": "A2RmMQ=="
              },
              "value": {
                "json": "df1"
              }
            }
          },
          {
            "cursor": "IK8sPt+BcA0EIynb7rXinL0cz/6gjlUxs2jVM/FceUS+AQAAAAAAAAA=",
            "node": {
              "name": {
                "bcs": "A2RmNQ=="
              },
              "value": {
                "json": "df5"
              }
            }
          },
          {
            "cursor": "IMFM+U7Qzvg3b880/iA0ZqTSXG2rd8FLpVu/kw+WEBlXAQAAAAAAAAA=",
            "node": {
              "name": {
                "bcs": "A2RmNg=="
              },
              "value": {
                "json": "df6"
=======
            "cursor": "IJ7RuOEv7VxWHIzZpdWX872yQb4iDGq5uGMxvcWO1ZzsAQAAAAAAAAA=",
            "node": {
              "name": {
                "bcs": "A2RmNQ=="
              },
              "value": {
                "json": "df5"
              }
            }
          },
          {
            "cursor": "IMcFM1h6jtqVoSQyhWRQygyPjkUFGTyjB3q7bK67cDqUAQAAAAAAAAA=",
            "node": {
              "name": {
                "bcs": "A2RmNA=="
              },
              "value": {
                "json": "df4"
              }
            }
          },
          {
            "cursor": "IP0BJ68aixVY+x5azuc+CXoy/Ilv3pCk32dD3+cSEWZlAQAAAAAAAAA=",
            "node": {
              "name": {
                "bcs": "A2RmMQ=="
              },
              "value": {
                "json": "df1"
>>>>>>> 08b50387
              }
            }
          }
        ]
      },
      "df1": {
        "name": {
          "bcs": "A2RmMQ=="
        },
        "value": {
          "json": "df1"
        }
      },
      "df5": {
        "name": {
          "bcs": "A2RmNQ=="
        },
        "value": {
          "json": "df5"
        }
      }
    }
  }
}

task 12 'run-graphql'. lines 140-178:
Response: {
  "data": {
    "latest_owner": {
      "dynamicFields": {
        "edges": [
          {
<<<<<<< HEAD
            "cursor": "IBo/bPTyuZqpEiyk+GIrZjAuIILAIoVfRTeZbwyTbJh9AQAAAAAAAAA=",
=======
            "cursor": "IDve1Ab2c1fYbmGadpom7ao3qAredUZ7LNuO6Ci7/UDwAQAAAAAAAAA=",
>>>>>>> 08b50387
            "node": {
              "name": {
                "bcs": "A2RmNA=="
              },
              "value": {
                "json": "df4"
              }
            }
          },
          {
<<<<<<< HEAD
            "cursor": "IK8sPt+BcA0EIynb7rXinL0cz/6gjlUxs2jVM/FceUS+AQAAAAAAAAA=",
=======
            "cursor": "IJ7RuOEv7VxWHIzZpdWX872yQb4iDGq5uGMxvcWO1ZzsAQAAAAAAAAA=",
>>>>>>> 08b50387
            "node": {
              "name": {
                "bcs": "A2RmNQ=="
              },
              "value": {
                "json": "df5"
              }
            }
          },
          {
<<<<<<< HEAD
            "cursor": "IMFM+U7Qzvg3b880/iA0ZqTSXG2rd8FLpVu/kw+WEBlXAQAAAAAAAAA=",
=======
            "cursor": "IMcFM1h6jtqVoSQyhWRQygyPjkUFGTyjB3q7bK67cDqUAQAAAAAAAAA=",
>>>>>>> 08b50387
            "node": {
              "name": {
                "bcs": "A2RmNg=="
              },
              "value": {
                "json": "df6"
              }
            }
          }
        ]
      },
      "df1": null,
      "df5": {
        "name": {
          "bcs": "A2RmNQ=="
        },
        "value": {
          "json": "df5"
        }
      }
    }
  }
}<|MERGE_RESOLUTION|>--- conflicted
+++ resolved
@@ -79,47 +79,35 @@
       "dynamicFields": {
         "edges": [
           {
-<<<<<<< HEAD
-            "cursor": "IBo/bPTyuZqpEiyk+GIrZjAuIILAIoVfRTeZbwyTbJh9AQAAAAAAAAA=",
-=======
             "cursor": "IDve1Ab2c1fYbmGadpom7ao3qAredUZ7LNuO6Ci7/UDwAQAAAAAAAAA=",
->>>>>>> 08b50387
+            "node": {
+              "name": {
+                "bcs": "A2RmNg=="
+              },
+              "value": {
+                "json": "df6"
+              }
+            }
+          },
+          {
+            "cursor": "IJ7RuOEv7VxWHIzZpdWX872yQb4iDGq5uGMxvcWO1ZzsAQAAAAAAAAA=",
+            "node": {
+              "name": {
+                "bcs": "A2RmNQ=="
+              },
+              "value": {
+                "json": "df5"
+              }
+            }
+          },
+          {
+            "cursor": "IMcFM1h6jtqVoSQyhWRQygyPjkUFGTyjB3q7bK67cDqUAQAAAAAAAAA=",
             "node": {
               "name": {
                 "bcs": "A2RmNA=="
               },
               "value": {
                 "json": "df4"
-              }
-            }
-          },
-          {
-<<<<<<< HEAD
-            "cursor": "IK8sPt+BcA0EIynb7rXinL0cz/6gjlUxs2jVM/FceUS+AQAAAAAAAAA=",
-=======
-            "cursor": "IJ7RuOEv7VxWHIzZpdWX872yQb4iDGq5uGMxvcWO1ZzsAQAAAAAAAAA=",
->>>>>>> 08b50387
-            "node": {
-              "name": {
-                "bcs": "A2RmNQ=="
-              },
-              "value": {
-                "json": "df5"
-              }
-            }
-          },
-          {
-<<<<<<< HEAD
-            "cursor": "IMFM+U7Qzvg3b880/iA0ZqTSXG2rd8FLpVu/kw+WEBlXAQAAAAAAAAA=",
-=======
-            "cursor": "IMcFM1h6jtqVoSQyhWRQygyPjkUFGTyjB3q7bK67cDqUAQAAAAAAAAA=",
->>>>>>> 08b50387
-            "node": {
-              "name": {
-                "bcs": "A2RmNg=="
-              },
-              "value": {
-                "json": "df6"
               }
             }
           }
@@ -140,47 +128,35 @@
       "dynamicFields": {
         "edges": [
           {
-<<<<<<< HEAD
-            "cursor": "IBo/bPTyuZqpEiyk+GIrZjAuIILAIoVfRTeZbwyTbJh9AQAAAAAAAAA=",
-=======
             "cursor": "IDve1Ab2c1fYbmGadpom7ao3qAredUZ7LNuO6Ci7/UDwAQAAAAAAAAA=",
->>>>>>> 08b50387
+            "node": {
+              "name": {
+                "bcs": "A2RmNg=="
+              },
+              "value": {
+                "json": "df6"
+              }
+            }
+          },
+          {
+            "cursor": "IJ7RuOEv7VxWHIzZpdWX872yQb4iDGq5uGMxvcWO1ZzsAQAAAAAAAAA=",
+            "node": {
+              "name": {
+                "bcs": "A2RmNQ=="
+              },
+              "value": {
+                "json": "df5"
+              }
+            }
+          },
+          {
+            "cursor": "IMcFM1h6jtqVoSQyhWRQygyPjkUFGTyjB3q7bK67cDqUAQAAAAAAAAA=",
             "node": {
               "name": {
                 "bcs": "A2RmNA=="
               },
               "value": {
                 "json": "df4"
-              }
-            }
-          },
-          {
-<<<<<<< HEAD
-            "cursor": "IK8sPt+BcA0EIynb7rXinL0cz/6gjlUxs2jVM/FceUS+AQAAAAAAAAA=",
-=======
-            "cursor": "IJ7RuOEv7VxWHIzZpdWX872yQb4iDGq5uGMxvcWO1ZzsAQAAAAAAAAA=",
->>>>>>> 08b50387
-            "node": {
-              "name": {
-                "bcs": "A2RmNQ=="
-              },
-              "value": {
-                "json": "df5"
-              }
-            }
-          },
-          {
-<<<<<<< HEAD
-            "cursor": "IMFM+U7Qzvg3b880/iA0ZqTSXG2rd8FLpVu/kw+WEBlXAQAAAAAAAAA=",
-=======
-            "cursor": "IMcFM1h6jtqVoSQyhWRQygyPjkUFGTyjB3q7bK67cDqUAQAAAAAAAAA=",
->>>>>>> 08b50387
-            "node": {
-              "name": {
-                "bcs": "A2RmNg=="
-              },
-              "value": {
-                "json": "df6"
               }
             }
           }
@@ -201,8 +177,18 @@
       "dynamicFields": {
         "edges": [
           {
-<<<<<<< HEAD
-            "cursor": "IBSdYgkfAy4zmp1Ub9Cgw/kQ+QbmdVCm8IvaT+K4QtPGAQAAAAAAAAA=",
+            "cursor": "IDve1Ab2c1fYbmGadpom7ao3qAredUZ7LNuO6Ci7/UDwAQAAAAAAAAA=",
+            "node": {
+              "name": {
+                "bcs": "A2RmNg=="
+              },
+              "value": {
+                "json": "df6"
+              }
+            }
+          },
+          {
+            "cursor": "IHiMzS7DmrXh1WuxA4M603OwMBLG1UQYnL/ltpi9llE/AQAAAAAAAAA=",
             "node": {
               "name": {
                 "bcs": "A2RmMw=="
@@ -213,7 +199,29 @@
             }
           },
           {
-            "cursor": "IBo/bPTyuZqpEiyk+GIrZjAuIILAIoVfRTeZbwyTbJh9AQAAAAAAAAA=",
+            "cursor": "IIf8W/33wau6FjgMjs5osDb8GPYKDgmHIvvx04PFMsWuAQAAAAAAAAA=",
+            "node": {
+              "name": {
+                "bcs": "A2RmMg=="
+              },
+              "value": {
+                "json": "df2"
+              }
+            }
+          },
+          {
+            "cursor": "IJ7RuOEv7VxWHIzZpdWX872yQb4iDGq5uGMxvcWO1ZzsAQAAAAAAAAA=",
+            "node": {
+              "name": {
+                "bcs": "A2RmNQ=="
+              },
+              "value": {
+                "json": "df5"
+              }
+            }
+          },
+          {
+            "cursor": "IMcFM1h6jtqVoSQyhWRQygyPjkUFGTyjB3q7bK67cDqUAQAAAAAAAAA=",
             "node": {
               "name": {
                 "bcs": "A2RmNA=="
@@ -224,103 +232,13 @@
             }
           },
           {
-            "cursor": "IEtPeG8yAgh/UMDp+5lNTdSww/ONLsMk0VcCATX9FECQAQAAAAAAAAA=",
-=======
-            "cursor": "IDve1Ab2c1fYbmGadpom7ao3qAredUZ7LNuO6Ci7/UDwAQAAAAAAAAA=",
-            "node": {
-              "name": {
-                "bcs": "A2RmNg=="
-              },
-              "value": {
-                "json": "df6"
-              }
-            }
-          },
-          {
-            "cursor": "IHiMzS7DmrXh1WuxA4M603OwMBLG1UQYnL/ltpi9llE/AQAAAAAAAAA=",
-            "node": {
-              "name": {
-                "bcs": "A2RmMw=="
-              },
-              "value": {
-                "json": "df3"
-              }
-            }
-          },
-          {
-            "cursor": "IIf8W/33wau6FjgMjs5osDb8GPYKDgmHIvvx04PFMsWuAQAAAAAAAAA=",
->>>>>>> 08b50387
-            "node": {
-              "name": {
-                "bcs": "A2RmMg=="
-              },
-              "value": {
-                "json": "df2"
-              }
-            }
-          },
-          {
-<<<<<<< HEAD
-            "cursor": "IIXicgI+/loeq8LyTU339Bo+5A6Bxksy4+FUmS75Wm5hAQAAAAAAAAA=",
+            "cursor": "IP0BJ68aixVY+x5azuc+CXoy/Ilv3pCk32dD3+cSEWZlAQAAAAAAAAA=",
             "node": {
               "name": {
                 "bcs": "A2RmMQ=="
               },
               "value": {
                 "json": "df1"
-              }
-            }
-          },
-          {
-            "cursor": "IK8sPt+BcA0EIynb7rXinL0cz/6gjlUxs2jVM/FceUS+AQAAAAAAAAA=",
-            "node": {
-              "name": {
-                "bcs": "A2RmNQ=="
-              },
-              "value": {
-                "json": "df5"
-              }
-            }
-          },
-          {
-            "cursor": "IMFM+U7Qzvg3b880/iA0ZqTSXG2rd8FLpVu/kw+WEBlXAQAAAAAAAAA=",
-            "node": {
-              "name": {
-                "bcs": "A2RmNg=="
-              },
-              "value": {
-                "json": "df6"
-=======
-            "cursor": "IJ7RuOEv7VxWHIzZpdWX872yQb4iDGq5uGMxvcWO1ZzsAQAAAAAAAAA=",
-            "node": {
-              "name": {
-                "bcs": "A2RmNQ=="
-              },
-              "value": {
-                "json": "df5"
-              }
-            }
-          },
-          {
-            "cursor": "IMcFM1h6jtqVoSQyhWRQygyPjkUFGTyjB3q7bK67cDqUAQAAAAAAAAA=",
-            "node": {
-              "name": {
-                "bcs": "A2RmNA=="
-              },
-              "value": {
-                "json": "df4"
-              }
-            }
-          },
-          {
-            "cursor": "IP0BJ68aixVY+x5azuc+CXoy/Ilv3pCk32dD3+cSEWZlAQAAAAAAAAA=",
-            "node": {
-              "name": {
-                "bcs": "A2RmMQ=="
-              },
-              "value": {
-                "json": "df1"
->>>>>>> 08b50387
               }
             }
           }
@@ -353,47 +271,35 @@
       "dynamicFields": {
         "edges": [
           {
-<<<<<<< HEAD
-            "cursor": "IBo/bPTyuZqpEiyk+GIrZjAuIILAIoVfRTeZbwyTbJh9AQAAAAAAAAA=",
-=======
             "cursor": "IDve1Ab2c1fYbmGadpom7ao3qAredUZ7LNuO6Ci7/UDwAQAAAAAAAAA=",
->>>>>>> 08b50387
+            "node": {
+              "name": {
+                "bcs": "A2RmNg=="
+              },
+              "value": {
+                "json": "df6"
+              }
+            }
+          },
+          {
+            "cursor": "IJ7RuOEv7VxWHIzZpdWX872yQb4iDGq5uGMxvcWO1ZzsAQAAAAAAAAA=",
+            "node": {
+              "name": {
+                "bcs": "A2RmNQ=="
+              },
+              "value": {
+                "json": "df5"
+              }
+            }
+          },
+          {
+            "cursor": "IMcFM1h6jtqVoSQyhWRQygyPjkUFGTyjB3q7bK67cDqUAQAAAAAAAAA=",
             "node": {
               "name": {
                 "bcs": "A2RmNA=="
               },
               "value": {
                 "json": "df4"
-              }
-            }
-          },
-          {
-<<<<<<< HEAD
-            "cursor": "IK8sPt+BcA0EIynb7rXinL0cz/6gjlUxs2jVM/FceUS+AQAAAAAAAAA=",
-=======
-            "cursor": "IJ7RuOEv7VxWHIzZpdWX872yQb4iDGq5uGMxvcWO1ZzsAQAAAAAAAAA=",
->>>>>>> 08b50387
-            "node": {
-              "name": {
-                "bcs": "A2RmNQ=="
-              },
-              "value": {
-                "json": "df5"
-              }
-            }
-          },
-          {
-<<<<<<< HEAD
-            "cursor": "IMFM+U7Qzvg3b880/iA0ZqTSXG2rd8FLpVu/kw+WEBlXAQAAAAAAAAA=",
-=======
-            "cursor": "IMcFM1h6jtqVoSQyhWRQygyPjkUFGTyjB3q7bK67cDqUAQAAAAAAAAA=",
->>>>>>> 08b50387
-            "node": {
-              "name": {
-                "bcs": "A2RmNg=="
-              },
-              "value": {
-                "json": "df6"
               }
             }
           }
