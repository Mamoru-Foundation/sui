--- conflicted
+++ resolved
@@ -9,11 +9,7 @@
 // 5       | mutated df1
 // 6       | mutated parent again
 
-<<<<<<< HEAD
-//# init --protocol-version 49 --addresses Test=0x0 --accounts A --simulator
-=======
 //# init --protocol-version 48 --addresses Test=0x0 --accounts A --simulator
->>>>>>> 08b50387
 
 //# publish
 module Test::M1 {
