// Copyright (c) Mysten Labs, Inc.
// SPDX-License-Identifier: Apache-2.0

// parent version | child version | status
// ---------------|---------------|--------
// 2              | 2             | created parent and child
// 3              | 3             | added child to parent
// 4              | 3             | mutated parent
// 5              | 5             | reclaimed child from parent
// 5              | 6             | mutated child
// 7              | 7             | add child back to parent

<<<<<<< HEAD
//# init --protocol-version 49 --addresses Test=0x0 --accounts A --simulator
=======
//# init --protocol-version 48 --addresses Test=0x0 --accounts A --simulator
>>>>>>> 08b50387

//# publish
module Test::M1 {
    use sui::dynamic_object_field as ofield;

    public struct Parent has key, store {
        id: UID,
        count: u64
    }

    public struct Child has key, store {
        id: UID,
        count: u64,
    }

    public entry fun parent(recipient: address, ctx: &mut TxContext) {
        transfer::public_transfer(
            Parent { id: object::new(ctx), count: 0 },
            recipient
        )
    }

    public entry fun mutate_parent(parent: &mut Parent) {
        parent.count = parent.count + 42;
    }

    public entry fun child(recipient: address, ctx: &mut TxContext) {
        transfer::public_transfer(
            Child { id: object::new(ctx), count: 0 },
            recipient
        )
    }

    public fun add_child(parent: &mut Parent, child: Child, name: u64) {
        ofield::add(&mut parent.id, name, child);
    }

    public fun mutate_child(child: &mut Child) {
        child.count = child.count + 1;
    }

    public fun reclaim_child(parent: &mut Parent, name: u64): Child {
        ofield::remove(&mut parent.id, name)
    }

    public fun reclaim_and_transfer_child(parent: &mut Parent, name: u64, recipient: address) {
        transfer::public_transfer(reclaim_child(parent, name), recipient)
    }
}

//# programmable --sender A --inputs @A
//> 0: Test::M1::child(Input(0));
//> 1: Test::M1::parent(Input(0));

//# run Test::M1::add_child --sender A --args object(2,1) object(2,0) 42

//# run Test::M1::mutate_parent --sender A --args object(2,1)

//# create-checkpoint

//# run-graphql
fragment DynamicFieldSelect on DynamicField {
  name {
    bcs
  }
  value {
    ... on MoveObject {
      contents {
        json
      }
    }
    ... on MoveValue {
      json
    }
  }
}

fragment DynamicFieldsSelect on DynamicFieldConnection {
  edges {
    cursor
    node {
      ...DynamicFieldSelect
    }
  }
}

{
  latest: object(address: "@{obj_2_1}") {
    version
    dynamicFields {
      ...DynamicFieldsSelect
    }
    dynamicObjectField(name: {type: "u64", bcs: "KgAAAAAAAAA="}) {
        ...DynamicFieldSelect
    }
  }
  owner_view: object(address: "@{obj_2_1}") {
    version
    dynamicFields {
      ...DynamicFieldsSelect
    }
    dynamicObjectField(name: {type: "u64", bcs: "KgAAAAAAAAA="}) {
        ...DynamicFieldSelect
    }
  }
  dof_added: object(address: "@{obj_2_1}", version: 3) {
    version
    dynamicObjectField(name: {type: "u64", bcs: "KgAAAAAAAAA="}) {
        ...DynamicFieldSelect
    }
  }
  before_dof_added: object(address: "@{obj_2_1}", version: 2) {
    version
    dynamicObjectField(name: {type: "u64", bcs: "KgAAAAAAAAA="}) {
        ...DynamicFieldSelect
    }
  }
}

//# run Test::M1::reclaim_and_transfer_child --sender A --args object(2,1) 42 @A

//# create-checkpoint

//# run-graphql
fragment DynamicFieldSelect on DynamicField {
  name {
    bcs
  }
  value {
    ... on MoveObject {
      contents {
        json
      }
    }
    ... on MoveValue {
      json
    }
  }
}

fragment DynamicFieldsSelect on DynamicFieldConnection {
  edges {
    cursor
    node {
      ...DynamicFieldSelect
    }
  }
}

{
  latest: object(address: "@{obj_2_1}") {
    version
    dynamicFields {
      ...DynamicFieldsSelect
    }
    dynamicObjectField(name: {type: "u64", bcs: "KgAAAAAAAAA="}) {
        ...DynamicFieldSelect
    }
  }
  owner_view: object(address: "@{obj_2_1}") {
    version
    dynamicFields {
      ...DynamicFieldsSelect
    }
    dynamicObjectField(name: {type: "u64", bcs: "KgAAAAAAAAA="}) {
        ...DynamicFieldSelect
    }
  }
  before_reclaim_dof: object(address: "@{obj_2_1}", version: 4) {
    version
    dynamicObjectField(name: {type: "u64", bcs: "KgAAAAAAAAA="}) {
        ...DynamicFieldSelect
    }
  }
}

//# run Test::M1::mutate_child --sender A --args object(2,0)

//# run Test::M1::add_child --sender A --args object(2,1) object(2,0) 42

//# create-checkpoint

//# run-graphql
fragment DynamicFieldSelect on DynamicField {
  name {
    bcs
  }
  value {
    ... on MoveObject {
      contents {
        json
      }
    }
    ... on MoveValue {
      json
    }
  }
}

fragment DynamicFieldsSelect on DynamicFieldConnection {
  edges {
    cursor
    node {
      ...DynamicFieldSelect
    }
  }
}

{
  latest: object(address: "@{obj_2_1}") {
    version
    dynamicFields {
      ...DynamicFieldsSelect
    }
    dynamicObjectField(name: {type: "u64", bcs: "KgAAAAAAAAA="}) {
        ...DynamicFieldSelect
    }
  }
  owner_view: object(address: "@{obj_2_1}") {
    version
    dynamicFields {
      ...DynamicFieldsSelect
    }
    dynamicObjectField(name: {type: "u64", bcs: "KgAAAAAAAAA="}) {
        ...DynamicFieldSelect
    }
  }
  parent_version_6: object(address: "@{obj_2_1}", version: 6) {
    version
    dynamicObjectField(name: {type: "u64", bcs: "KgAAAAAAAAA="}) {
        ...DynamicFieldSelect
    }
  }
  parent_version_5: object(address: "@{obj_2_1}", version: 5) {
    version
    dynamicObjectField(name: {type: "u64", bcs: "KgAAAAAAAAA="}) {
        ...DynamicFieldSelect
    }
  }
  parent_version_4: object(address: "@{obj_2_1}", version: 4) {
    version
    dynamicObjectField(name: {type: "u64", bcs: "KgAAAAAAAAA="}) {
        ...DynamicFieldSelect
    }
  }
}<|MERGE_RESOLUTION|>--- conflicted
+++ resolved
@@ -10,11 +10,7 @@
 // 5              | 6             | mutated child
 // 7              | 7             | add child back to parent
 
-<<<<<<< HEAD
-//# init --protocol-version 49 --addresses Test=0x0 --accounts A --simulator
-=======
 //# init --protocol-version 48 --addresses Test=0x0 --accounts A --simulator
->>>>>>> 08b50387
 
 //# publish
 module Test::M1 {
