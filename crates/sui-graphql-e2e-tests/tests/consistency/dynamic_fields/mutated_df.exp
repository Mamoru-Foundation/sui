--- conflicted
+++ resolved
@@ -69,11 +69,7 @@
       "dynamicFields": {
         "edges": [
           {
-<<<<<<< HEAD
-            "cursor": "ILHph8rO7jKVzQCUeSEvADYZNKwHMvrKWJd6HNLa87QNAQAAAAAAAAA=",
-=======
             "cursor": "ICn5gcQFrNzWftdQxGdl5rOuHh/2e4HoJeF5fjmGSsE5AQAAAAAAAAA=",
->>>>>>> 08b50387
             "node": {
               "name": {
                 "bcs": "A2RmMQ=="
@@ -84,11 +80,7 @@
             }
           },
           {
-<<<<<<< HEAD
-            "cursor": "ILTLFDr04Z3B9Bl5rFjjF912HC1DuERbn+uF6yk4O36UAQAAAAAAAAA=",
-=======
             "cursor": "IHD52Y61wj4GKPM1fYcvq/5UQklV7fL9Sj82ZxZMjlZTAQAAAAAAAAA=",
->>>>>>> 08b50387
             "node": {
               "name": {
                 "bcs": "A2RmMw=="
@@ -99,11 +91,7 @@
             }
           },
           {
-<<<<<<< HEAD
-            "cursor": "IPFJOTqiuRhATVikGMCQ92haGFkbhwmY2KhlWUkr5+5HAQAAAAAAAAA=",
-=======
             "cursor": "IPNcyWm+ErnKsMocl0XBxpIdhR18erkcDtEtvt60tnU3AQAAAAAAAAA=",
->>>>>>> 08b50387
             "node": {
               "name": {
                 "bcs": "A2RmMg=="
@@ -197,11 +185,7 @@
       "dynamicFields": {
         "edges": [
           {
-<<<<<<< HEAD
-            "cursor": "ILHph8rO7jKVzQCUeSEvADYZNKwHMvrKWJd6HNLa87QNAgAAAAAAAAA=",
-=======
             "cursor": "ICn5gcQFrNzWftdQxGdl5rOuHh/2e4HoJeF5fjmGSsE5AgAAAAAAAAA=",
->>>>>>> 08b50387
             "node": {
               "name": {
                 "bcs": "A2RmMQ=="
@@ -212,11 +196,7 @@
             }
           },
           {
-<<<<<<< HEAD
-            "cursor": "ILTLFDr04Z3B9Bl5rFjjF912HC1DuERbn+uF6yk4O36UAgAAAAAAAAA=",
-=======
             "cursor": "IHD52Y61wj4GKPM1fYcvq/5UQklV7fL9Sj82ZxZMjlZTAgAAAAAAAAA=",
->>>>>>> 08b50387
             "node": {
               "name": {
                 "bcs": "A2RmMw=="
@@ -227,11 +207,7 @@
             }
           },
           {
-<<<<<<< HEAD
-            "cursor": "IPFJOTqiuRhATVikGMCQ92haGFkbhwmY2KhlWUkr5+5HAgAAAAAAAAA=",
-=======
             "cursor": "IPNcyWm+ErnKsMocl0XBxpIdhR18erkcDtEtvt60tnU3AgAAAAAAAAA=",
->>>>>>> 08b50387
             "node": {
               "name": {
                 "bcs": "A2RmMg=="
