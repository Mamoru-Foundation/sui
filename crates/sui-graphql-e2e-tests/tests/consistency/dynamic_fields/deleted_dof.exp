processed 13 tasks

init:
A: object(0,0)

task 1 'publish'. lines 14-58:
created: object(1,0)
mutated: object(0,1)
gas summary: computation_cost: 1000000, storage_cost: 7949600,  storage_rebate: 0, non_refundable_storage_fee: 0

task 2 'programmable'. lines 60-62:
created: object(2,0), object(2,1)
mutated: object(0,0)
gas summary: computation_cost: 1000000, storage_cost: 3610000,  storage_rebate: 0, non_refundable_storage_fee: 0

task 3 'run'. lines 64-64:
created: object(3,0)
mutated: object(0,0), object(2,0), object(2,1)
gas summary: computation_cost: 1000000, storage_cost: 6064800,  storage_rebate: 3573900, non_refundable_storage_fee: 36100

task 4 'run'. lines 66-66:
mutated: object(0,0), object(2,1)
gas summary: computation_cost: 1000000, storage_cost: 2302800,  storage_rebate: 2279772, non_refundable_storage_fee: 23028

task 5 'create-checkpoint'. lines 68-68:
Checkpoint created: 1

task 6 'run-graphql'. lines 70-127:
Response: {
  "data": {
    "latest": {
      "version": 4,
      "dynamicFields": {
        "edges": [
          {
<<<<<<< HEAD
            "cursor": "IChsfr9lNduTpp9tSlcje/1PuywdEIyfz8f25dVinJjVAQAAAAAAAAA=",
=======
            "cursor": "IF0gTKVLCuzm0AzM9pTA1PzCyWFU0UFoMI2ng9G2vSEJAQAAAAAAAAA=",
>>>>>>> 08b50387
            "node": {
              "name": {
                "bcs": "KgAAAAAAAAA="
              },
              "value": {
                "contents": {
                  "json": {
<<<<<<< HEAD
                    "id": "0x49a04fc1e30d0a29b34ce6fab1a72698c16349d273ceff1d7ddc76e9cc37b6cb",
=======
                    "id": "0x9faa721dfa5f9664d87dd5504f7756b6da860137c46e81936225db3f0aebdfba",
>>>>>>> 08b50387
                    "count": "0"
                  }
                }
              }
            }
          }
        ]
      },
      "dynamicObjectField": {
        "name": {
          "bcs": "KgAAAAAAAAA="
        },
        "value": {
          "contents": {
            "json": {
<<<<<<< HEAD
              "id": "0x49a04fc1e30d0a29b34ce6fab1a72698c16349d273ceff1d7ddc76e9cc37b6cb",
=======
              "id": "0x9faa721dfa5f9664d87dd5504f7756b6da860137c46e81936225db3f0aebdfba",
>>>>>>> 08b50387
              "count": "0"
            }
          }
        }
      }
    },
    "owner_view": {
      "version": 4,
      "dynamicFields": {
        "edges": [
          {
<<<<<<< HEAD
            "cursor": "IChsfr9lNduTpp9tSlcje/1PuywdEIyfz8f25dVinJjVAQAAAAAAAAA=",
=======
            "cursor": "IF0gTKVLCuzm0AzM9pTA1PzCyWFU0UFoMI2ng9G2vSEJAQAAAAAAAAA=",
>>>>>>> 08b50387
            "node": {
              "name": {
                "bcs": "KgAAAAAAAAA="
              },
              "value": {
                "contents": {
                  "json": {
<<<<<<< HEAD
                    "id": "0x49a04fc1e30d0a29b34ce6fab1a72698c16349d273ceff1d7ddc76e9cc37b6cb",
=======
                    "id": "0x9faa721dfa5f9664d87dd5504f7756b6da860137c46e81936225db3f0aebdfba",
>>>>>>> 08b50387
                    "count": "0"
                  }
                }
              }
            }
          }
        ]
      },
      "dynamicObjectField": {
        "name": {
          "bcs": "KgAAAAAAAAA="
        },
        "value": {
          "contents": {
            "json": {
<<<<<<< HEAD
              "id": "0x49a04fc1e30d0a29b34ce6fab1a72698c16349d273ceff1d7ddc76e9cc37b6cb",
=======
              "id": "0x9faa721dfa5f9664d87dd5504f7756b6da860137c46e81936225db3f0aebdfba",
>>>>>>> 08b50387
              "count": "0"
            }
          }
        }
      }
    },
    "dof_added": {
      "version": 3,
      "dynamicObjectField": {
        "name": {
          "bcs": "KgAAAAAAAAA="
        },
        "value": {
          "contents": {
            "json": {
<<<<<<< HEAD
              "id": "0x49a04fc1e30d0a29b34ce6fab1a72698c16349d273ceff1d7ddc76e9cc37b6cb",
=======
              "id": "0x9faa721dfa5f9664d87dd5504f7756b6da860137c46e81936225db3f0aebdfba",
>>>>>>> 08b50387
              "count": "0"
            }
          }
        }
      }
    },
    "before_dof_added": {
      "version": 2,
      "dynamicObjectField": null
    }
  }
}

task 7 'run'. lines 129-129:
mutated: object(0,0), object(2,1)
deleted: object(2,0), object(3,0)
gas summary: computation_cost: 1000000, storage_cost: 2302800,  storage_rebate: 6004152, non_refundable_storage_fee: 60648

task 8 'create-checkpoint'. lines 131-131:
Checkpoint created: 2

task 9 'run-graphql'. lines 133-184:
Response: {
  "data": {
    "latest": {
      "version": 5,
      "dynamicFields": {
        "edges": []
      },
      "dynamicObjectField": null
    },
    "owner_view": {
      "version": 5,
      "dynamicFields": {
        "edges": []
      },
      "dynamicObjectField": null
    },
    "before_delete_dof": {
      "version": 4,
      "dynamicObjectField": {
        "name": {
          "bcs": "KgAAAAAAAAA="
        },
        "value": {
          "contents": {
            "json": {
<<<<<<< HEAD
              "id": "0x49a04fc1e30d0a29b34ce6fab1a72698c16349d273ceff1d7ddc76e9cc37b6cb",
=======
              "id": "0x9faa721dfa5f9664d87dd5504f7756b6da860137c46e81936225db3f0aebdfba",
>>>>>>> 08b50387
              "count": "0"
            }
          }
        }
      }
    }
  }
}

task 10 'run'. lines 186-186:
mutated: object(0,0), object(2,1)
gas summary: computation_cost: 1000000, storage_cost: 2302800,  storage_rebate: 2279772, non_refundable_storage_fee: 23028

task 11 'create-checkpoint'. lines 188-188:
Checkpoint created: 3

task 12 'run-graphql'. lines 190-253:
Response: {
  "data": {
    "latest": {
      "version": 6,
      "dynamicFields": {
        "edges": []
      },
      "dynamicObjectField": null
    },
    "owner_view": {
      "version": 6,
      "dynamicFields": {
        "edges": []
      },
      "dynamicObjectField": null
    },
    "parent_version_6": {
      "version": 6,
      "dynamicObjectField": null
    },
    "parent_version_5": {
      "version": 5,
      "dynamicObjectField": null
    },
    "parent_version_4": {
      "version": 4,
      "dynamicObjectField": {
        "name": {
          "bcs": "KgAAAAAAAAA="
        },
        "value": {
          "contents": {
            "json": {
<<<<<<< HEAD
              "id": "0x49a04fc1e30d0a29b34ce6fab1a72698c16349d273ceff1d7ddc76e9cc37b6cb",
=======
              "id": "0x9faa721dfa5f9664d87dd5504f7756b6da860137c46e81936225db3f0aebdfba",
>>>>>>> 08b50387
              "count": "0"
            }
          }
        }
      }
    }
  }
}<|MERGE_RESOLUTION|>--- conflicted
+++ resolved
@@ -33,11 +33,7 @@
       "dynamicFields": {
         "edges": [
           {
-<<<<<<< HEAD
-            "cursor": "IChsfr9lNduTpp9tSlcje/1PuywdEIyfz8f25dVinJjVAQAAAAAAAAA=",
-=======
             "cursor": "IF0gTKVLCuzm0AzM9pTA1PzCyWFU0UFoMI2ng9G2vSEJAQAAAAAAAAA=",
->>>>>>> 08b50387
             "node": {
               "name": {
                 "bcs": "KgAAAAAAAAA="
@@ -45,11 +41,7 @@
               "value": {
                 "contents": {
                   "json": {
-<<<<<<< HEAD
-                    "id": "0x49a04fc1e30d0a29b34ce6fab1a72698c16349d273ceff1d7ddc76e9cc37b6cb",
-=======
                     "id": "0x9faa721dfa5f9664d87dd5504f7756b6da860137c46e81936225db3f0aebdfba",
->>>>>>> 08b50387
                     "count": "0"
                   }
                 }
@@ -65,11 +57,7 @@
         "value": {
           "contents": {
             "json": {
-<<<<<<< HEAD
-              "id": "0x49a04fc1e30d0a29b34ce6fab1a72698c16349d273ceff1d7ddc76e9cc37b6cb",
-=======
-              "id": "0x9faa721dfa5f9664d87dd5504f7756b6da860137c46e81936225db3f0aebdfba",
->>>>>>> 08b50387
+              "id": "0x9faa721dfa5f9664d87dd5504f7756b6da860137c46e81936225db3f0aebdfba",
               "count": "0"
             }
           }
@@ -81,11 +69,7 @@
       "dynamicFields": {
         "edges": [
           {
-<<<<<<< HEAD
-            "cursor": "IChsfr9lNduTpp9tSlcje/1PuywdEIyfz8f25dVinJjVAQAAAAAAAAA=",
-=======
             "cursor": "IF0gTKVLCuzm0AzM9pTA1PzCyWFU0UFoMI2ng9G2vSEJAQAAAAAAAAA=",
->>>>>>> 08b50387
             "node": {
               "name": {
                 "bcs": "KgAAAAAAAAA="
@@ -93,11 +77,7 @@
               "value": {
                 "contents": {
                   "json": {
-<<<<<<< HEAD
-                    "id": "0x49a04fc1e30d0a29b34ce6fab1a72698c16349d273ceff1d7ddc76e9cc37b6cb",
-=======
                     "id": "0x9faa721dfa5f9664d87dd5504f7756b6da860137c46e81936225db3f0aebdfba",
->>>>>>> 08b50387
                     "count": "0"
                   }
                 }
@@ -113,11 +93,7 @@
         "value": {
           "contents": {
             "json": {
-<<<<<<< HEAD
-              "id": "0x49a04fc1e30d0a29b34ce6fab1a72698c16349d273ceff1d7ddc76e9cc37b6cb",
-=======
-              "id": "0x9faa721dfa5f9664d87dd5504f7756b6da860137c46e81936225db3f0aebdfba",
->>>>>>> 08b50387
+              "id": "0x9faa721dfa5f9664d87dd5504f7756b6da860137c46e81936225db3f0aebdfba",
               "count": "0"
             }
           }
@@ -133,11 +109,7 @@
         "value": {
           "contents": {
             "json": {
-<<<<<<< HEAD
-              "id": "0x49a04fc1e30d0a29b34ce6fab1a72698c16349d273ceff1d7ddc76e9cc37b6cb",
-=======
-              "id": "0x9faa721dfa5f9664d87dd5504f7756b6da860137c46e81936225db3f0aebdfba",
->>>>>>> 08b50387
+              "id": "0x9faa721dfa5f9664d87dd5504f7756b6da860137c46e81936225db3f0aebdfba",
               "count": "0"
             }
           }
@@ -185,11 +157,7 @@
         "value": {
           "contents": {
             "json": {
-<<<<<<< HEAD
-              "id": "0x49a04fc1e30d0a29b34ce6fab1a72698c16349d273ceff1d7ddc76e9cc37b6cb",
-=======
-              "id": "0x9faa721dfa5f9664d87dd5504f7756b6da860137c46e81936225db3f0aebdfba",
->>>>>>> 08b50387
+              "id": "0x9faa721dfa5f9664d87dd5504f7756b6da860137c46e81936225db3f0aebdfba",
               "count": "0"
             }
           }
@@ -240,11 +208,7 @@
         "value": {
           "contents": {
             "json": {
-<<<<<<< HEAD
-              "id": "0x49a04fc1e30d0a29b34ce6fab1a72698c16349d273ceff1d7ddc76e9cc37b6cb",
-=======
-              "id": "0x9faa721dfa5f9664d87dd5504f7756b6da860137c46e81936225db3f0aebdfba",
->>>>>>> 08b50387
+              "id": "0x9faa721dfa5f9664d87dd5504f7756b6da860137c46e81936225db3f0aebdfba",
               "count": "0"
             }
           }
