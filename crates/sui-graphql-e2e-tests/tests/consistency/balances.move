--- conflicted
+++ resolved
@@ -14,11 +14,7 @@
 // snapshot@[0, 4), first two transaction blocks are out of available range.
 // snapshot@[0, 6), all transaction blocks are out of available range.
 
-<<<<<<< HEAD
-//# init --protocol-version 49 --addresses P0=0x0 --accounts A B --simulator
-=======
 //# init --protocol-version 48 --addresses P0=0x0 --accounts A B --simulator
->>>>>>> 08b50387
 
 //# publish --sender A
 module P0::fake {
