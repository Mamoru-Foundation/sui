processed 34 tasks

init:
A: object(0,0), B: object(0,1)

task 1 'publish'. lines 19-46:
created: object(1,0), object(1,1), object(1,2), object(1,3), object(1,4), object(1,5)
mutated: object(0,0)
gas summary: computation_cost: 1000000, storage_cost: 15663600,  storage_rebate: 0, non_refundable_storage_fee: 0

task 2 'create-checkpoint'. lines 48-48:
Checkpoint created: 1

task 3 'programmable'. lines 50-52:
mutated: object(0,0), object(1,1), object(1,5)
gas summary: computation_cost: 1000000, storage_cost: 4012800,  storage_rebate: 3972672, non_refundable_storage_fee: 40128

task 4 'create-checkpoint'. lines 54-54:
Checkpoint created: 2

task 5 'transfer-object'. lines 56-56:
mutated: object(0,0), object(1,2)
gas summary: computation_cost: 1000000, storage_cost: 2310400,  storage_rebate: 2287296, non_refundable_storage_fee: 23104

task 6 'create-checkpoint'. lines 58-58:
Checkpoint created: 3

task 7 'transfer-object'. lines 60-60:
mutated: object(0,0), object(1,3)
gas summary: computation_cost: 1000000, storage_cost: 2310400,  storage_rebate: 2287296, non_refundable_storage_fee: 23104

task 9 'create-checkpoint'. lines 64-64:
Checkpoint created: 4

task 11 'create-checkpoint'. lines 68-68:
Checkpoint created: 5

task 13 'create-checkpoint'. lines 72-72:
Checkpoint created: 6

task 15 'create-checkpoint'. lines 76-76:
Checkpoint created: 7

task 16 'run-graphql'. lines 78-99:
Response: {
  "data": {
    "transactionBlocks": {
      "nodes": [
        {
          "sender": {
            "fakeCoinBalance": {
              "totalBalance": "700"
            },
            "allBalances": {
              "nodes": [
                {
                  "coinType": {
                    "repr": "0x0000000000000000000000000000000000000000000000000000000000000002::sui::SUI"
                  },
                  "coinObjectCount": 1,
                  "totalBalance": "299999982296272"
                },
                {
                  "coinType": {
<<<<<<< HEAD
                    "repr": "0x5d959d949bb0ba898df00f95c9b4055a05f9107538c96c455038cbf91727806d::fake::FAKE"
=======
                    "repr": "0xce2986cf8820ccde29cd46cd15617ff996d913af68d647a2d114fa8cc878a5cd::fake::FAKE"
>>>>>>> 08b50387
                  },
                  "coinObjectCount": 3,
                  "totalBalance": "700"
                }
              ]
            }
          }
        }
      ]
    }
  }
}

task 17 'run-graphql'. lines 101-122:
Response: {
  "data": {
    "transactionBlocks": {
      "nodes": [
        {
          "sender": {
            "fakeCoinBalance": {
              "totalBalance": "400"
            },
            "allBalances": {
              "nodes": [
                {
                  "coinType": {
                    "repr": "0x0000000000000000000000000000000000000000000000000000000000000002::sui::SUI"
                  },
                  "coinObjectCount": 1,
                  "totalBalance": "299999981273168"
                },
                {
                  "coinType": {
<<<<<<< HEAD
                    "repr": "0x5d959d949bb0ba898df00f95c9b4055a05f9107538c96c455038cbf91727806d::fake::FAKE"
=======
                    "repr": "0xce2986cf8820ccde29cd46cd15617ff996d913af68d647a2d114fa8cc878a5cd::fake::FAKE"
>>>>>>> 08b50387
                  },
                  "coinObjectCount": 2,
                  "totalBalance": "400"
                }
              ]
            }
          }
        }
      ]
    }
  }
}

task 18 'run-graphql'. lines 124-145:
Response: {
  "data": {
    "transactionBlocks": {
      "nodes": [
        {
          "sender": {
            "fakeCoinBalance": {
              "totalBalance": "300"
            },
            "allBalances": {
              "nodes": [
                {
                  "coinType": {
                    "repr": "0x0000000000000000000000000000000000000000000000000000000000000002::sui::SUI"
                  },
                  "coinObjectCount": 1,
                  "totalBalance": "299999980250064"
                },
                {
                  "coinType": {
<<<<<<< HEAD
                    "repr": "0x5d959d949bb0ba898df00f95c9b4055a05f9107538c96c455038cbf91727806d::fake::FAKE"
=======
                    "repr": "0xce2986cf8820ccde29cd46cd15617ff996d913af68d647a2d114fa8cc878a5cd::fake::FAKE"
>>>>>>> 08b50387
                  },
                  "coinObjectCount": 1,
                  "totalBalance": "300"
                }
              ]
            }
          }
        }
      ]
    }
  }
}

task 19 'force-object-snapshot-catchup'. lines 147-147:
Objects snapshot updated to [0 to 3)

task 20 'create-checkpoint'. lines 149-149:
Checkpoint created: 8

task 21 'run-graphql'. lines 151-172:
Response: {
  "data": {
    "transactionBlocks": {
      "nodes": [
        {
          "sender": {
            "fakeCoinBalance": {
              "totalBalance": "700"
            },
            "allBalances": {
              "nodes": [
                {
                  "coinType": {
                    "repr": "0x0000000000000000000000000000000000000000000000000000000000000002::sui::SUI"
                  },
                  "coinObjectCount": 1,
                  "totalBalance": "299999982296272"
                },
                {
                  "coinType": {
<<<<<<< HEAD
                    "repr": "0x5d959d949bb0ba898df00f95c9b4055a05f9107538c96c455038cbf91727806d::fake::FAKE"
=======
                    "repr": "0xce2986cf8820ccde29cd46cd15617ff996d913af68d647a2d114fa8cc878a5cd::fake::FAKE"
>>>>>>> 08b50387
                  },
                  "coinObjectCount": 3,
                  "totalBalance": "700"
                }
              ]
            }
          }
        }
      ]
    }
  }
}

task 22 'run-graphql'. lines 174-195:
Response: {
  "data": {
    "transactionBlocks": {
      "nodes": [
        {
          "sender": {
            "fakeCoinBalance": {
              "totalBalance": "400"
            },
            "allBalances": {
              "nodes": [
                {
                  "coinType": {
                    "repr": "0x0000000000000000000000000000000000000000000000000000000000000002::sui::SUI"
                  },
                  "coinObjectCount": 1,
                  "totalBalance": "299999981273168"
                },
                {
                  "coinType": {
<<<<<<< HEAD
                    "repr": "0x5d959d949bb0ba898df00f95c9b4055a05f9107538c96c455038cbf91727806d::fake::FAKE"
=======
                    "repr": "0xce2986cf8820ccde29cd46cd15617ff996d913af68d647a2d114fa8cc878a5cd::fake::FAKE"
>>>>>>> 08b50387
                  },
                  "coinObjectCount": 2,
                  "totalBalance": "400"
                }
              ]
            }
          }
        }
      ]
    }
  }
}

task 23 'run-graphql'. lines 197-218:
Response: {
  "data": {
    "transactionBlocks": {
      "nodes": [
        {
          "sender": {
            "fakeCoinBalance": {
              "totalBalance": "300"
            },
            "allBalances": {
              "nodes": [
                {
                  "coinType": {
                    "repr": "0x0000000000000000000000000000000000000000000000000000000000000002::sui::SUI"
                  },
                  "coinObjectCount": 1,
                  "totalBalance": "299999980250064"
                },
                {
                  "coinType": {
<<<<<<< HEAD
                    "repr": "0x5d959d949bb0ba898df00f95c9b4055a05f9107538c96c455038cbf91727806d::fake::FAKE"
=======
                    "repr": "0xce2986cf8820ccde29cd46cd15617ff996d913af68d647a2d114fa8cc878a5cd::fake::FAKE"
>>>>>>> 08b50387
                  },
                  "coinObjectCount": 1,
                  "totalBalance": "300"
                }
              ]
            }
          }
        }
      ]
    }
  }
}

task 24 'force-object-snapshot-catchup'. lines 220-220:
Objects snapshot updated to [0 to 4)

task 25 'create-checkpoint'. lines 222-222:
Checkpoint created: 9

task 26 'run-graphql'. lines 224-245:
Response: {
  "data": {
    "transactionBlocks": {
      "nodes": [
        {
          "sender": null
        }
      ]
    }
  },
  "errors": [
    {
      "message": "Requested data is outside the available range",
      "locations": [
        {
          "line": 9,
          "column": 9
        }
      ],
      "path": [
        "transactionBlocks",
        "nodes",
        0,
        "sender",
        "allBalances"
      ],
      "extensions": {
        "code": "BAD_USER_INPUT"
      }
    }
  ]
}

task 27 'run-graphql'. lines 247-268:
Response: {
  "data": {
    "transactionBlocks": {
      "nodes": [
        {
          "sender": {
            "fakeCoinBalance": {
              "totalBalance": "400"
            },
            "allBalances": {
              "nodes": [
                {
                  "coinType": {
                    "repr": "0x0000000000000000000000000000000000000000000000000000000000000002::sui::SUI"
                  },
                  "coinObjectCount": 1,
                  "totalBalance": "299999981273168"
                },
                {
                  "coinType": {
<<<<<<< HEAD
                    "repr": "0x5d959d949bb0ba898df00f95c9b4055a05f9107538c96c455038cbf91727806d::fake::FAKE"
=======
                    "repr": "0xce2986cf8820ccde29cd46cd15617ff996d913af68d647a2d114fa8cc878a5cd::fake::FAKE"
>>>>>>> 08b50387
                  },
                  "coinObjectCount": 2,
                  "totalBalance": "400"
                }
              ]
            }
          }
        }
      ]
    }
  }
}

task 28 'run-graphql'. lines 270-291:
Response: {
  "data": {
    "transactionBlocks": {
      "nodes": [
        {
          "sender": {
            "fakeCoinBalance": {
              "totalBalance": "300"
            },
            "allBalances": {
              "nodes": [
                {
                  "coinType": {
                    "repr": "0x0000000000000000000000000000000000000000000000000000000000000002::sui::SUI"
                  },
                  "coinObjectCount": 1,
                  "totalBalance": "299999980250064"
                },
                {
                  "coinType": {
<<<<<<< HEAD
                    "repr": "0x5d959d949bb0ba898df00f95c9b4055a05f9107538c96c455038cbf91727806d::fake::FAKE"
=======
                    "repr": "0xce2986cf8820ccde29cd46cd15617ff996d913af68d647a2d114fa8cc878a5cd::fake::FAKE"
>>>>>>> 08b50387
                  },
                  "coinObjectCount": 1,
                  "totalBalance": "300"
                }
              ]
            }
          }
        }
      ]
    }
  }
}

task 29 'force-object-snapshot-catchup'. lines 294-294:
Objects snapshot updated to [0 to 6)

task 30 'create-checkpoint'. lines 296-296:
Checkpoint created: 10

task 31 'run-graphql'. lines 298-319:
Response: {
  "data": {
    "transactionBlocks": {
      "nodes": [
        {
          "sender": null
        }
      ]
    }
  },
  "errors": [
    {
      "message": "Requested data is outside the available range",
      "locations": [
        {
          "line": 9,
          "column": 9
        }
      ],
      "path": [
        "transactionBlocks",
        "nodes",
        0,
        "sender",
        "allBalances"
      ],
      "extensions": {
        "code": "BAD_USER_INPUT"
      }
    }
  ]
}

task 32 'run-graphql'. lines 321-342:
Response: {
  "data": {
    "transactionBlocks": {
      "nodes": [
        {
          "sender": null
        }
      ]
    }
  },
  "errors": [
    {
      "message": "Requested data is outside the available range",
      "locations": [
        {
          "line": 9,
          "column": 9
        }
      ],
      "path": [
        "transactionBlocks",
        "nodes",
        0,
        "sender",
        "allBalances"
      ],
      "extensions": {
        "code": "BAD_USER_INPUT"
      }
    }
  ]
}

task 33 'run-graphql'. lines 344-365:
Response: {
  "data": {
    "transactionBlocks": {
      "nodes": [
        {
          "sender": null
        }
      ]
    }
  },
  "errors": [
    {
      "message": "Requested data is outside the available range",
      "locations": [
        {
          "line": 9,
          "column": 9
        }
      ],
      "path": [
        "transactionBlocks",
        "nodes",
        0,
        "sender",
        "allBalances"
      ],
      "extensions": {
        "code": "BAD_USER_INPUT"
      }
    }
  ]
}<|MERGE_RESOLUTION|>--- conflicted
+++ resolved
@@ -62,11 +62,7 @@
                 },
                 {
                   "coinType": {
-<<<<<<< HEAD
-                    "repr": "0x5d959d949bb0ba898df00f95c9b4055a05f9107538c96c455038cbf91727806d::fake::FAKE"
-=======
-                    "repr": "0xce2986cf8820ccde29cd46cd15617ff996d913af68d647a2d114fa8cc878a5cd::fake::FAKE"
->>>>>>> 08b50387
+                    "repr": "0xce2986cf8820ccde29cd46cd15617ff996d913af68d647a2d114fa8cc878a5cd::fake::FAKE"
                   },
                   "coinObjectCount": 3,
                   "totalBalance": "700"
@@ -101,11 +97,7 @@
                 },
                 {
                   "coinType": {
-<<<<<<< HEAD
-                    "repr": "0x5d959d949bb0ba898df00f95c9b4055a05f9107538c96c455038cbf91727806d::fake::FAKE"
-=======
-                    "repr": "0xce2986cf8820ccde29cd46cd15617ff996d913af68d647a2d114fa8cc878a5cd::fake::FAKE"
->>>>>>> 08b50387
+                    "repr": "0xce2986cf8820ccde29cd46cd15617ff996d913af68d647a2d114fa8cc878a5cd::fake::FAKE"
                   },
                   "coinObjectCount": 2,
                   "totalBalance": "400"
@@ -140,11 +132,7 @@
                 },
                 {
                   "coinType": {
-<<<<<<< HEAD
-                    "repr": "0x5d959d949bb0ba898df00f95c9b4055a05f9107538c96c455038cbf91727806d::fake::FAKE"
-=======
-                    "repr": "0xce2986cf8820ccde29cd46cd15617ff996d913af68d647a2d114fa8cc878a5cd::fake::FAKE"
->>>>>>> 08b50387
+                    "repr": "0xce2986cf8820ccde29cd46cd15617ff996d913af68d647a2d114fa8cc878a5cd::fake::FAKE"
                   },
                   "coinObjectCount": 1,
                   "totalBalance": "300"
@@ -185,11 +173,7 @@
                 },
                 {
                   "coinType": {
-<<<<<<< HEAD
-                    "repr": "0x5d959d949bb0ba898df00f95c9b4055a05f9107538c96c455038cbf91727806d::fake::FAKE"
-=======
-                    "repr": "0xce2986cf8820ccde29cd46cd15617ff996d913af68d647a2d114fa8cc878a5cd::fake::FAKE"
->>>>>>> 08b50387
+                    "repr": "0xce2986cf8820ccde29cd46cd15617ff996d913af68d647a2d114fa8cc878a5cd::fake::FAKE"
                   },
                   "coinObjectCount": 3,
                   "totalBalance": "700"
@@ -224,11 +208,7 @@
                 },
                 {
                   "coinType": {
-<<<<<<< HEAD
-                    "repr": "0x5d959d949bb0ba898df00f95c9b4055a05f9107538c96c455038cbf91727806d::fake::FAKE"
-=======
-                    "repr": "0xce2986cf8820ccde29cd46cd15617ff996d913af68d647a2d114fa8cc878a5cd::fake::FAKE"
->>>>>>> 08b50387
+                    "repr": "0xce2986cf8820ccde29cd46cd15617ff996d913af68d647a2d114fa8cc878a5cd::fake::FAKE"
                   },
                   "coinObjectCount": 2,
                   "totalBalance": "400"
@@ -263,11 +243,7 @@
                 },
                 {
                   "coinType": {
-<<<<<<< HEAD
-                    "repr": "0x5d959d949bb0ba898df00f95c9b4055a05f9107538c96c455038cbf91727806d::fake::FAKE"
-=======
-                    "repr": "0xce2986cf8820ccde29cd46cd15617ff996d913af68d647a2d114fa8cc878a5cd::fake::FAKE"
->>>>>>> 08b50387
+                    "repr": "0xce2986cf8820ccde29cd46cd15617ff996d913af68d647a2d114fa8cc878a5cd::fake::FAKE"
                   },
                   "coinObjectCount": 1,
                   "totalBalance": "300"
@@ -342,11 +318,7 @@
                 },
                 {
                   "coinType": {
-<<<<<<< HEAD
-                    "repr": "0x5d959d949bb0ba898df00f95c9b4055a05f9107538c96c455038cbf91727806d::fake::FAKE"
-=======
-                    "repr": "0xce2986cf8820ccde29cd46cd15617ff996d913af68d647a2d114fa8cc878a5cd::fake::FAKE"
->>>>>>> 08b50387
+                    "repr": "0xce2986cf8820ccde29cd46cd15617ff996d913af68d647a2d114fa8cc878a5cd::fake::FAKE"
                   },
                   "coinObjectCount": 2,
                   "totalBalance": "400"
@@ -381,11 +353,7 @@
                 },
                 {
                   "coinType": {
-<<<<<<< HEAD
-                    "repr": "0x5d959d949bb0ba898df00f95c9b4055a05f9107538c96c455038cbf91727806d::fake::FAKE"
-=======
-                    "repr": "0xce2986cf8820ccde29cd46cd15617ff996d913af68d647a2d114fa8cc878a5cd::fake::FAKE"
->>>>>>> 08b50387
+                    "repr": "0xce2986cf8820ccde29cd46cd15617ff996d913af68d647a2d114fa8cc878a5cd::fake::FAKE"
                   },
                   "coinObjectCount": 1,
                   "totalBalance": "300"
