processed 24 tasks

init:
A: object(0,0), B: object(0,1)

task 1 'publish'. lines 15-28:
created: object(1,0)
mutated: object(0,2)
gas summary: computation_cost: 1000000, storage_cost: 5175600,  storage_rebate: 0, non_refundable_storage_fee: 0

task 2 'run'. lines 30-30:
created: object(2,0)
mutated: object(0,2)
gas summary: computation_cost: 1000000, storage_cost: 2302800,  storage_rebate: 978120, non_refundable_storage_fee: 9880

task 3 'run'. lines 32-32:
created: object(3,0)
mutated: object(0,2)
gas summary: computation_cost: 1000000, storage_cost: 2302800,  storage_rebate: 978120, non_refundable_storage_fee: 9880

task 4 'create-checkpoint'. lines 34-34:
Checkpoint created: 1

task 5 'run-graphql'. lines 36-64:
Response: {
  "data": {
    "one_of_these_will_yield_an_object": {
      "objects": {
        "nodes": [
          {
            "version": 4,
            "contents": {
              "type": {
<<<<<<< HEAD
                "repr": "0x38e01d022d323c36d802c51747ea39fe6dbb81144fb7fbd34861fcf298607859::M1::Object"
              },
              "json": {
                "id": "0x3196e5070e7310ef0578b8182dbae4a16c13a18a21f3f3197418f16f05f181d6",
=======
                "repr": "0xccb4b18fc62a781f4e941f887adc7199745263e8e1e5cf28151557947703ac30::M1::Object"
              },
              "json": {
                "id": "0xf423ce789b5a9f893dbf58e44e97d207f4090475dcc08dfe4ea72c3328d4df1f",
>>>>>>> 08b50387
                "value": "1"
              }
            }
          }
        ]
      }
    },
    "if_the_other_does_not": {
      "nodes": []
    }
  }
}

task 6 'run'. lines 66-66:
created: object(6,0)
mutated: object(0,2)
gas summary: computation_cost: 1000000, storage_cost: 2302800,  storage_rebate: 978120, non_refundable_storage_fee: 9880

task 7 'run'. lines 68-68:
created: object(7,0)
mutated: object(0,2)
gas summary: computation_cost: 1000000, storage_cost: 2302800,  storage_rebate: 978120, non_refundable_storage_fee: 9880

task 8 'create-checkpoint'. lines 70-70:
Checkpoint created: 2

task 9 'run-graphql'. lines 72-100:
Response: {
  "data": {
    "paginating_on_checkpoint_1": {
      "objects": {
        "nodes": [
          {
            "version": 4,
            "contents": {
              "type": {
<<<<<<< HEAD
                "repr": "0x38e01d022d323c36d802c51747ea39fe6dbb81144fb7fbd34861fcf298607859::M1::Object"
              },
              "json": {
                "id": "0x3196e5070e7310ef0578b8182dbae4a16c13a18a21f3f3197418f16f05f181d6",
=======
                "repr": "0xccb4b18fc62a781f4e941f887adc7199745263e8e1e5cf28151557947703ac30::M1::Object"
              },
              "json": {
                "id": "0xf423ce789b5a9f893dbf58e44e97d207f4090475dcc08dfe4ea72c3328d4df1f",
>>>>>>> 08b50387
                "value": "1"
              }
            }
          }
        ]
      }
    },
    "should_not_have_more_than_one_result": {
      "nodes": []
    }
  }
}

task 10 'run-graphql'. lines 102-117:
Response: {
  "data": {
    "four_objects": {
      "objects": {
        "nodes": [
          {
            "version": 6,
            "contents": {
              "type": {
<<<<<<< HEAD
                "repr": "0x38e01d022d323c36d802c51747ea39fe6dbb81144fb7fbd34861fcf298607859::M1::Object"
              },
              "json": {
                "id": "0x212f52a5e95e1cab0e6b52f6a26defe424c45d5bd451f8b03a8837b7a9905ff8",
                "value": "2"
=======
                "repr": "0xccb4b18fc62a781f4e941f887adc7199745263e8e1e5cf28151557947703ac30::M1::Object"
              },
              "json": {
                "id": "0x5606fabce74f48671642cacd0b69a8ef932ed89e2da36dd3d56f64712c43e42a",
                "value": "3"
>>>>>>> 08b50387
              }
            }
          },
          {
            "version": 3,
            "contents": {
              "type": {
<<<<<<< HEAD
                "repr": "0x38e01d022d323c36d802c51747ea39fe6dbb81144fb7fbd34861fcf298607859::M1::Object"
              },
              "json": {
                "id": "0x26575c9748c4498af5799d6da641f06b3ae4908bff5cc8c98b961633a8225a1f",
                "value": "3"
              }
            }
          },
          {
            "version": 3,
            "contents": {
              "type": {
                "repr": "0x38e01d022d323c36d802c51747ea39fe6dbb81144fb7fbd34861fcf298607859::M1::Object"
              },
              "json": {
                "id": "0x28c7ae5e3109409d92808334f4911c8aa6cfd053a17d65bb2ee4a5d956438b21",
                "value": "0"
=======
                "repr": "0xccb4b18fc62a781f4e941f887adc7199745263e8e1e5cf28151557947703ac30::M1::Object"
              },
              "json": {
                "id": "0x7822fed12c5b387c36bf7e7180a0bd24472955fbcc0354cdc2a68ea7a6830036",
                "value": "0"
              }
            }
          },
          {
            "version": 5,
            "contents": {
              "type": {
                "repr": "0xccb4b18fc62a781f4e941f887adc7199745263e8e1e5cf28151557947703ac30::M1::Object"
              },
              "json": {
                "id": "0x9e5e1e3c286c6fbd13c45af6993d5cc1c8879ec70bc0590530b7d5238f353ab4",
                "value": "2"
>>>>>>> 08b50387
              }
            }
          },
          {
            "version": 4,
            "contents": {
              "type": {
<<<<<<< HEAD
                "repr": "0x38e01d022d323c36d802c51747ea39fe6dbb81144fb7fbd34861fcf298607859::M1::Object"
              },
              "json": {
                "id": "0x3196e5070e7310ef0578b8182dbae4a16c13a18a21f3f3197418f16f05f181d6",
=======
                "repr": "0xccb4b18fc62a781f4e941f887adc7199745263e8e1e5cf28151557947703ac30::M1::Object"
              },
              "json": {
                "id": "0xf423ce789b5a9f893dbf58e44e97d207f4090475dcc08dfe4ea72c3328d4df1f",
>>>>>>> 08b50387
                "value": "1"
              }
            }
          }
        ]
      }
    }
  }
}

task 11 'run-graphql'. lines 119-144:
Response: {
  "data": {
    "objects_at_version": {
      "objects": {
        "nodes": [
          {
            "version": 6,
            "contents": {
              "type": {
<<<<<<< HEAD
                "repr": "0x38e01d022d323c36d802c51747ea39fe6dbb81144fb7fbd34861fcf298607859::M1::Object"
              },
              "json": {
                "id": "0x212f52a5e95e1cab0e6b52f6a26defe424c45d5bd451f8b03a8837b7a9905ff8",
                "value": "2"
=======
                "repr": "0xccb4b18fc62a781f4e941f887adc7199745263e8e1e5cf28151557947703ac30::M1::Object"
              },
              "json": {
                "id": "0x5606fabce74f48671642cacd0b69a8ef932ed89e2da36dd3d56f64712c43e42a",
                "value": "3"
>>>>>>> 08b50387
              }
            }
          },
          {
            "version": 3,
            "contents": {
              "type": {
<<<<<<< HEAD
                "repr": "0x38e01d022d323c36d802c51747ea39fe6dbb81144fb7fbd34861fcf298607859::M1::Object"
              },
              "json": {
                "id": "0x26575c9748c4498af5799d6da641f06b3ae4908bff5cc8c98b961633a8225a1f",
                "value": "3"
              }
            }
          },
          {
            "version": 3,
            "contents": {
              "type": {
                "repr": "0x38e01d022d323c36d802c51747ea39fe6dbb81144fb7fbd34861fcf298607859::M1::Object"
              },
              "json": {
                "id": "0x28c7ae5e3109409d92808334f4911c8aa6cfd053a17d65bb2ee4a5d956438b21",
                "value": "0"
=======
                "repr": "0xccb4b18fc62a781f4e941f887adc7199745263e8e1e5cf28151557947703ac30::M1::Object"
              },
              "json": {
                "id": "0x7822fed12c5b387c36bf7e7180a0bd24472955fbcc0354cdc2a68ea7a6830036",
                "value": "0"
              }
            }
          },
          {
            "version": 5,
            "contents": {
              "type": {
                "repr": "0xccb4b18fc62a781f4e941f887adc7199745263e8e1e5cf28151557947703ac30::M1::Object"
              },
              "json": {
                "id": "0x9e5e1e3c286c6fbd13c45af6993d5cc1c8879ec70bc0590530b7d5238f353ab4",
                "value": "2"
>>>>>>> 08b50387
              }
            }
          },
          {
            "version": 4,
            "contents": {
              "type": {
<<<<<<< HEAD
                "repr": "0x38e01d022d323c36d802c51747ea39fe6dbb81144fb7fbd34861fcf298607859::M1::Object"
              },
              "json": {
                "id": "0x3196e5070e7310ef0578b8182dbae4a16c13a18a21f3f3197418f16f05f181d6",
=======
                "repr": "0xccb4b18fc62a781f4e941f887adc7199745263e8e1e5cf28151557947703ac30::M1::Object"
              },
              "json": {
                "id": "0xf423ce789b5a9f893dbf58e44e97d207f4090475dcc08dfe4ea72c3328d4df1f",
>>>>>>> 08b50387
                "value": "1"
              }
            }
          }
        ]
      }
    }
  }
}

task 12 'programmable'. lines 146-147:
mutated: object(0,0), object(2,0), object(3,0), object(6,0), object(7,0)
gas summary: computation_cost: 1000000, storage_cost: 6247200,  storage_rebate: 5206608, non_refundable_storage_fee: 52592

task 13 'create-checkpoint'. lines 149-149:
Checkpoint created: 3

task 14 'run-graphql'. lines 151-213:
Response: {
  "data": {
    "after_obj_6_0_at_checkpoint_2": {
      "objects": {
        "nodes": [
          {
            "version": 4,
            "contents": {
              "type": {
<<<<<<< HEAD
                "repr": "0x38e01d022d323c36d802c51747ea39fe6dbb81144fb7fbd34861fcf298607859::M1::Object"
              },
              "json": {
                "id": "0x26575c9748c4498af5799d6da641f06b3ae4908bff5cc8c98b961633a8225a1f",
                "value": "3"
=======
                "repr": "0xccb4b18fc62a781f4e941f887adc7199745263e8e1e5cf28151557947703ac30::M1::Object"
              },
              "json": {
                "id": "0xf423ce789b5a9f893dbf58e44e97d207f4090475dcc08dfe4ea72c3328d4df1f",
                "value": "1"
>>>>>>> 08b50387
              }
            },
            "owner_at_latest_state_has_sui_only": {
              "owner": {
                "objects": {
                  "nodes": [
                    {
                      "version": 1,
                      "contents": {
                        "type": {
<<<<<<< HEAD
                          "repr": "0x38e01d022d323c36d802c51747ea39fe6dbb81144fb7fbd34861fcf298607859::M1::Object"
                        },
                        "json": {
                          "id": "0x212f52a5e95e1cab0e6b52f6a26defe424c45d5bd451f8b03a8837b7a9905ff8",
                          "value": "2"
=======
                          "repr": "0x0000000000000000000000000000000000000000000000000000000000000002::coin::Coin<0x0000000000000000000000000000000000000000000000000000000000000002::sui::SUI>"
                        },
                        "json": {
                          "id": "0x4f64357f86f4c9e91dd0db4cb27e90913a3a69002b0270404360dd4541f98a5e",
                          "balance": {
                            "value": "300000000000000"
                          }
>>>>>>> 08b50387
                        }
                      }
                    },
                    {
                      "version": 6,
                      "contents": {
                        "type": {
<<<<<<< HEAD
                          "repr": "0x38e01d022d323c36d802c51747ea39fe6dbb81144fb7fbd34861fcf298607859::M1::Object"
                        },
                        "json": {
                          "id": "0x26575c9748c4498af5799d6da641f06b3ae4908bff5cc8c98b961633a8225a1f",
=======
                          "repr": "0xccb4b18fc62a781f4e941f887adc7199745263e8e1e5cf28151557947703ac30::M1::Object"
                        },
                        "json": {
                          "id": "0x5606fabce74f48671642cacd0b69a8ef932ed89e2da36dd3d56f64712c43e42a",
>>>>>>> 08b50387
                          "value": "3"
                        }
                      }
                    },
                    {
                      "version": 3,
                      "contents": {
                        "type": {
<<<<<<< HEAD
                          "repr": "0x38e01d022d323c36d802c51747ea39fe6dbb81144fb7fbd34861fcf298607859::M1::Object"
                        },
                        "json": {
                          "id": "0x28c7ae5e3109409d92808334f4911c8aa6cfd053a17d65bb2ee4a5d956438b21",
=======
                          "repr": "0xccb4b18fc62a781f4e941f887adc7199745263e8e1e5cf28151557947703ac30::M1::Object"
                        },
                        "json": {
                          "id": "0x7822fed12c5b387c36bf7e7180a0bd24472955fbcc0354cdc2a68ea7a6830036",
>>>>>>> 08b50387
                          "value": "0"
                        }
                      }
                    },
                    {
<<<<<<< HEAD
                      "version": 4,
                      "contents": {
                        "type": {
                          "repr": "0x38e01d022d323c36d802c51747ea39fe6dbb81144fb7fbd34861fcf298607859::M1::Object"
                        },
                        "json": {
                          "id": "0x3196e5070e7310ef0578b8182dbae4a16c13a18a21f3f3197418f16f05f181d6",
                          "value": "1"
=======
                      "version": 5,
                      "contents": {
                        "type": {
                          "repr": "0xccb4b18fc62a781f4e941f887adc7199745263e8e1e5cf28151557947703ac30::M1::Object"
                        },
                        "json": {
                          "id": "0x9e5e1e3c286c6fbd13c45af6993d5cc1c8879ec70bc0590530b7d5238f353ab4",
                          "value": "2"
>>>>>>> 08b50387
                        }
                      }
                    },
                    {
                      "version": 4,
                      "contents": {
                        "type": {
                          "repr": "0xccb4b18fc62a781f4e941f887adc7199745263e8e1e5cf28151557947703ac30::M1::Object"
                        },
                        "json": {
<<<<<<< HEAD
                          "id": "0xb066651cfb87297e55e186d803455fbf4c2f9f080960a07d6c69af13b609279e",
                          "balance": {
                            "value": "300000000000000"
                          }
                        }
                      }
                    }
                  ]
                }
              }
            }
          },
          {
            "version": 3,
            "contents": {
              "type": {
                "repr": "0x38e01d022d323c36d802c51747ea39fe6dbb81144fb7fbd34861fcf298607859::M1::Object"
              },
              "json": {
                "id": "0x28c7ae5e3109409d92808334f4911c8aa6cfd053a17d65bb2ee4a5d956438b21",
                "value": "0"
=======
                          "id": "0xf423ce789b5a9f893dbf58e44e97d207f4090475dcc08dfe4ea72c3328d4df1f",
                          "value": "1"
                        }
                      }
                    }
                  ]
                }
              }
            }
          }
        ]
      }
    },
    "before_obj_6_0_at_checkpoint_2": {
      "nodes": [
        {
          "version": 6,
          "asMoveObject": {
            "contents": {
              "type": {
                "repr": "0xccb4b18fc62a781f4e941f887adc7199745263e8e1e5cf28151557947703ac30::M1::Object"
              },
              "json": {
                "id": "0x5606fabce74f48671642cacd0b69a8ef932ed89e2da36dd3d56f64712c43e42a",
                "value": "3"
>>>>>>> 08b50387
              }
            },
            "note_that_owner_result_should_reflect_latest_state": {
              "owner": {
                "objects": {
                  "nodes": [
                    {
                      "version": 1,
                      "contents": {
                        "type": {
<<<<<<< HEAD
                          "repr": "0x38e01d022d323c36d802c51747ea39fe6dbb81144fb7fbd34861fcf298607859::M1::Object"
                        },
                        "json": {
                          "id": "0x212f52a5e95e1cab0e6b52f6a26defe424c45d5bd451f8b03a8837b7a9905ff8",
                          "value": "2"
=======
                          "repr": "0x0000000000000000000000000000000000000000000000000000000000000002::coin::Coin<0x0000000000000000000000000000000000000000000000000000000000000002::sui::SUI>"
                        },
                        "json": {
                          "id": "0x4f64357f86f4c9e91dd0db4cb27e90913a3a69002b0270404360dd4541f98a5e",
                          "balance": {
                            "value": "300000000000000"
                          }
>>>>>>> 08b50387
                        }
                      }
                    },
                    {
                      "version": 6,
                      "contents": {
                        "type": {
<<<<<<< HEAD
                          "repr": "0x38e01d022d323c36d802c51747ea39fe6dbb81144fb7fbd34861fcf298607859::M1::Object"
                        },
                        "json": {
                          "id": "0x26575c9748c4498af5799d6da641f06b3ae4908bff5cc8c98b961633a8225a1f",
=======
                          "repr": "0xccb4b18fc62a781f4e941f887adc7199745263e8e1e5cf28151557947703ac30::M1::Object"
                        },
                        "json": {
                          "id": "0x5606fabce74f48671642cacd0b69a8ef932ed89e2da36dd3d56f64712c43e42a",
>>>>>>> 08b50387
                          "value": "3"
                        }
                      }
                    },
                    {
                      "version": 3,
                      "contents": {
                        "type": {
<<<<<<< HEAD
                          "repr": "0x38e01d022d323c36d802c51747ea39fe6dbb81144fb7fbd34861fcf298607859::M1::Object"
                        },
                        "json": {
                          "id": "0x28c7ae5e3109409d92808334f4911c8aa6cfd053a17d65bb2ee4a5d956438b21",
=======
                          "repr": "0xccb4b18fc62a781f4e941f887adc7199745263e8e1e5cf28151557947703ac30::M1::Object"
                        },
                        "json": {
                          "id": "0x7822fed12c5b387c36bf7e7180a0bd24472955fbcc0354cdc2a68ea7a6830036",
>>>>>>> 08b50387
                          "value": "0"
                        }
                      }
                    },
                    {
<<<<<<< HEAD
                      "version": 4,
                      "contents": {
                        "type": {
                          "repr": "0x38e01d022d323c36d802c51747ea39fe6dbb81144fb7fbd34861fcf298607859::M1::Object"
                        },
                        "json": {
                          "id": "0x3196e5070e7310ef0578b8182dbae4a16c13a18a21f3f3197418f16f05f181d6",
                          "value": "1"
=======
                      "version": 5,
                      "contents": {
                        "type": {
                          "repr": "0xccb4b18fc62a781f4e941f887adc7199745263e8e1e5cf28151557947703ac30::M1::Object"
                        },
                        "json": {
                          "id": "0x9e5e1e3c286c6fbd13c45af6993d5cc1c8879ec70bc0590530b7d5238f353ab4",
                          "value": "2"
>>>>>>> 08b50387
                        }
                      }
                    },
                    {
                      "version": 4,
                      "contents": {
                        "type": {
                          "repr": "0xccb4b18fc62a781f4e941f887adc7199745263e8e1e5cf28151557947703ac30::M1::Object"
                        },
                        "json": {
<<<<<<< HEAD
                          "id": "0xb066651cfb87297e55e186d803455fbf4c2f9f080960a07d6c69af13b609279e",
                          "balance": {
                            "value": "300000000000000"
                          }
                        }
                      }
                    }
                  ]
                }
              }
            }
          },
          {
            "version": 4,
            "contents": {
              "type": {
                "repr": "0x38e01d022d323c36d802c51747ea39fe6dbb81144fb7fbd34861fcf298607859::M1::Object"
              },
              "json": {
                "id": "0x3196e5070e7310ef0578b8182dbae4a16c13a18a21f3f3197418f16f05f181d6",
                "value": "1"
=======
                          "id": "0xf423ce789b5a9f893dbf58e44e97d207f4090475dcc08dfe4ea72c3328d4df1f",
                          "value": "1"
                        }
                      }
                    }
                  ]
                }
              }
            }
          }
        },
        {
          "version": 3,
          "asMoveObject": {
            "contents": {
              "type": {
                "repr": "0xccb4b18fc62a781f4e941f887adc7199745263e8e1e5cf28151557947703ac30::M1::Object"
              },
              "json": {
                "id": "0x7822fed12c5b387c36bf7e7180a0bd24472955fbcc0354cdc2a68ea7a6830036",
                "value": "0"
>>>>>>> 08b50387
              }
            },
            "note_that_owner_result_should_reflect_latest_state": {
              "owner": {
                "objects": {
                  "nodes": [
                    {
                      "version": 1,
                      "contents": {
                        "type": {
<<<<<<< HEAD
                          "repr": "0x38e01d022d323c36d802c51747ea39fe6dbb81144fb7fbd34861fcf298607859::M1::Object"
                        },
                        "json": {
                          "id": "0x212f52a5e95e1cab0e6b52f6a26defe424c45d5bd451f8b03a8837b7a9905ff8",
                          "value": "2"
=======
                          "repr": "0x0000000000000000000000000000000000000000000000000000000000000002::coin::Coin<0x0000000000000000000000000000000000000000000000000000000000000002::sui::SUI>"
                        },
                        "json": {
                          "id": "0x4f64357f86f4c9e91dd0db4cb27e90913a3a69002b0270404360dd4541f98a5e",
                          "balance": {
                            "value": "300000000000000"
                          }
>>>>>>> 08b50387
                        }
                      }
                    },
                    {
                      "version": 6,
                      "contents": {
                        "type": {
<<<<<<< HEAD
                          "repr": "0x38e01d022d323c36d802c51747ea39fe6dbb81144fb7fbd34861fcf298607859::M1::Object"
                        },
                        "json": {
                          "id": "0x26575c9748c4498af5799d6da641f06b3ae4908bff5cc8c98b961633a8225a1f",
=======
                          "repr": "0xccb4b18fc62a781f4e941f887adc7199745263e8e1e5cf28151557947703ac30::M1::Object"
                        },
                        "json": {
                          "id": "0x5606fabce74f48671642cacd0b69a8ef932ed89e2da36dd3d56f64712c43e42a",
>>>>>>> 08b50387
                          "value": "3"
                        }
                      }
                    },
                    {
                      "version": 3,
                      "contents": {
                        "type": {
<<<<<<< HEAD
                          "repr": "0x38e01d022d323c36d802c51747ea39fe6dbb81144fb7fbd34861fcf298607859::M1::Object"
                        },
                        "json": {
                          "id": "0x28c7ae5e3109409d92808334f4911c8aa6cfd053a17d65bb2ee4a5d956438b21",
=======
                          "repr": "0xccb4b18fc62a781f4e941f887adc7199745263e8e1e5cf28151557947703ac30::M1::Object"
                        },
                        "json": {
                          "id": "0x7822fed12c5b387c36bf7e7180a0bd24472955fbcc0354cdc2a68ea7a6830036",
>>>>>>> 08b50387
                          "value": "0"
                        }
                      }
                    },
                    {
<<<<<<< HEAD
                      "version": 4,
                      "contents": {
                        "type": {
                          "repr": "0x38e01d022d323c36d802c51747ea39fe6dbb81144fb7fbd34861fcf298607859::M1::Object"
                        },
                        "json": {
                          "id": "0x3196e5070e7310ef0578b8182dbae4a16c13a18a21f3f3197418f16f05f181d6",
                          "value": "1"
=======
                      "version": 5,
                      "contents": {
                        "type": {
                          "repr": "0xccb4b18fc62a781f4e941f887adc7199745263e8e1e5cf28151557947703ac30::M1::Object"
                        },
                        "json": {
                          "id": "0x9e5e1e3c286c6fbd13c45af6993d5cc1c8879ec70bc0590530b7d5238f353ab4",
                          "value": "2"
>>>>>>> 08b50387
                        }
                      }
                    },
                    {
                      "version": 4,
                      "contents": {
                        "type": {
                          "repr": "0xccb4b18fc62a781f4e941f887adc7199745263e8e1e5cf28151557947703ac30::M1::Object"
                        },
                        "json": {
<<<<<<< HEAD
                          "id": "0xb066651cfb87297e55e186d803455fbf4c2f9f080960a07d6c69af13b609279e",
                          "balance": {
                            "value": "300000000000000"
                          }
=======
                          "id": "0xf423ce789b5a9f893dbf58e44e97d207f4090475dcc08dfe4ea72c3328d4df1f",
                          "value": "1"
>>>>>>> 08b50387
                        }
                      }
                    }
                  ]
                }
              }
            }
          }
        }
      ]
    }
  }
}

task 16 'create-checkpoint'. lines 217-217:
Checkpoint created: 4

task 18 'create-checkpoint'. lines 221-221:
Checkpoint created: 5

task 19 'force-object-snapshot-catchup'. lines 223-223:
Objects snapshot updated to [0 to 4)

task 20 'create-checkpoint'. lines 225-225:
Checkpoint created: 6

task 21 'run-graphql'. lines 227-242:
Response: {
  "data": null,
  "errors": [
    {
      "message": "Requested data is outside the available range",
      "locations": [
        {
          "line": 2,
          "column": 3
        }
      ],
      "path": [
        "before_obj_6_0_at_checkpoint_2"
      ],
      "extensions": {
        "code": "BAD_USER_INPUT"
      }
    }
  ]
}

task 22 'run-graphql'. lines 244-260:
Response: {
  "data": {
    "owned_by_address_b_latest": {
      "objects": {
        "nodes": [
          {
            "version": 7,
            "contents": {
              "type": {
<<<<<<< HEAD
                "repr": "0x38e01d022d323c36d802c51747ea39fe6dbb81144fb7fbd34861fcf298607859::M1::Object"
              },
              "json": {
                "id": "0x212f52a5e95e1cab0e6b52f6a26defe424c45d5bd451f8b03a8837b7a9905ff8",
                "value": "2"
=======
                "repr": "0xccb4b18fc62a781f4e941f887adc7199745263e8e1e5cf28151557947703ac30::M1::Object"
              },
              "json": {
                "id": "0x5606fabce74f48671642cacd0b69a8ef932ed89e2da36dd3d56f64712c43e42a",
                "value": "3"
>>>>>>> 08b50387
              }
            }
          },
          {
            "version": 7,
            "contents": {
              "type": {
<<<<<<< HEAD
                "repr": "0x38e01d022d323c36d802c51747ea39fe6dbb81144fb7fbd34861fcf298607859::M1::Object"
              },
              "json": {
                "id": "0x26575c9748c4498af5799d6da641f06b3ae4908bff5cc8c98b961633a8225a1f",
                "value": "3"
=======
                "repr": "0xccb4b18fc62a781f4e941f887adc7199745263e8e1e5cf28151557947703ac30::M1::Object"
              },
              "json": {
                "id": "0x7822fed12c5b387c36bf7e7180a0bd24472955fbcc0354cdc2a68ea7a6830036",
                "value": "0"
>>>>>>> 08b50387
              }
            }
          },
          {
            "version": 7,
            "contents": {
              "type": {
<<<<<<< HEAD
                "repr": "0x38e01d022d323c36d802c51747ea39fe6dbb81144fb7fbd34861fcf298607859::M1::Object"
              },
              "json": {
                "id": "0x28c7ae5e3109409d92808334f4911c8aa6cfd053a17d65bb2ee4a5d956438b21",
                "value": "0"
=======
                "repr": "0xccb4b18fc62a781f4e941f887adc7199745263e8e1e5cf28151557947703ac30::M1::Object"
              },
              "json": {
                "id": "0x9e5e1e3c286c6fbd13c45af6993d5cc1c8879ec70bc0590530b7d5238f353ab4",
                "value": "2"
>>>>>>> 08b50387
              }
            }
          },
          {
            "version": 7,
            "contents": {
              "type": {
<<<<<<< HEAD
                "repr": "0x38e01d022d323c36d802c51747ea39fe6dbb81144fb7fbd34861fcf298607859::M1::Object"
              },
              "json": {
                "id": "0x3196e5070e7310ef0578b8182dbae4a16c13a18a21f3f3197418f16f05f181d6",
=======
                "repr": "0xccb4b18fc62a781f4e941f887adc7199745263e8e1e5cf28151557947703ac30::M1::Object"
              },
              "json": {
                "id": "0xf423ce789b5a9f893dbf58e44e97d207f4090475dcc08dfe4ea72c3328d4df1f",
>>>>>>> 08b50387
                "value": "1"
              }
            }
          }
        ]
      }
    }
  }
}

task 23 'run-graphql'. lines 262-288:
Response: {
  "data": {
    "objects_at_version": {
      "objects": {
        "nodes": [
          {
            "version": 6,
            "contents": {
              "type": {
<<<<<<< HEAD
                "repr": "0x38e01d022d323c36d802c51747ea39fe6dbb81144fb7fbd34861fcf298607859::M1::Object"
              },
              "json": {
                "id": "0x212f52a5e95e1cab0e6b52f6a26defe424c45d5bd451f8b03a8837b7a9905ff8",
                "value": "2"
=======
                "repr": "0xccb4b18fc62a781f4e941f887adc7199745263e8e1e5cf28151557947703ac30::M1::Object"
              },
              "json": {
                "id": "0x5606fabce74f48671642cacd0b69a8ef932ed89e2da36dd3d56f64712c43e42a",
                "value": "3"
>>>>>>> 08b50387
              }
            }
          },
          {
            "version": 3,
            "contents": {
              "type": {
<<<<<<< HEAD
                "repr": "0x38e01d022d323c36d802c51747ea39fe6dbb81144fb7fbd34861fcf298607859::M1::Object"
              },
              "json": {
                "id": "0x26575c9748c4498af5799d6da641f06b3ae4908bff5cc8c98b961633a8225a1f",
                "value": "3"
              }
            }
          },
          {
            "version": 3,
            "contents": {
              "type": {
                "repr": "0x38e01d022d323c36d802c51747ea39fe6dbb81144fb7fbd34861fcf298607859::M1::Object"
              },
              "json": {
                "id": "0x28c7ae5e3109409d92808334f4911c8aa6cfd053a17d65bb2ee4a5d956438b21",
                "value": "0"
=======
                "repr": "0xccb4b18fc62a781f4e941f887adc7199745263e8e1e5cf28151557947703ac30::M1::Object"
              },
              "json": {
                "id": "0x7822fed12c5b387c36bf7e7180a0bd24472955fbcc0354cdc2a68ea7a6830036",
                "value": "0"
              }
            }
          },
          {
            "version": 5,
            "contents": {
              "type": {
                "repr": "0xccb4b18fc62a781f4e941f887adc7199745263e8e1e5cf28151557947703ac30::M1::Object"
              },
              "json": {
                "id": "0x9e5e1e3c286c6fbd13c45af6993d5cc1c8879ec70bc0590530b7d5238f353ab4",
                "value": "2"
>>>>>>> 08b50387
              }
            }
          },
          {
            "version": 4,
            "contents": {
              "type": {
<<<<<<< HEAD
                "repr": "0x38e01d022d323c36d802c51747ea39fe6dbb81144fb7fbd34861fcf298607859::M1::Object"
              },
              "json": {
                "id": "0x3196e5070e7310ef0578b8182dbae4a16c13a18a21f3f3197418f16f05f181d6",
=======
                "repr": "0xccb4b18fc62a781f4e941f887adc7199745263e8e1e5cf28151557947703ac30::M1::Object"
              },
              "json": {
                "id": "0xf423ce789b5a9f893dbf58e44e97d207f4090475dcc08dfe4ea72c3328d4df1f",
>>>>>>> 08b50387
                "value": "1"
              }
            }
          }
        ]
      }
    }
  }
}<|MERGE_RESOLUTION|>--- conflicted
+++ resolved
@@ -31,17 +31,10 @@
             "version": 4,
             "contents": {
               "type": {
-<<<<<<< HEAD
-                "repr": "0x38e01d022d323c36d802c51747ea39fe6dbb81144fb7fbd34861fcf298607859::M1::Object"
-              },
-              "json": {
-                "id": "0x3196e5070e7310ef0578b8182dbae4a16c13a18a21f3f3197418f16f05f181d6",
-=======
                 "repr": "0xccb4b18fc62a781f4e941f887adc7199745263e8e1e5cf28151557947703ac30::M1::Object"
               },
               "json": {
                 "id": "0xf423ce789b5a9f893dbf58e44e97d207f4090475dcc08dfe4ea72c3328d4df1f",
->>>>>>> 08b50387
                 "value": "1"
               }
             }
@@ -78,17 +71,10 @@
             "version": 4,
             "contents": {
               "type": {
-<<<<<<< HEAD
-                "repr": "0x38e01d022d323c36d802c51747ea39fe6dbb81144fb7fbd34861fcf298607859::M1::Object"
-              },
-              "json": {
-                "id": "0x3196e5070e7310ef0578b8182dbae4a16c13a18a21f3f3197418f16f05f181d6",
-=======
                 "repr": "0xccb4b18fc62a781f4e941f887adc7199745263e8e1e5cf28151557947703ac30::M1::Object"
               },
               "json": {
                 "id": "0xf423ce789b5a9f893dbf58e44e97d207f4090475dcc08dfe4ea72c3328d4df1f",
->>>>>>> 08b50387
                 "value": "1"
               }
             }
@@ -112,19 +98,11 @@
             "version": 6,
             "contents": {
               "type": {
-<<<<<<< HEAD
-                "repr": "0x38e01d022d323c36d802c51747ea39fe6dbb81144fb7fbd34861fcf298607859::M1::Object"
-              },
-              "json": {
-                "id": "0x212f52a5e95e1cab0e6b52f6a26defe424c45d5bd451f8b03a8837b7a9905ff8",
-                "value": "2"
-=======
                 "repr": "0xccb4b18fc62a781f4e941f887adc7199745263e8e1e5cf28151557947703ac30::M1::Object"
               },
               "json": {
                 "id": "0x5606fabce74f48671642cacd0b69a8ef932ed89e2da36dd3d56f64712c43e42a",
                 "value": "3"
->>>>>>> 08b50387
               }
             }
           },
@@ -132,25 +110,6 @@
             "version": 3,
             "contents": {
               "type": {
-<<<<<<< HEAD
-                "repr": "0x38e01d022d323c36d802c51747ea39fe6dbb81144fb7fbd34861fcf298607859::M1::Object"
-              },
-              "json": {
-                "id": "0x26575c9748c4498af5799d6da641f06b3ae4908bff5cc8c98b961633a8225a1f",
-                "value": "3"
-              }
-            }
-          },
-          {
-            "version": 3,
-            "contents": {
-              "type": {
-                "repr": "0x38e01d022d323c36d802c51747ea39fe6dbb81144fb7fbd34861fcf298607859::M1::Object"
-              },
-              "json": {
-                "id": "0x28c7ae5e3109409d92808334f4911c8aa6cfd053a17d65bb2ee4a5d956438b21",
-                "value": "0"
-=======
                 "repr": "0xccb4b18fc62a781f4e941f887adc7199745263e8e1e5cf28151557947703ac30::M1::Object"
               },
               "json": {
@@ -168,7 +127,6 @@
               "json": {
                 "id": "0x9e5e1e3c286c6fbd13c45af6993d5cc1c8879ec70bc0590530b7d5238f353ab4",
                 "value": "2"
->>>>>>> 08b50387
               }
             }
           },
@@ -176,17 +134,10 @@
             "version": 4,
             "contents": {
               "type": {
-<<<<<<< HEAD
-                "repr": "0x38e01d022d323c36d802c51747ea39fe6dbb81144fb7fbd34861fcf298607859::M1::Object"
-              },
-              "json": {
-                "id": "0x3196e5070e7310ef0578b8182dbae4a16c13a18a21f3f3197418f16f05f181d6",
-=======
                 "repr": "0xccb4b18fc62a781f4e941f887adc7199745263e8e1e5cf28151557947703ac30::M1::Object"
               },
               "json": {
                 "id": "0xf423ce789b5a9f893dbf58e44e97d207f4090475dcc08dfe4ea72c3328d4df1f",
->>>>>>> 08b50387
                 "value": "1"
               }
             }
@@ -207,19 +158,11 @@
             "version": 6,
             "contents": {
               "type": {
-<<<<<<< HEAD
-                "repr": "0x38e01d022d323c36d802c51747ea39fe6dbb81144fb7fbd34861fcf298607859::M1::Object"
-              },
-              "json": {
-                "id": "0x212f52a5e95e1cab0e6b52f6a26defe424c45d5bd451f8b03a8837b7a9905ff8",
-                "value": "2"
-=======
                 "repr": "0xccb4b18fc62a781f4e941f887adc7199745263e8e1e5cf28151557947703ac30::M1::Object"
               },
               "json": {
                 "id": "0x5606fabce74f48671642cacd0b69a8ef932ed89e2da36dd3d56f64712c43e42a",
                 "value": "3"
->>>>>>> 08b50387
               }
             }
           },
@@ -227,25 +170,6 @@
             "version": 3,
             "contents": {
               "type": {
-<<<<<<< HEAD
-                "repr": "0x38e01d022d323c36d802c51747ea39fe6dbb81144fb7fbd34861fcf298607859::M1::Object"
-              },
-              "json": {
-                "id": "0x26575c9748c4498af5799d6da641f06b3ae4908bff5cc8c98b961633a8225a1f",
-                "value": "3"
-              }
-            }
-          },
-          {
-            "version": 3,
-            "contents": {
-              "type": {
-                "repr": "0x38e01d022d323c36d802c51747ea39fe6dbb81144fb7fbd34861fcf298607859::M1::Object"
-              },
-              "json": {
-                "id": "0x28c7ae5e3109409d92808334f4911c8aa6cfd053a17d65bb2ee4a5d956438b21",
-                "value": "0"
-=======
                 "repr": "0xccb4b18fc62a781f4e941f887adc7199745263e8e1e5cf28151557947703ac30::M1::Object"
               },
               "json": {
@@ -263,7 +187,6 @@
               "json": {
                 "id": "0x9e5e1e3c286c6fbd13c45af6993d5cc1c8879ec70bc0590530b7d5238f353ab4",
                 "value": "2"
->>>>>>> 08b50387
               }
             }
           },
@@ -271,17 +194,10 @@
             "version": 4,
             "contents": {
               "type": {
-<<<<<<< HEAD
-                "repr": "0x38e01d022d323c36d802c51747ea39fe6dbb81144fb7fbd34861fcf298607859::M1::Object"
-              },
-              "json": {
-                "id": "0x3196e5070e7310ef0578b8182dbae4a16c13a18a21f3f3197418f16f05f181d6",
-=======
                 "repr": "0xccb4b18fc62a781f4e941f887adc7199745263e8e1e5cf28151557947703ac30::M1::Object"
               },
               "json": {
                 "id": "0xf423ce789b5a9f893dbf58e44e97d207f4090475dcc08dfe4ea72c3328d4df1f",
->>>>>>> 08b50387
                 "value": "1"
               }
             }
@@ -309,19 +225,11 @@
             "version": 4,
             "contents": {
               "type": {
-<<<<<<< HEAD
-                "repr": "0x38e01d022d323c36d802c51747ea39fe6dbb81144fb7fbd34861fcf298607859::M1::Object"
-              },
-              "json": {
-                "id": "0x26575c9748c4498af5799d6da641f06b3ae4908bff5cc8c98b961633a8225a1f",
-                "value": "3"
-=======
                 "repr": "0xccb4b18fc62a781f4e941f887adc7199745263e8e1e5cf28151557947703ac30::M1::Object"
               },
               "json": {
                 "id": "0xf423ce789b5a9f893dbf58e44e97d207f4090475dcc08dfe4ea72c3328d4df1f",
                 "value": "1"
->>>>>>> 08b50387
               }
             },
             "owner_at_latest_state_has_sui_only": {
@@ -332,13 +240,6 @@
                       "version": 1,
                       "contents": {
                         "type": {
-<<<<<<< HEAD
-                          "repr": "0x38e01d022d323c36d802c51747ea39fe6dbb81144fb7fbd34861fcf298607859::M1::Object"
-                        },
-                        "json": {
-                          "id": "0x212f52a5e95e1cab0e6b52f6a26defe424c45d5bd451f8b03a8837b7a9905ff8",
-                          "value": "2"
-=======
                           "repr": "0x0000000000000000000000000000000000000000000000000000000000000002::coin::Coin<0x0000000000000000000000000000000000000000000000000000000000000002::sui::SUI>"
                         },
                         "json": {
@@ -346,7 +247,6 @@
                           "balance": {
                             "value": "300000000000000"
                           }
->>>>>>> 08b50387
                         }
                       }
                     },
@@ -354,17 +254,10 @@
                       "version": 6,
                       "contents": {
                         "type": {
-<<<<<<< HEAD
-                          "repr": "0x38e01d022d323c36d802c51747ea39fe6dbb81144fb7fbd34861fcf298607859::M1::Object"
-                        },
-                        "json": {
-                          "id": "0x26575c9748c4498af5799d6da641f06b3ae4908bff5cc8c98b961633a8225a1f",
-=======
                           "repr": "0xccb4b18fc62a781f4e941f887adc7199745263e8e1e5cf28151557947703ac30::M1::Object"
                         },
                         "json": {
                           "id": "0x5606fabce74f48671642cacd0b69a8ef932ed89e2da36dd3d56f64712c43e42a",
->>>>>>> 08b50387
                           "value": "3"
                         }
                       }
@@ -373,32 +266,15 @@
                       "version": 3,
                       "contents": {
                         "type": {
-<<<<<<< HEAD
-                          "repr": "0x38e01d022d323c36d802c51747ea39fe6dbb81144fb7fbd34861fcf298607859::M1::Object"
-                        },
-                        "json": {
-                          "id": "0x28c7ae5e3109409d92808334f4911c8aa6cfd053a17d65bb2ee4a5d956438b21",
-=======
                           "repr": "0xccb4b18fc62a781f4e941f887adc7199745263e8e1e5cf28151557947703ac30::M1::Object"
                         },
                         "json": {
                           "id": "0x7822fed12c5b387c36bf7e7180a0bd24472955fbcc0354cdc2a68ea7a6830036",
->>>>>>> 08b50387
                           "value": "0"
                         }
                       }
                     },
                     {
-<<<<<<< HEAD
-                      "version": 4,
-                      "contents": {
-                        "type": {
-                          "repr": "0x38e01d022d323c36d802c51747ea39fe6dbb81144fb7fbd34861fcf298607859::M1::Object"
-                        },
-                        "json": {
-                          "id": "0x3196e5070e7310ef0578b8182dbae4a16c13a18a21f3f3197418f16f05f181d6",
-                          "value": "1"
-=======
                       "version": 5,
                       "contents": {
                         "type": {
@@ -407,7 +283,6 @@
                         "json": {
                           "id": "0x9e5e1e3c286c6fbd13c45af6993d5cc1c8879ec70bc0590530b7d5238f353ab4",
                           "value": "2"
->>>>>>> 08b50387
                         }
                       }
                     },
@@ -418,29 +293,6 @@
                           "repr": "0xccb4b18fc62a781f4e941f887adc7199745263e8e1e5cf28151557947703ac30::M1::Object"
                         },
                         "json": {
-<<<<<<< HEAD
-                          "id": "0xb066651cfb87297e55e186d803455fbf4c2f9f080960a07d6c69af13b609279e",
-                          "balance": {
-                            "value": "300000000000000"
-                          }
-                        }
-                      }
-                    }
-                  ]
-                }
-              }
-            }
-          },
-          {
-            "version": 3,
-            "contents": {
-              "type": {
-                "repr": "0x38e01d022d323c36d802c51747ea39fe6dbb81144fb7fbd34861fcf298607859::M1::Object"
-              },
-              "json": {
-                "id": "0x28c7ae5e3109409d92808334f4911c8aa6cfd053a17d65bb2ee4a5d956438b21",
-                "value": "0"
-=======
                           "id": "0xf423ce789b5a9f893dbf58e44e97d207f4090475dcc08dfe4ea72c3328d4df1f",
                           "value": "1"
                         }
@@ -466,7 +318,6 @@
               "json": {
                 "id": "0x5606fabce74f48671642cacd0b69a8ef932ed89e2da36dd3d56f64712c43e42a",
                 "value": "3"
->>>>>>> 08b50387
               }
             },
             "note_that_owner_result_should_reflect_latest_state": {
@@ -477,13 +328,6 @@
                       "version": 1,
                       "contents": {
                         "type": {
-<<<<<<< HEAD
-                          "repr": "0x38e01d022d323c36d802c51747ea39fe6dbb81144fb7fbd34861fcf298607859::M1::Object"
-                        },
-                        "json": {
-                          "id": "0x212f52a5e95e1cab0e6b52f6a26defe424c45d5bd451f8b03a8837b7a9905ff8",
-                          "value": "2"
-=======
                           "repr": "0x0000000000000000000000000000000000000000000000000000000000000002::coin::Coin<0x0000000000000000000000000000000000000000000000000000000000000002::sui::SUI>"
                         },
                         "json": {
@@ -491,7 +335,6 @@
                           "balance": {
                             "value": "300000000000000"
                           }
->>>>>>> 08b50387
                         }
                       }
                     },
@@ -499,17 +342,10 @@
                       "version": 6,
                       "contents": {
                         "type": {
-<<<<<<< HEAD
-                          "repr": "0x38e01d022d323c36d802c51747ea39fe6dbb81144fb7fbd34861fcf298607859::M1::Object"
-                        },
-                        "json": {
-                          "id": "0x26575c9748c4498af5799d6da641f06b3ae4908bff5cc8c98b961633a8225a1f",
-=======
                           "repr": "0xccb4b18fc62a781f4e941f887adc7199745263e8e1e5cf28151557947703ac30::M1::Object"
                         },
                         "json": {
                           "id": "0x5606fabce74f48671642cacd0b69a8ef932ed89e2da36dd3d56f64712c43e42a",
->>>>>>> 08b50387
                           "value": "3"
                         }
                       }
@@ -518,32 +354,15 @@
                       "version": 3,
                       "contents": {
                         "type": {
-<<<<<<< HEAD
-                          "repr": "0x38e01d022d323c36d802c51747ea39fe6dbb81144fb7fbd34861fcf298607859::M1::Object"
-                        },
-                        "json": {
-                          "id": "0x28c7ae5e3109409d92808334f4911c8aa6cfd053a17d65bb2ee4a5d956438b21",
-=======
                           "repr": "0xccb4b18fc62a781f4e941f887adc7199745263e8e1e5cf28151557947703ac30::M1::Object"
                         },
                         "json": {
                           "id": "0x7822fed12c5b387c36bf7e7180a0bd24472955fbcc0354cdc2a68ea7a6830036",
->>>>>>> 08b50387
                           "value": "0"
                         }
                       }
                     },
                     {
-<<<<<<< HEAD
-                      "version": 4,
-                      "contents": {
-                        "type": {
-                          "repr": "0x38e01d022d323c36d802c51747ea39fe6dbb81144fb7fbd34861fcf298607859::M1::Object"
-                        },
-                        "json": {
-                          "id": "0x3196e5070e7310ef0578b8182dbae4a16c13a18a21f3f3197418f16f05f181d6",
-                          "value": "1"
-=======
                       "version": 5,
                       "contents": {
                         "type": {
@@ -552,7 +371,6 @@
                         "json": {
                           "id": "0x9e5e1e3c286c6fbd13c45af6993d5cc1c8879ec70bc0590530b7d5238f353ab4",
                           "value": "2"
->>>>>>> 08b50387
                         }
                       }
                     },
@@ -563,29 +381,6 @@
                           "repr": "0xccb4b18fc62a781f4e941f887adc7199745263e8e1e5cf28151557947703ac30::M1::Object"
                         },
                         "json": {
-<<<<<<< HEAD
-                          "id": "0xb066651cfb87297e55e186d803455fbf4c2f9f080960a07d6c69af13b609279e",
-                          "balance": {
-                            "value": "300000000000000"
-                          }
-                        }
-                      }
-                    }
-                  ]
-                }
-              }
-            }
-          },
-          {
-            "version": 4,
-            "contents": {
-              "type": {
-                "repr": "0x38e01d022d323c36d802c51747ea39fe6dbb81144fb7fbd34861fcf298607859::M1::Object"
-              },
-              "json": {
-                "id": "0x3196e5070e7310ef0578b8182dbae4a16c13a18a21f3f3197418f16f05f181d6",
-                "value": "1"
-=======
                           "id": "0xf423ce789b5a9f893dbf58e44e97d207f4090475dcc08dfe4ea72c3328d4df1f",
                           "value": "1"
                         }
@@ -607,7 +402,6 @@
               "json": {
                 "id": "0x7822fed12c5b387c36bf7e7180a0bd24472955fbcc0354cdc2a68ea7a6830036",
                 "value": "0"
->>>>>>> 08b50387
               }
             },
             "note_that_owner_result_should_reflect_latest_state": {
@@ -618,13 +412,6 @@
                       "version": 1,
                       "contents": {
                         "type": {
-<<<<<<< HEAD
-                          "repr": "0x38e01d022d323c36d802c51747ea39fe6dbb81144fb7fbd34861fcf298607859::M1::Object"
-                        },
-                        "json": {
-                          "id": "0x212f52a5e95e1cab0e6b52f6a26defe424c45d5bd451f8b03a8837b7a9905ff8",
-                          "value": "2"
-=======
                           "repr": "0x0000000000000000000000000000000000000000000000000000000000000002::coin::Coin<0x0000000000000000000000000000000000000000000000000000000000000002::sui::SUI>"
                         },
                         "json": {
@@ -632,7 +419,6 @@
                           "balance": {
                             "value": "300000000000000"
                           }
->>>>>>> 08b50387
                         }
                       }
                     },
@@ -640,17 +426,10 @@
                       "version": 6,
                       "contents": {
                         "type": {
-<<<<<<< HEAD
-                          "repr": "0x38e01d022d323c36d802c51747ea39fe6dbb81144fb7fbd34861fcf298607859::M1::Object"
-                        },
-                        "json": {
-                          "id": "0x26575c9748c4498af5799d6da641f06b3ae4908bff5cc8c98b961633a8225a1f",
-=======
                           "repr": "0xccb4b18fc62a781f4e941f887adc7199745263e8e1e5cf28151557947703ac30::M1::Object"
                         },
                         "json": {
                           "id": "0x5606fabce74f48671642cacd0b69a8ef932ed89e2da36dd3d56f64712c43e42a",
->>>>>>> 08b50387
                           "value": "3"
                         }
                       }
@@ -659,32 +438,15 @@
                       "version": 3,
                       "contents": {
                         "type": {
-<<<<<<< HEAD
-                          "repr": "0x38e01d022d323c36d802c51747ea39fe6dbb81144fb7fbd34861fcf298607859::M1::Object"
-                        },
-                        "json": {
-                          "id": "0x28c7ae5e3109409d92808334f4911c8aa6cfd053a17d65bb2ee4a5d956438b21",
-=======
                           "repr": "0xccb4b18fc62a781f4e941f887adc7199745263e8e1e5cf28151557947703ac30::M1::Object"
                         },
                         "json": {
                           "id": "0x7822fed12c5b387c36bf7e7180a0bd24472955fbcc0354cdc2a68ea7a6830036",
->>>>>>> 08b50387
                           "value": "0"
                         }
                       }
                     },
                     {
-<<<<<<< HEAD
-                      "version": 4,
-                      "contents": {
-                        "type": {
-                          "repr": "0x38e01d022d323c36d802c51747ea39fe6dbb81144fb7fbd34861fcf298607859::M1::Object"
-                        },
-                        "json": {
-                          "id": "0x3196e5070e7310ef0578b8182dbae4a16c13a18a21f3f3197418f16f05f181d6",
-                          "value": "1"
-=======
                       "version": 5,
                       "contents": {
                         "type": {
@@ -693,7 +455,6 @@
                         "json": {
                           "id": "0x9e5e1e3c286c6fbd13c45af6993d5cc1c8879ec70bc0590530b7d5238f353ab4",
                           "value": "2"
->>>>>>> 08b50387
                         }
                       }
                     },
@@ -704,15 +465,8 @@
                           "repr": "0xccb4b18fc62a781f4e941f887adc7199745263e8e1e5cf28151557947703ac30::M1::Object"
                         },
                         "json": {
-<<<<<<< HEAD
-                          "id": "0xb066651cfb87297e55e186d803455fbf4c2f9f080960a07d6c69af13b609279e",
-                          "balance": {
-                            "value": "300000000000000"
-                          }
-=======
                           "id": "0xf423ce789b5a9f893dbf58e44e97d207f4090475dcc08dfe4ea72c3328d4df1f",
                           "value": "1"
->>>>>>> 08b50387
                         }
                       }
                     }
@@ -771,19 +525,11 @@
             "version": 7,
             "contents": {
               "type": {
-<<<<<<< HEAD
-                "repr": "0x38e01d022d323c36d802c51747ea39fe6dbb81144fb7fbd34861fcf298607859::M1::Object"
-              },
-              "json": {
-                "id": "0x212f52a5e95e1cab0e6b52f6a26defe424c45d5bd451f8b03a8837b7a9905ff8",
-                "value": "2"
-=======
                 "repr": "0xccb4b18fc62a781f4e941f887adc7199745263e8e1e5cf28151557947703ac30::M1::Object"
               },
               "json": {
                 "id": "0x5606fabce74f48671642cacd0b69a8ef932ed89e2da36dd3d56f64712c43e42a",
                 "value": "3"
->>>>>>> 08b50387
               }
             }
           },
@@ -791,19 +537,11 @@
             "version": 7,
             "contents": {
               "type": {
-<<<<<<< HEAD
-                "repr": "0x38e01d022d323c36d802c51747ea39fe6dbb81144fb7fbd34861fcf298607859::M1::Object"
-              },
-              "json": {
-                "id": "0x26575c9748c4498af5799d6da641f06b3ae4908bff5cc8c98b961633a8225a1f",
-                "value": "3"
-=======
                 "repr": "0xccb4b18fc62a781f4e941f887adc7199745263e8e1e5cf28151557947703ac30::M1::Object"
               },
               "json": {
                 "id": "0x7822fed12c5b387c36bf7e7180a0bd24472955fbcc0354cdc2a68ea7a6830036",
                 "value": "0"
->>>>>>> 08b50387
               }
             }
           },
@@ -811,19 +549,11 @@
             "version": 7,
             "contents": {
               "type": {
-<<<<<<< HEAD
-                "repr": "0x38e01d022d323c36d802c51747ea39fe6dbb81144fb7fbd34861fcf298607859::M1::Object"
-              },
-              "json": {
-                "id": "0x28c7ae5e3109409d92808334f4911c8aa6cfd053a17d65bb2ee4a5d956438b21",
-                "value": "0"
-=======
                 "repr": "0xccb4b18fc62a781f4e941f887adc7199745263e8e1e5cf28151557947703ac30::M1::Object"
               },
               "json": {
                 "id": "0x9e5e1e3c286c6fbd13c45af6993d5cc1c8879ec70bc0590530b7d5238f353ab4",
                 "value": "2"
->>>>>>> 08b50387
               }
             }
           },
@@ -831,17 +561,10 @@
             "version": 7,
             "contents": {
               "type": {
-<<<<<<< HEAD
-                "repr": "0x38e01d022d323c36d802c51747ea39fe6dbb81144fb7fbd34861fcf298607859::M1::Object"
-              },
-              "json": {
-                "id": "0x3196e5070e7310ef0578b8182dbae4a16c13a18a21f3f3197418f16f05f181d6",
-=======
                 "repr": "0xccb4b18fc62a781f4e941f887adc7199745263e8e1e5cf28151557947703ac30::M1::Object"
               },
               "json": {
                 "id": "0xf423ce789b5a9f893dbf58e44e97d207f4090475dcc08dfe4ea72c3328d4df1f",
->>>>>>> 08b50387
                 "value": "1"
               }
             }
@@ -862,19 +585,11 @@
             "version": 6,
             "contents": {
               "type": {
-<<<<<<< HEAD
-                "repr": "0x38e01d022d323c36d802c51747ea39fe6dbb81144fb7fbd34861fcf298607859::M1::Object"
-              },
-              "json": {
-                "id": "0x212f52a5e95e1cab0e6b52f6a26defe424c45d5bd451f8b03a8837b7a9905ff8",
-                "value": "2"
-=======
                 "repr": "0xccb4b18fc62a781f4e941f887adc7199745263e8e1e5cf28151557947703ac30::M1::Object"
               },
               "json": {
                 "id": "0x5606fabce74f48671642cacd0b69a8ef932ed89e2da36dd3d56f64712c43e42a",
                 "value": "3"
->>>>>>> 08b50387
               }
             }
           },
@@ -882,25 +597,6 @@
             "version": 3,
             "contents": {
               "type": {
-<<<<<<< HEAD
-                "repr": "0x38e01d022d323c36d802c51747ea39fe6dbb81144fb7fbd34861fcf298607859::M1::Object"
-              },
-              "json": {
-                "id": "0x26575c9748c4498af5799d6da641f06b3ae4908bff5cc8c98b961633a8225a1f",
-                "value": "3"
-              }
-            }
-          },
-          {
-            "version": 3,
-            "contents": {
-              "type": {
-                "repr": "0x38e01d022d323c36d802c51747ea39fe6dbb81144fb7fbd34861fcf298607859::M1::Object"
-              },
-              "json": {
-                "id": "0x28c7ae5e3109409d92808334f4911c8aa6cfd053a17d65bb2ee4a5d956438b21",
-                "value": "0"
-=======
                 "repr": "0xccb4b18fc62a781f4e941f887adc7199745263e8e1e5cf28151557947703ac30::M1::Object"
               },
               "json": {
@@ -918,7 +614,6 @@
               "json": {
                 "id": "0x9e5e1e3c286c6fbd13c45af6993d5cc1c8879ec70bc0590530b7d5238f353ab4",
                 "value": "2"
->>>>>>> 08b50387
               }
             }
           },
@@ -926,17 +621,10 @@
             "version": 4,
             "contents": {
               "type": {
-<<<<<<< HEAD
-                "repr": "0x38e01d022d323c36d802c51747ea39fe6dbb81144fb7fbd34861fcf298607859::M1::Object"
-              },
-              "json": {
-                "id": "0x3196e5070e7310ef0578b8182dbae4a16c13a18a21f3f3197418f16f05f181d6",
-=======
                 "repr": "0xccb4b18fc62a781f4e941f887adc7199745263e8e1e5cf28151557947703ac30::M1::Object"
               },
               "json": {
                 "id": "0xf423ce789b5a9f893dbf58e44e97d207f4090475dcc08dfe4ea72c3328d4df1f",
->>>>>>> 08b50387
                 "value": "1"
               }
             }
