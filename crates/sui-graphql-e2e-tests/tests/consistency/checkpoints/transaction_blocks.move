--- conflicted
+++ resolved
@@ -8,11 +8,7 @@
 // 2          | 3
 // 3          | 2
 
-<<<<<<< HEAD
-//# init --protocol-version 49 --addresses Test=0x0 --accounts A B --simulator
-=======
 //# init --protocol-version 48 --addresses Test=0x0 --accounts A B --simulator
->>>>>>> 08b50387
 
 //# publish
 module Test::M1 {
