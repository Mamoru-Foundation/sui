// Copyright (c) Mysten Labs, Inc.
// SPDX-License-Identifier: Apache-2.0

// epoch | checkpoints
// ------+-------------
// 0     | 4
// 1     | 4
// 2     | 2
// An additional checkpoint is created at the end.

<<<<<<< HEAD
//# init --protocol-version 49 --addresses Test=0x0 --accounts A B --simulator
=======
//# init --protocol-version 48 --addresses Test=0x0 --accounts A B --simulator
>>>>>>> 08b50387

//# create-checkpoint

//# create-checkpoint

//# advance-epoch

//# run-graphql
# Even though the epoch has advanced, we will not see it until indexer indexes the next checkpoint
# in the new epoch.
{
  checkpoint {
    sequenceNumber
  }
  epoch {
    epochId
    checkpoints {
      nodes {
        sequenceNumber
      }
    }
  }
}

//# create-checkpoint

//# create-checkpoint

//# create-checkpoint

//# advance-epoch

//# create-checkpoint

//# create-checkpoint

//# run-graphql
# Get latest state
{
  checkpoint {
    sequenceNumber
  }
  epoch_0: epoch(id: 0) {
    epochId
    checkpoints {
      edges {
        cursor
        node {
          sequenceNumber
        }
      }
    }
  }
  epoch_1: epoch(id: 1) {
    epochId
    checkpoints {
      edges {
        cursor
        node {
          sequenceNumber
        }
      }
    }
  }
  epoch_2: epoch(id: 2) {
    epochId
    checkpoints {
      edges {
        cursor
        node {
          sequenceNumber
        }
      }
    }
  }
}

//# create-checkpoint

//# run-graphql --cursors {"s":3,"c":4} {"s":7,"c":8} {"s":9,"c":10}
# View checkpoints before the last checkpoint in each epoch, from the perspective of the first
# checkpoint in the next epoch.
{
  checkpoint {
    sequenceNumber
  }
  epoch_0: epoch(id: 0) {
    epochId
    checkpoints(before: "@{cursor_0}") {
      nodes {
        sequenceNumber
      }
    }
  }
  epoch_1: epoch(id: 1) {
    epochId
    checkpoints(before: "@{cursor_1}") {
      nodes {
        sequenceNumber
      }
    }
  }
  epoch_2: epoch(id: 2) {
    epochId
    checkpoints(before: "@{cursor_2}") {
      nodes {
        sequenceNumber
      }
    }
  }
}

//# run-graphql --cursors {"s":0,"c":3} {"s":4,"c":7} {"s":8,"c":9}
# View checkpoints after the first checkpoint in each epoch, from the perspective of the last
# checkpoint in each epoch.
{
  checkpoint {
    sequenceNumber
  }
  epoch_0: epoch(id: 0) {
    epochId
    checkpoints(after: "@{cursor_0}") {
      nodes {
        sequenceNumber
      }
    }
  }
  epoch_1: epoch(id: 1) {
    epochId
    checkpoints(after: "@{cursor_1}") {
      nodes {
        sequenceNumber
      }
    }
  }
  epoch_2: epoch(id: 2) {
    epochId
    checkpoints(after: "@{cursor_2}") {
      nodes {
        sequenceNumber
      }
    }
  }
}

//# run-graphql --cursors {"s":1,"c":2} {"s":5,"c":6} {"s":9,"c":9}
# View checkpoints after the second checkpoint in each epoch, from the perspective of a checkpoint
# around the middle of each epoch.
{
  checkpoint {
    sequenceNumber
  }
  epoch_0: epoch(id: 0) {
    epochId
    checkpoints(after: "@{cursor_0}") {
      nodes {
        sequenceNumber
      }
    }
  }
  epoch_1: epoch(id: 1) {
    epochId
    checkpoints(after: "@{cursor_1}") {
      nodes {
        sequenceNumber
      }
    }
  }
  epoch_2: epoch(id: 2) {
    epochId
    checkpoints(after: "@{cursor_2}") {
      nodes {
        sequenceNumber
      }
    }
  }
}<|MERGE_RESOLUTION|>--- conflicted
+++ resolved
@@ -8,11 +8,7 @@
 // 2     | 2
 // An additional checkpoint is created at the end.
 
-<<<<<<< HEAD
-//# init --protocol-version 49 --addresses Test=0x0 --accounts A B --simulator
-=======
 //# init --protocol-version 48 --addresses Test=0x0 --accounts A B --simulator
->>>>>>> 08b50387
 
 //# create-checkpoint
 
