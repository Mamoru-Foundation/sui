// Copyright (c) Mysten Labs, Inc.
// SPDX-License-Identifier: Apache-2.0

// Transfer 500 objects to A. The first graphql query fetches the last 4 objects owned by A. Then
// transfer the last 3 objects from A to B. Make a graphql query for the `last: 1` - this is to test
// that we return the next valid result even if the first `limit` rows that match the filtering
// criteria are then invalidated by a newer version of the matched object. We set `last: 1` but
// transfer the last 3 objects because we increase the limit by 2 behind the scenes.

<<<<<<< HEAD
//# init --protocol-version 49 --addresses Test=0x0 --accounts A B --simulator
=======
//# init --protocol-version 48 --addresses Test=0x0 --accounts A B --simulator
>>>>>>> 08b50387

//# publish
module Test::M1 {
    public struct Object has key, store {
        id: UID,
        value: u64,
    }

    public struct Ledger has key, store {
        id: UID,
        object_ids: vector<UID>,
    }

    public entry fun create_many(recipient: address, ctx: &mut TxContext) {
        let mut i = 0;
        while (i < 500) {
            transfer::public_transfer(

                Object { id: object::new(ctx), value: i },
                recipient
            );
            i = i + 1;
        }
    }
}

//# run Test::M1::create_many --sender A --args @A

//# create-checkpoint 2

//# run-graphql
{
  last_2: objects(last: 2, filter: {type: "@{Test}"}) {
    nodes {
      version
      asMoveObject {
        owner {
          ... on AddressOwner {
            owner {
              address
            }
          }
        }
        contents {
          json
          type {
            repr
          }
        }
      }
    }
  }
  last_4_objs_owned_by_A: address(address: "@{A}") {
    objects(last: 4) {
      nodes {
        owner {
          ... on AddressOwner {
            owner {
              address
            }
          }
        }
        contents {
          json
          type {
            repr
          }
        }
      }
    }
  }
}

//# transfer-object 2,499 --sender A --recipient B

//# transfer-object 2,498 --sender A --recipient B

//# transfer-object 2,497 --sender A --recipient B

//# view-object 2,498

//# view-object 2,497

//# create-checkpoint

//# run-graphql
{
  last_3: objects(last: 3, filter: {type: "@{Test}"}) {
    nodes {
      version
      asMoveObject {
        owner {
          ... on AddressOwner {
            owner {
              address
            }
          }
        }
        contents {
          json
          type {
            repr
          }
        }
      }
    }
  }
  last_obj_owned_by_A: address(address: "@{A}") {
    objects(last: 1) {
      nodes {
        version
        owner {
          ... on AddressOwner {
            owner {
              address
            }
          }
        }
        contents {
          json
          type {
            repr
          }
        }
      }
    }
  }
}

//# run-graphql
# Test that we correctly return the object at version, both for the `object` and `objects`
# resolvers.
{
  a: object(address: "@{obj_2_499}", version: 2) {
    asMoveObject {
      owner {
        ... on AddressOwner {
          owner {
            address
          }
        }
      }
      contents {
        json
        type {
          repr
        }
      }
    }
  }
  b: object(address: "@{obj_2_499}", version: 3) {
    asMoveObject {
      owner {
        ... on AddressOwner {
          owner {
            address
          }
        }
      }
      contents {
        json
        type {
          repr
        }
      }
    }
  }
  objects_a: objects(filter: {objectKeys: [
    {objectId: "@{obj_2_499}", version: 2},
    {objectId: "@{obj_2_498}", version: 2},
    {objectId: "@{obj_2_497}", version: 2},
    ]}) {
    nodes {
      asMoveObject {
        owner {
          ... on AddressOwner {
            owner {
              address
            }
          }
        }
        contents {
          json
          type {
            repr
          }
        }
      }
    }
  }
  objects_b: objects(filter: {objectKeys: [
    {objectId: "@{obj_2_499}", version: 3},
    {objectId: "@{obj_2_498}", version: 4},
    {objectId: "@{obj_2_497}", version: 5},
    ]}) {
    nodes {
      asMoveObject {
        owner {
          ... on AddressOwner {
            owner {
              address
            }
          }
        }
        contents {
          json
          type {
            repr
          }
        }
      }
    }
  }
  owned_by_b: address(address: "@{B}") {
    objects {
      nodes {
        version
        owner {
          ... on AddressOwner {
            owner {
              address
            }
          }
        }
        contents {
          json
          type {
            repr
          }
        }
      }
    }
  }
}<|MERGE_RESOLUTION|>--- conflicted
+++ resolved
@@ -7,11 +7,7 @@
 // criteria are then invalidated by a newer version of the matched object. We set `last: 1` but
 // transfer the last 3 objects because we increase the limit by 2 behind the scenes.
 
-<<<<<<< HEAD
-//# init --protocol-version 49 --addresses Test=0x0 --accounts A B --simulator
-=======
 //# init --protocol-version 48 --addresses Test=0x0 --accounts A B --simulator
->>>>>>> 08b50387
 
 //# publish
 module Test::M1 {
