--- conflicted
+++ resolved
@@ -14,11 +14,7 @@
 // checkpoint 4. The object would only be visible at version 6 from objects_snapshot, and at version
 // 7 from objects_history.
 
-<<<<<<< HEAD
-//# init --protocol-version 49 --addresses Test=0x0 --accounts A --simulator
-=======
 //# init --protocol-version 48 --addresses Test=0x0 --accounts A --simulator
->>>>>>> 08b50387
 
 //# publish
 module Test::M1 {
