--- conflicted
+++ resolved
@@ -15,11 +15,7 @@
 gas summary: computation_cost: 1000000, storage_cost: 1976000,  storage_rebate: 0, non_refundable_storage_fee: 0
 
 task 4 'run'. lines 16-18:
-<<<<<<< HEAD
-events: Event { package_id: sui_system, transaction_module: Identifier("sui_system"), sender: C, type_: StructTag { address: sui_system, module: Identifier("validator"), name: Identifier("StakingRequestEvent"), type_params: [] }, contents: [192, 229, 118, 249, 108, 44, 48, 38, 218, 218, 88, 2, 52, 114, 125, 125, 137, 34, 115, 43, 177, 179, 232, 221, 220, 88, 179, 60, 170, 247, 151, 19, 218, 131, 22, 109, 1, 175, 215, 221, 207, 138, 245, 248, 68, 244, 90, 170, 83, 244, 133, 72, 229, 17, 124, 35, 245, 162, 151, 140, 253, 66, 34, 68, 252, 204, 154, 66, 27, 187, 19, 193, 166, 106, 26, 169, 143, 10, 215, 80, 41, 237, 233, 72, 87, 119, 156, 105, 21, 180, 79, 148, 6, 139, 146, 30, 1, 0, 0, 0, 0, 0, 0, 0, 0, 228, 11, 84, 2, 0, 0, 0] }
-=======
 events: Event { package_id: sui_system, transaction_module: Identifier("sui_system"), sender: C, type_: StructTag { address: sui_system, module: Identifier("validator"), name: Identifier("StakingRequestEvent"), type_params: [] }, contents: [47, 110, 138, 153, 188, 27, 152, 129, 24, 104, 150, 221, 204, 249, 164, 26, 86, 20, 242, 110, 225, 63, 55, 123, 107, 51, 205, 228, 29, 90, 126, 74, 218, 131, 22, 109, 1, 175, 215, 221, 207, 138, 245, 248, 68, 244, 90, 170, 83, 244, 133, 72, 229, 17, 124, 35, 245, 162, 151, 140, 253, 66, 34, 68, 252, 204, 154, 66, 27, 187, 19, 193, 166, 106, 26, 169, 143, 10, 215, 80, 41, 237, 233, 72, 87, 119, 156, 105, 21, 180, 79, 148, 6, 139, 146, 30, 1, 0, 0, 0, 0, 0, 0, 0, 0, 228, 11, 84, 2, 0, 0, 0] }
->>>>>>> 08b50387
 created: object(4,0)
 mutated: object(_), 0x0000000000000000000000000000000000000000000000000000000000000005, object(0,0)
 deleted: object(3,0)
@@ -56,11 +52,7 @@
           ]
         },
         "validatorCandidatesSize": 0,
-<<<<<<< HEAD
-        "inactivePoolsId": "0x926555c687a9883a0321a4aa5a17b1790d884f813b126e681ff8eacbbeb72d52"
-=======
         "inactivePoolsId": "0xd42add765a665c5ce0d95915cf08a43e48e2776778c2f2bd299cc8ac356911d4"
->>>>>>> 08b50387
       },
       "totalGasFees": "1000000",
       "totalStakeRewards": "1000000",
@@ -75,21 +67,13 @@
             "kind": {
               "__typename": "ProgrammableTransactionBlock"
             },
-<<<<<<< HEAD
-            "digest": "3xsi6MNyrJimToM8rUFuWB2upnGAyBpPTTMejwohjJqe"
-=======
             "digest": "G9KNcs15xsvXxQDkgket5he2RzrFf6X3ASKj9GxC6m7F"
->>>>>>> 08b50387
           },
           {
             "kind": {
               "__typename": "EndOfEpochTransaction"
             },
-<<<<<<< HEAD
-            "digest": "FBQng23bTYgzLqYNj8jLwzGVvtsYLC9CZZ4hoMaWFZu2"
-=======
             "digest": "EFNTnhwCsGwNzNq4CdYGZSh8a7EMTiJ9M4ug7kEL9khP"
->>>>>>> 08b50387
           }
         ]
       }
