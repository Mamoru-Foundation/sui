processed 7 tasks

task 1 'publish'. lines 6-22:
created: object(1,0), object(1,1)
mutated: object(0,0)
gas summary: computation_cost: 1000000, storage_cost: 6862800,  storage_rebate: 0, non_refundable_storage_fee: 0

task 2 'programmable'. lines 24-25:
mutated: object(0,0)
gas summary: computation_cost: 1000000, storage_cost: 988000,  storage_rebate: 978120, non_refundable_storage_fee: 9880

task 3 'programmable'. lines 27-28:
mutated: object(0,0), object(1,0)
gas summary: computation_cost: 1000000, storage_cost: 2272400,  storage_rebate: 2249676, non_refundable_storage_fee: 22724

task 4 'programmable'. lines 30-32:
mutated: object(0,0), object(1,0)
gas summary: computation_cost: 1000000, storage_cost: 2272400,  storage_rebate: 2249676, non_refundable_storage_fee: 22724

task 5 'create-checkpoint'. lines 34-34:
Checkpoint created: 1

task 6 'run-graphql'. lines 36-84:
Response: {
  "data": {
    "transactionBlocks": {
      "nodes": [
        {
          "kind": {
            "__typename": "ProgrammableTransactionBlock",
            "transactions": {
              "nodes": [
                {
<<<<<<< HEAD
                  "package": "0x79497f4ca979bac2b20cb1f98b05846e1d773aff303463df03d80aa575b24911",
=======
                  "package": "0x7278306be47498a54e3c13e217967fb85179603767c1cf5dd2c0bc82934821a0",
>>>>>>> 08b50387
                  "module": "m",
                  "functionName": "get"
                }
              ]
            }
          },
          "effects": {
            "status": "SUCCESS",
            "unchangedSharedObjects": {
              "nodes": [
                {
                  "__typename": "SharedObjectRead",
<<<<<<< HEAD
                  "address": "0xa2288b14d1b8eefedb6e222607011ed2e663d6e701ad2ee5c5f8085f3b8e0908",
                  "version": 2,
                  "digest": "2g7dTRVky5iZ4U6jAJzoKGLfULirvMSiaqSvTveLM57L",
=======
                  "address": "0x2472a863b869f946b47f849d192b43c6e986713f22e98d9eca1c61dcbaf126d6",
                  "version": 2,
                  "digest": "9BKFVpwXjU9HWxqWpLjcE4vdPu7ksxKunBkKEHiyzVbK",
>>>>>>> 08b50387
                  "object": {
                    "asMoveObject": {
                      "contents": {
                        "type": {
<<<<<<< HEAD
                          "repr": "0x79497f4ca979bac2b20cb1f98b05846e1d773aff303463df03d80aa575b24911::m::Foo"
                        },
                        "json": {
                          "id": "0xa2288b14d1b8eefedb6e222607011ed2e663d6e701ad2ee5c5f8085f3b8e0908",
=======
                          "repr": "0x7278306be47498a54e3c13e217967fb85179603767c1cf5dd2c0bc82934821a0::m::Foo"
                        },
                        "json": {
                          "id": "0x2472a863b869f946b47f849d192b43c6e986713f22e98d9eca1c61dcbaf126d6",
>>>>>>> 08b50387
                          "x": "0"
                        }
                      }
                    }
                  }
                }
              ]
            }
          }
        },
        {
          "kind": {
            "__typename": "ProgrammableTransactionBlock",
            "transactions": {
              "nodes": [
                {
<<<<<<< HEAD
                  "package": "0x79497f4ca979bac2b20cb1f98b05846e1d773aff303463df03d80aa575b24911",
=======
                  "package": "0x7278306be47498a54e3c13e217967fb85179603767c1cf5dd2c0bc82934821a0",
>>>>>>> 08b50387
                  "module": "m",
                  "functionName": "inc"
                }
              ]
            }
          },
          "effects": {
            "status": "SUCCESS",
            "unchangedSharedObjects": {
              "nodes": []
            }
          }
        },
        {
          "kind": {
            "__typename": "ProgrammableTransactionBlock",
            "transactions": {
              "nodes": [
                {
<<<<<<< HEAD
                  "package": "0x79497f4ca979bac2b20cb1f98b05846e1d773aff303463df03d80aa575b24911",
=======
                  "package": "0x7278306be47498a54e3c13e217967fb85179603767c1cf5dd2c0bc82934821a0",
>>>>>>> 08b50387
                  "module": "m",
                  "functionName": "get"
                },
                {
<<<<<<< HEAD
                  "package": "0x79497f4ca979bac2b20cb1f98b05846e1d773aff303463df03d80aa575b24911",
=======
                  "package": "0x7278306be47498a54e3c13e217967fb85179603767c1cf5dd2c0bc82934821a0",
>>>>>>> 08b50387
                  "module": "m",
                  "functionName": "inc"
                }
              ]
            }
          },
          "effects": {
            "status": "SUCCESS",
            "unchangedSharedObjects": {
              "nodes": []
            }
          }
        }
      ]
    }
  }
}<|MERGE_RESOLUTION|>--- conflicted
+++ resolved
@@ -31,11 +31,7 @@
             "transactions": {
               "nodes": [
                 {
-<<<<<<< HEAD
-                  "package": "0x79497f4ca979bac2b20cb1f98b05846e1d773aff303463df03d80aa575b24911",
-=======
                   "package": "0x7278306be47498a54e3c13e217967fb85179603767c1cf5dd2c0bc82934821a0",
->>>>>>> 08b50387
                   "module": "m",
                   "functionName": "get"
                 }
@@ -48,30 +44,17 @@
               "nodes": [
                 {
                   "__typename": "SharedObjectRead",
-<<<<<<< HEAD
-                  "address": "0xa2288b14d1b8eefedb6e222607011ed2e663d6e701ad2ee5c5f8085f3b8e0908",
-                  "version": 2,
-                  "digest": "2g7dTRVky5iZ4U6jAJzoKGLfULirvMSiaqSvTveLM57L",
-=======
                   "address": "0x2472a863b869f946b47f849d192b43c6e986713f22e98d9eca1c61dcbaf126d6",
                   "version": 2,
                   "digest": "9BKFVpwXjU9HWxqWpLjcE4vdPu7ksxKunBkKEHiyzVbK",
->>>>>>> 08b50387
                   "object": {
                     "asMoveObject": {
                       "contents": {
                         "type": {
-<<<<<<< HEAD
-                          "repr": "0x79497f4ca979bac2b20cb1f98b05846e1d773aff303463df03d80aa575b24911::m::Foo"
-                        },
-                        "json": {
-                          "id": "0xa2288b14d1b8eefedb6e222607011ed2e663d6e701ad2ee5c5f8085f3b8e0908",
-=======
                           "repr": "0x7278306be47498a54e3c13e217967fb85179603767c1cf5dd2c0bc82934821a0::m::Foo"
                         },
                         "json": {
                           "id": "0x2472a863b869f946b47f849d192b43c6e986713f22e98d9eca1c61dcbaf126d6",
->>>>>>> 08b50387
                           "x": "0"
                         }
                       }
@@ -88,11 +71,7 @@
             "transactions": {
               "nodes": [
                 {
-<<<<<<< HEAD
-                  "package": "0x79497f4ca979bac2b20cb1f98b05846e1d773aff303463df03d80aa575b24911",
-=======
                   "package": "0x7278306be47498a54e3c13e217967fb85179603767c1cf5dd2c0bc82934821a0",
->>>>>>> 08b50387
                   "module": "m",
                   "functionName": "inc"
                 }
@@ -112,20 +91,12 @@
             "transactions": {
               "nodes": [
                 {
-<<<<<<< HEAD
-                  "package": "0x79497f4ca979bac2b20cb1f98b05846e1d773aff303463df03d80aa575b24911",
-=======
                   "package": "0x7278306be47498a54e3c13e217967fb85179603767c1cf5dd2c0bc82934821a0",
->>>>>>> 08b50387
                   "module": "m",
                   "functionName": "get"
                 },
                 {
-<<<<<<< HEAD
-                  "package": "0x79497f4ca979bac2b20cb1f98b05846e1d773aff303463df03d80aa575b24911",
-=======
                   "package": "0x7278306be47498a54e3c13e217967fb85179603767c1cf5dd2c0bc82934821a0",
->>>>>>> 08b50387
                   "module": "m",
                   "functionName": "inc"
                 }
