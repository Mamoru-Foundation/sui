processed 8 tasks

task 1 'run-graphql'. lines 8-102:
Response: {
  "data": {
    "transactionBlocks": {
      "nodes": [
        {
<<<<<<< HEAD
          "digest": "4txpbtTt9wmY5HBPmBtVTL2qqSUNcGrFSjYHPgJdYbg1",
=======
          "digest": "AhErVYcPUpKCUJsiQ2GAtiBZuuo2n3nVYLngQpTiuuQ3",
>>>>>>> 08b50387
          "sender": null,
          "signatures": [
            "AAAAAAAAAAAAAAAAAAAAAAAAAAAAAAAAAAAAAAAAAAAAAAAAAAAAAAAAAAAAAAAAAAAAAAAAAAAAAAAAAAAAAAAAAAAAAAAAAAAAAAAAAAAAAAAAAAAAAAAAAAAAAAAAAA=="
          ],
          "gasInput": {
            "gasSponsor": {
              "address": "0x0000000000000000000000000000000000000000000000000000000000000000"
            },
            "gasPayment": {
              "nodes": []
            },
            "gasPrice": "1",
            "gasBudget": "0"
          },
          "kind": {
            "__typename": "GenesisTransaction",
            "objects": {
              "edges": [
                {
                  "cursor": "eyJpIjowLCJjIjowfQ",
                  "node": {
                    "address": "0x0000000000000000000000000000000000000000000000000000000000000001",
                    "asMoveObject": null,
                    "asMovePackage": {
                      "modules": {
                        "edges": [
                          {
                            "cursor": "eyJuIjoiYWRkcmVzcyIsImMiOjB9",
                            "node": {
                              "name": "address"
                            }
                          },
                          {
                            "cursor": "eyJuIjoiYXNjaWkiLCJjIjowfQ",
                            "node": {
                              "name": "ascii"
                            }
                          },
                          {
                            "cursor": "eyJuIjoiYmNzIiwiYyI6MH0",
                            "node": {
                              "name": "bcs"
                            }
                          },
                          {
                            "cursor": "eyJuIjoiYml0X3ZlY3RvciIsImMiOjB9",
                            "node": {
                              "name": "bit_vector"
                            }
                          },
                          {
                            "cursor": "eyJuIjoiZGVidWciLCJjIjowfQ",
                            "node": {
                              "name": "debug"
                            }
                          },
                          {
                            "cursor": "eyJuIjoiZml4ZWRfcG9pbnQzMiIsImMiOjB9",
                            "node": {
                              "name": "fixed_point32"
                            }
                          },
                          {
                            "cursor": "eyJuIjoiaGFzaCIsImMiOjB9",
                            "node": {
                              "name": "hash"
                            }
                          },
                          {
                            "cursor": "eyJuIjoib3B0aW9uIiwiYyI6MH0",
                            "node": {
                              "name": "option"
                            }
                          },
                          {
                            "cursor": "eyJuIjoic3RyaW5nIiwiYyI6MH0",
                            "node": {
                              "name": "string"
                            }
                          },
                          {
                            "cursor": "eyJuIjoidHlwZV9uYW1lIiwiYyI6MH0",
                            "node": {
                              "name": "type_name"
                            }
                          },
                          {
                            "cursor": "eyJuIjoidmVjdG9yIiwiYyI6MH0",
                            "node": {
                              "name": "vector"
                            }
                          }
                        ]
                      }
                    }
                  }
                },
                {
                  "cursor": "eyJpIjoxLCJjIjowfQ",
                  "node": {
                    "address": "0x0000000000000000000000000000000000000000000000000000000000000002",
                    "asMoveObject": null,
                    "asMovePackage": {
                      "modules": {
                        "edges": [
                          {
                            "cursor": "eyJuIjoiYWRkcmVzcyIsImMiOjB9",
                            "node": {
                              "name": "address"
                            }
                          },
                          {
                            "cursor": "eyJuIjoiYXV0aGVudGljYXRvcl9zdGF0ZSIsImMiOjB9",
                            "node": {
                              "name": "authenticator_state"
                            }
                          },
                          {
                            "cursor": "eyJuIjoiYmFnIiwiYyI6MH0",
                            "node": {
                              "name": "bag"
                            }
                          },
                          {
                            "cursor": "eyJuIjoiYmFsYW5jZSIsImMiOjB9",
                            "node": {
                              "name": "balance"
                            }
                          },
                          {
                            "cursor": "eyJuIjoiYmNzIiwiYyI6MH0",
                            "node": {
                              "name": "bcs"
                            }
                          },
                          {
                            "cursor": "eyJuIjoiYmxzMTIzODEiLCJjIjowfQ",
                            "node": {
                              "name": "bls12381"
                            }
                          },
                          {
                            "cursor": "eyJuIjoiYm9ycm93IiwiYyI6MH0",
                            "node": {
                              "name": "borrow"
                            }
                          },
                          {
                            "cursor": "eyJuIjoiY2xvY2siLCJjIjowfQ",
                            "node": {
                              "name": "clock"
                            }
                          },
                          {
                            "cursor": "eyJuIjoiY29pbiIsImMiOjB9",
                            "node": {
                              "name": "coin"
                            }
                          },
                          {
                            "cursor": "eyJuIjoiZGVueV9saXN0IiwiYyI6MH0",
                            "node": {
                              "name": "deny_list"
                            }
                          },
                          {
                            "cursor": "eyJuIjoiZGlzcGxheSIsImMiOjB9",
                            "node": {
                              "name": "display"
                            }
                          },
                          {
                            "cursor": "eyJuIjoiZHluYW1pY19maWVsZCIsImMiOjB9",
                            "node": {
                              "name": "dynamic_field"
                            }
                          },
                          {
                            "cursor": "eyJuIjoiZHluYW1pY19vYmplY3RfZmllbGQiLCJjIjowfQ",
                            "node": {
                              "name": "dynamic_object_field"
                            }
                          },
                          {
                            "cursor": "eyJuIjoiZWNkc2FfazEiLCJjIjowfQ",
                            "node": {
                              "name": "ecdsa_k1"
                            }
                          },
                          {
                            "cursor": "eyJuIjoiZWNkc2FfcjEiLCJjIjowfQ",
                            "node": {
                              "name": "ecdsa_r1"
                            }
                          },
                          {
                            "cursor": "eyJuIjoiZWN2cmYiLCJjIjowfQ",
                            "node": {
                              "name": "ecvrf"
                            }
                          },
                          {
                            "cursor": "eyJuIjoiZWQyNTUxOSIsImMiOjB9",
                            "node": {
                              "name": "ed25519"
                            }
                          },
                          {
                            "cursor": "eyJuIjoiZXZlbnQiLCJjIjowfQ",
                            "node": {
                              "name": "event"
                            }
                          },
                          {
                            "cursor": "eyJuIjoiZ3JvdGgxNiIsImMiOjB9",
                            "node": {
                              "name": "groth16"
                            }
                          },
                          {
                            "cursor": "eyJuIjoiZ3JvdXBfb3BzIiwiYyI6MH0",
                            "node": {
                              "name": "group_ops"
                            }
                          }
                        ]
                      }
                    }
                  }
                },
                {
                  "cursor": "eyJpIjoyLCJjIjowfQ",
                  "node": {
                    "address": "0x0000000000000000000000000000000000000000000000000000000000000003",
                    "asMoveObject": null,
                    "asMovePackage": {
                      "modules": {
                        "edges": [
                          {
                            "cursor": "eyJuIjoiZ2VuZXNpcyIsImMiOjB9",
                            "node": {
                              "name": "genesis"
                            }
                          },
                          {
                            "cursor": "eyJuIjoic3Rha2Vfc3Vic2lkeSIsImMiOjB9",
                            "node": {
                              "name": "stake_subsidy"
                            }
                          },
                          {
                            "cursor": "eyJuIjoic3Rha2luZ19wb29sIiwiYyI6MH0",
                            "node": {
                              "name": "staking_pool"
                            }
                          },
                          {
                            "cursor": "eyJuIjoic3RvcmFnZV9mdW5kIiwiYyI6MH0",
                            "node": {
                              "name": "storage_fund"
                            }
                          },
                          {
                            "cursor": "eyJuIjoic3VpX3N5c3RlbSIsImMiOjB9",
                            "node": {
                              "name": "sui_system"
                            }
                          },
                          {
                            "cursor": "eyJuIjoic3VpX3N5c3RlbV9zdGF0ZV9pbm5lciIsImMiOjB9",
                            "node": {
                              "name": "sui_system_state_inner"
                            }
                          },
                          {
                            "cursor": "eyJuIjoidmFsaWRhdG9yIiwiYyI6MH0",
                            "node": {
                              "name": "validator"
                            }
                          },
                          {
                            "cursor": "eyJuIjoidmFsaWRhdG9yX2NhcCIsImMiOjB9",
                            "node": {
                              "name": "validator_cap"
                            }
                          },
                          {
                            "cursor": "eyJuIjoidmFsaWRhdG9yX3NldCIsImMiOjB9",
                            "node": {
                              "name": "validator_set"
                            }
                          },
                          {
                            "cursor": "eyJuIjoidmFsaWRhdG9yX3dyYXBwZXIiLCJjIjowfQ",
                            "node": {
                              "name": "validator_wrapper"
                            }
                          },
                          {
                            "cursor": "eyJuIjoidm90aW5nX3Bvd2VyIiwiYyI6MH0",
                            "node": {
                              "name": "voting_power"
                            }
                          }
                        ]
                      }
                    }
                  }
                },
                {
                  "cursor": "eyJpIjozLCJjIjowfQ",
                  "node": {
                    "address": "0x0000000000000000000000000000000000000000000000000000000000000005",
                    "asMoveObject": {
                      "contents": {
                        "type": {
                          "repr": "0x0000000000000000000000000000000000000000000000000000000000000003::sui_system::SuiSystemState"
                        },
                        "json": {
                          "id": "0x0000000000000000000000000000000000000000000000000000000000000005",
                          "version": "1"
                        }
                      }
                    },
                    "asMovePackage": null
                  }
                },
                {
                  "cursor": "eyJpIjo0LCJjIjowfQ",
                  "node": {
                    "address": "0x0000000000000000000000000000000000000000000000000000000000000006",
                    "asMoveObject": {
                      "contents": {
                        "type": {
                          "repr": "0x0000000000000000000000000000000000000000000000000000000000000002::clock::Clock"
                        },
                        "json": {
                          "id": "0x0000000000000000000000000000000000000000000000000000000000000006",
                          "timestamp_ms": "0"
                        }
                      }
                    },
                    "asMovePackage": null
                  }
                },
                {
                  "cursor": "eyJpIjo1LCJjIjowfQ",
                  "node": {
                    "address": "0x0000000000000000000000000000000000000000000000000000000000000007",
                    "asMoveObject": {
                      "contents": {
                        "type": {
                          "repr": "0x0000000000000000000000000000000000000000000000000000000000000002::authenticator_state::AuthenticatorState"
                        },
                        "json": {
                          "id": "0x0000000000000000000000000000000000000000000000000000000000000007",
                          "version": "1"
                        }
                      }
                    },
                    "asMovePackage": null
                  }
                },
                {
                  "cursor": "eyJpIjo2LCJjIjowfQ",
                  "node": {
                    "address": "0x0000000000000000000000000000000000000000000000000000000000000008",
                    "asMoveObject": {
                      "contents": {
                        "type": {
                          "repr": "0x0000000000000000000000000000000000000000000000000000000000000002::random::Random"
                        },
                        "json": {
                          "id": "0x0000000000000000000000000000000000000000000000000000000000000008",
                          "inner": {
<<<<<<< HEAD
                            "id": "0x07e6bf8b7eaa5e56608d684663f847234a89dd95681bb51dba04e1d0ac7d9cf7",
=======
                            "id": "0x0cadcc77cc471d6360d6c8548de9656eb3fca52ef208e6e3a18123f0df9dcea7",
>>>>>>> 08b50387
                            "version": "1"
                          }
                        }
                      }
                    },
                    "asMovePackage": null
                  }
                },
                {
                  "cursor": "eyJpIjo3LCJjIjowfQ",
                  "node": {
                    "address": "0x0000000000000000000000000000000000000000000000000000000000000009",
                    "asMoveObject": {
                      "contents": {
                        "type": {
                          "repr": "0x000000000000000000000000000000000000000000000000000000000000000b::bridge::Bridge"
                        },
                        "json": {
                          "id": "0x0000000000000000000000000000000000000000000000000000000000000009",
                          "inner": {
<<<<<<< HEAD
                            "id": "0xe82a7c18b7991a71fd182c8f8a18ed6cbc200e376fa21475f1ac0a92e247327c",
=======
                            "id": "0xfaee778daa7113ba77c9be45e1e9ab3f6f623578de2a12cc03dd2305f6df21e5",
>>>>>>> 08b50387
                            "version": "1"
                          }
                        }
                      }
                    },
                    "asMovePackage": null
                  }
                },
                {
                  "cursor": "eyJpIjo4LCJjIjowfQ",
                  "node": {
                    "address": "0x000000000000000000000000000000000000000000000000000000000000000b",
                    "asMoveObject": null,
                    "asMovePackage": {
                      "modules": {
                        "edges": [
                          {
                            "cursor": "eyJuIjoiYnJpZGdlIiwiYyI6MH0",
                            "node": {
                              "name": "bridge"
                            }
                          },
                          {
                            "cursor": "eyJuIjoiY2hhaW5faWRzIiwiYyI6MH0",
                            "node": {
                              "name": "chain_ids"
                            }
                          },
                          {
                            "cursor": "eyJuIjoiY29tbWl0dGVlIiwiYyI6MH0",
                            "node": {
                              "name": "committee"
                            }
                          },
                          {
                            "cursor": "eyJuIjoiY3J5cHRvIiwiYyI6MH0",
                            "node": {
                              "name": "crypto"
                            }
                          },
                          {
                            "cursor": "eyJuIjoibGltaXRlciIsImMiOjB9",
                            "node": {
                              "name": "limiter"
                            }
                          },
                          {
                            "cursor": "eyJuIjoibWVzc2FnZSIsImMiOjB9",
                            "node": {
                              "name": "message"
                            }
                          },
                          {
                            "cursor": "eyJuIjoibWVzc2FnZV90eXBlcyIsImMiOjB9",
                            "node": {
                              "name": "message_types"
                            }
                          },
                          {
                            "cursor": "eyJuIjoidHJlYXN1cnkiLCJjIjowfQ",
                            "node": {
                              "name": "treasury"
                            }
                          }
                        ]
                      }
                    }
                  }
                },
                {
                  "cursor": "eyJpIjo5LCJjIjowfQ",
                  "node": {
                    "address": "0x0000000000000000000000000000000000000000000000000000000000000403",
                    "asMoveObject": {
                      "contents": {
                        "type": {
                          "repr": "0x0000000000000000000000000000000000000000000000000000000000000002::deny_list::DenyList"
                        },
                        "json": {
                          "id": "0x0000000000000000000000000000000000000000000000000000000000000403",
                          "lists": {
<<<<<<< HEAD
                            "id": "0xd8f3ddb09094ae99ab66ce21518a768109900d5de0b2b8a12c6527d185532d72",
=======
                            "id": "0xcf26b0ddc4e14d7e57f5e0b2eb6a97a2188db2df68e01707d2b109507c5c170f",
>>>>>>> 08b50387
                            "size": "1"
                          }
                        }
                      }
                    },
                    "asMovePackage": null
                  }
                },
                {
                  "cursor": "eyJpIjoxMCwiYyI6MH0",
                  "node": {
                    "address": "0x000000000000000000000000000000000000000000000000000000000000dee9",
                    "asMoveObject": null,
                    "asMovePackage": {
                      "modules": {
                        "edges": [
                          {
                            "cursor": "eyJuIjoiY2xvYiIsImMiOjB9",
                            "node": {
                              "name": "clob"
                            }
                          },
                          {
                            "cursor": "eyJuIjoiY2xvYl92MiIsImMiOjB9",
                            "node": {
                              "name": "clob_v2"
                            }
                          },
                          {
                            "cursor": "eyJuIjoiY3JpdGJpdCIsImMiOjB9",
                            "node": {
                              "name": "critbit"
                            }
                          },
                          {
                            "cursor": "eyJuIjoiY3VzdG9kaWFuIiwiYyI6MH0",
                            "node": {
                              "name": "custodian"
                            }
                          },
                          {
                            "cursor": "eyJuIjoiY3VzdG9kaWFuX3YyIiwiYyI6MH0",
                            "node": {
                              "name": "custodian_v2"
                            }
                          },
                          {
                            "cursor": "eyJuIjoibWF0aCIsImMiOjB9",
                            "node": {
                              "name": "math"
                            }
                          },
                          {
                            "cursor": "eyJuIjoib3JkZXJfcXVlcnkiLCJjIjowfQ",
                            "node": {
                              "name": "order_query"
                            }
                          }
                        ]
                      }
                    }
                  }
                },
                {
                  "cursor": "eyJpIjoxMSwiYyI6MH0",
                  "node": {
<<<<<<< HEAD
                    "address": "0x013b7bf7229f873c847fdce5d08e3c412c66a98b1d0d228754f1b64f39d54229",
                    "asMoveObject": {
                      "contents": {
                        "type": {
                          "repr": "0x0000000000000000000000000000000000000000000000000000000000000002::dynamic_field::Field<u64,0x0000000000000000000000000000000000000000000000000000000000000002::deny_list::PerTypeList>"
                        },
                        "json": {
                          "id": "0x013b7bf7229f873c847fdce5d08e3c412c66a98b1d0d228754f1b64f39d54229",
                          "name": "0",
                          "value": {
                            "id": "0xdf78f6824dcc34e70765c0e3e9b073bfa9ed600a559ae4989ed539b5e61beec7",
                            "denied_count": {
                              "id": "0xe5483cdf36df214fc0d691b71157a4d1dac594a8a1efcc5a5ae190a37f509851",
                              "size": "0"
                            },
                            "denied_addresses": {
                              "id": "0xfab31d11acc7c74b99b1fff1112740a5a903fdd280c3ea07e6d8afea1606c97c",
                              "size": "0"
                            }
=======
                    "address": "0x0fd69821708fd0e2b0af7e2223ecee092f745cf711c07824cad4b2c270bde85f",
                    "asMoveObject": {
                      "contents": {
                        "type": {
                          "repr": "0x0000000000000000000000000000000000000000000000000000000000000002::dynamic_field::Field<u64,0x000000000000000000000000000000000000000000000000000000000000000b::bridge::BridgeInner>"
                        },
                        "json": {
                          "id": "0x0fd69821708fd0e2b0af7e2223ecee092f745cf711c07824cad4b2c270bde85f",
                          "name": "1",
                          "value": {
                            "bridge_version": "1",
                            "message_version": 1,
                            "chain_id": 2,
                            "sequence_nums": {
                              "contents": []
                            },
                            "committee": {
                              "members": {
                                "contents": []
                              },
                              "member_registrations": {
                                "contents": []
                              },
                              "last_committee_update_epoch": "0"
                            },
                            "treasury": {
                              "treasuries": {
                                "id": "0xee96046998a6342cb402c45f0bedab12405cdf5a34bc951628cee80123fb919e",
                                "size": "0"
                              },
                              "supported_tokens": {
                                "contents": []
                              },
                              "id_token_type_map": {
                                "contents": []
                              },
                              "waiting_room": {
                                "id": "0x1bb3d15c219f0b1424982bfe070ee5c45ec8019b853e5a97e6ee2bd9780e6b1c",
                                "size": "0"
                              }
                            },
                            "token_transfer_records": {
                              "id": "0xff9258ea7534651c76734ba2373e6359f397ee2cf3369de5b639aa37156a8e48",
                              "size": "0",
                              "head": null,
                              "tail": null
                            },
                            "limiter": {
                              "transfer_limits": {
                                "contents": [
                                  {
                                    "key": {
                                      "source": 10,
                                      "destination": 0
                                    },
                                    "value": "500000000000000"
                                  },
                                  {
                                    "key": {
                                      "source": 11,
                                      "destination": 1
                                    },
                                    "value": "18446744073709551615"
                                  },
                                  {
                                    "key": {
                                      "source": 11,
                                      "destination": 2
                                    },
                                    "value": "18446744073709551615"
                                  },
                                  {
                                    "key": {
                                      "source": 12,
                                      "destination": 1
                                    },
                                    "value": "18446744073709551615"
                                  },
                                  {
                                    "key": {
                                      "source": 12,
                                      "destination": 2
                                    },
                                    "value": "18446744073709551615"
                                  }
                                ]
                              },
                              "transfer_records": {
                                "contents": []
                              }
                            },
                            "paused": false
>>>>>>> 08b50387
                          }
                        }
                      }
                    },
                    "asMovePackage": null
                  }
                },
                {
                  "cursor": "eyJpIjoxMiwiYyI6MH0",
                  "node": {
<<<<<<< HEAD
                    "address": "0x22b8966c451545a498118a4ecd956efb05acd1dece01c24e6b1a9afda6166b27",
                    "asMoveObject": {
                      "contents": {
                        "type": {
                          "repr": "0x0000000000000000000000000000000000000000000000000000000000000002::dynamic_field::Field<u64,0x000000000000000000000000000000000000000000000000000000000000000b::bridge::BridgeInner>"
                        },
                        "json": {
                          "id": "0x22b8966c451545a498118a4ecd956efb05acd1dece01c24e6b1a9afda6166b27",
                          "name": "1",
                          "value": {
                            "bridge_version": "1",
                            "message_version": 1,
                            "chain_id": 2,
                            "sequence_nums": {
                              "contents": []
                            },
                            "committee": {
                              "members": {
                                "contents": []
                              },
                              "member_registrations": {
                                "contents": []
                              },
                              "last_committee_update_epoch": "0"
                            },
                            "treasury": {
                              "treasuries": {
                                "id": "0x9efb4c4f35e3612a6e587941180d35f83c85e9dac573f6cb361f1a46c0ab9f0d",
                                "size": "0"
                              },
                              "supported_tokens": {
                                "contents": []
                              },
                              "id_token_type_map": {
                                "contents": []
                              },
                              "waiting_room": {
                                "id": "0x705ad807c27198e57de6f0c60da7b04e4893c7c23e29bd64e56c71ec89e4ae62",
                                "size": "0"
                              }
                            },
                            "token_transfer_records": {
                              "id": "0x1363ad543f5efc801e945a8b78f5391d6a1b156c076cc2696ae3f7163cbc4be6",
                              "size": "0",
                              "head": null,
                              "tail": null
                            },
                            "limiter": {
                              "transfer_limits": {
                                "contents": [
                                  {
                                    "key": {
                                      "source": 10,
                                      "destination": 0
                                    },
                                    "value": "500000000000000"
                                  },
                                  {
                                    "key": {
                                      "source": 11,
                                      "destination": 1
                                    },
                                    "value": "18446744073709551615"
                                  },
                                  {
                                    "key": {
                                      "source": 11,
                                      "destination": 2
                                    },
                                    "value": "18446744073709551615"
                                  },
                                  {
                                    "key": {
                                      "source": 12,
                                      "destination": 1
                                    },
                                    "value": "18446744073709551615"
                                  },
                                  {
                                    "key": {
                                      "source": 12,
                                      "destination": 2
                                    },
                                    "value": "18446744073709551615"
                                  }
                                ]
                              },
                              "transfer_records": {
                                "contents": []
                              }
                            },
                            "paused": false
                          }
                        }
                      }
                    },
                    "asMovePackage": null
                  }
                },
                {
                  "cursor": "eyJpIjoxMywiYyI6MH0",
                  "node": {
                    "address": "0x34cb32125df459b6e46c2095d73e5fcf3f8268c6fe9c942c1ea4132697c0179f",
=======
                    "address": "0x17b18c11d88171034e35845c9bfbcaa3e8f6669d79258668fd1fc3b370f5e2c1",
>>>>>>> 08b50387
                    "asMoveObject": {
                      "contents": {
                        "type": {
                          "repr": "0x0000000000000000000000000000000000000000000000000000000000000003::staking_pool::StakedSui"
                        },
                        "json": {
<<<<<<< HEAD
                          "id": "0x34cb32125df459b6e46c2095d73e5fcf3f8268c6fe9c942c1ea4132697c0179f",
                          "authorizer_validator_address": "0xa7b032703878aa74c3126935789fd1d4d7e111d5911b09247d6963061c312b5a"
=======
                          "id": "0x17b18c11d88171034e35845c9bfbcaa3e8f6669d79258668fd1fc3b370f5e2c1",
                          "pool_id": "0x512f43c885191724a825ac8ad33c39220323768bf926b55786049c0478789e2f",
                          "stake_activation_epoch": "0",
                          "principal": {
                            "value": "20000000000000000"
                          }
>>>>>>> 08b50387
                        }
                      }
                    },
                    "asMovePackage": null
                  }
                },
                {
                  "cursor": "eyJpIjoxNCwiYyI6MH0",
                  "node": {
<<<<<<< HEAD
                    "address": "0x433ebd422509baec4921d504a88e6dc97550708378c0a6d15e7f6789b962cd4d",
                    "asMoveObject": {
                      "contents": {
                        "type": {
                          "repr": "0x0000000000000000000000000000000000000000000000000000000000000002::dynamic_field::Field<u64,0x0000000000000000000000000000000000000000000000000000000000000002::random::RandomInner>"
                        },
                        "json": {
                          "id": "0x433ebd422509baec4921d504a88e6dc97550708378c0a6d15e7f6789b962cd4d",
                          "name": "1",
                          "value": {
                            "version": "1",
                            "epoch": "0",
                            "randomness_round": "0",
                            "random_bytes": []
=======
                    "address": "0x2810a482837f11e826d31192d73dbfba1de93131395bb22c2e61a3f2a658d232",
                    "asMoveObject": {
                      "contents": {
                        "type": {
                          "repr": "0x0000000000000000000000000000000000000000000000000000000000000002::coin::Coin<0x0000000000000000000000000000000000000000000000000000000000000002::sui::SUI>"
                        },
                        "json": {
                          "id": "0x2810a482837f11e826d31192d73dbfba1de93131395bb22c2e61a3f2a658d232",
                          "balance": {
                            "value": "30000000000000000"
>>>>>>> 08b50387
                          }
                        }
                      }
                    },
                    "asMovePackage": null
                  }
                },
                {
                  "cursor": "eyJpIjoxNSwiYyI6MH0",
                  "node": {
                    "address": "0x4576984228bf7e59b019463d9a0ba2028e8fa917b0514cd96ed5eeb39dd1c7a3",
                    "asMoveObject": {
                      "contents": {
                        "type": {
                          "repr": "0x0000000000000000000000000000000000000000000000000000000000000002::coin::Coin<0x0000000000000000000000000000000000000000000000000000000000000002::sui::SUI>"
                        },
                        "json": {
                          "id": "0x4576984228bf7e59b019463d9a0ba2028e8fa917b0514cd96ed5eeb39dd1c7a3",
                          "balance": {
                            "value": "30000000000000000"
                          }
                        }
                      }
                    },
                    "asMovePackage": null
                  }
                },
                {
                  "cursor": "eyJpIjoxNiwiYyI6MH0",
                  "node": {
                    "address": "0x409d22316946a7862bece71ae789662c4e2319ecf87f869281627929cb2d4a94",
                    "asMoveObject": {
                      "contents": {
                        "type": {
                          "repr": "0x0000000000000000000000000000000000000000000000000000000000000003::validator_cap::UnverifiedValidatorOperationCap"
                        },
                        "json": {
                          "id": "0x409d22316946a7862bece71ae789662c4e2319ecf87f869281627929cb2d4a94",
                          "authorizer_validator_address": "0xa7b032703878aa74c3126935789fd1d4d7e111d5911b09247d6963061c312b5a"
                        }
                      }
                    },
                    "asMovePackage": null
                  }
                },
                {
                  "cursor": "eyJpIjoxNSwiYyI6MH0",
                  "node": {
                    "address": "0x6af2a2b7ca60bf76174adfd3e9c4957f8e937759603182f9b46c7f6c5f19c6d2",
                    "asMoveObject": {
                      "contents": {
                        "type": {
                          "repr": "0x0000000000000000000000000000000000000000000000000000000000000002::dynamic_field::Field<u64,0x0000000000000000000000000000000000000000000000000000000000000003::sui_system_state_inner::SuiSystemStateInner>"
                        },
                        "json": {
                          "id": "0x6af2a2b7ca60bf76174adfd3e9c4957f8e937759603182f9b46c7f6c5f19c6d2",
                          "name": "1",
                          "value": {
                            "epoch": "0",
<<<<<<< HEAD
                            "protocol_version": "49",
=======
                            "protocol_version": "48",
>>>>>>> 08b50387
                            "system_state_version": "1",
                            "validators": {
                              "total_stake": "20000000000000000",
                              "active_validators": [
                                {
                                  "metadata": {
                                    "sui_address": "0xa7b032703878aa74c3126935789fd1d4d7e111d5911b09247d6963061c312b5a",
                                    "protocol_pubkey_bytes": [
                                      168,
                                      10,
                                      113,
                                      148,
                                      146,
                                      18,
                                      4,
                                      206,
                                      160,
                                      17,
                                      65,
                                      3,
                                      192,
                                      72,
                                      69,
                                      3,
                                      34,
                                      62,
                                      177,
                                      119,
                                      149,
                                      119,
                                      28,
                                      226,
                                      120,
                                      84,
                                      208,
                                      34,
                                      33,
                                      221,
                                      215,
                                      26,
                                      19,
                                      43,
                                      135,
                                      198,
                                      111,
                                      189,
                                      25,
                                      213,
                                      111,
                                      170,
                                      66,
                                      24,
                                      110,
                                      12,
                                      78,
                                      20,
                                      10,
                                      27,
                                      128,
                                      57,
                                      246,
                                      144,
                                      114,
                                      82,
                                      79,
                                      96,
                                      215,
                                      59,
                                      240,
                                      247,
                                      211,
                                      18,
                                      143,
                                      1,
                                      109,
                                      137,
                                      179,
                                      82,
                                      215,
                                      118,
                                      63,
                                      135,
                                      18,
                                      31,
                                      123,
                                      40,
                                      235,
                                      25,
                                      153,
                                      189,
                                      81,
                                      129,
                                      128,
                                      219,
                                      99,
                                      215,
                                      146,
                                      145,
                                      113,
                                      132,
                                      99,
                                      76,
                                      126,
                                      246
                                    ],
                                    "network_pubkey_bytes": [
                                      222,
                                      193,
                                      56,
                                      253,
                                      223,
                                      140,
                                      108,
                                      228,
                                      161,
                                      246,
                                      151,
                                      172,
                                      42,
                                      190,
                                      219,
                                      243,
                                      212,
                                      210,
                                      59,
                                      152,
                                      5,
                                      6,
                                      236,
                                      134,
                                      82,
                                      53,
                                      90,
                                      224,
                                      105,
                                      93,
                                      152,
                                      85
                                    ],
                                    "worker_pubkey_bytes": [
                                      172,
                                      116,
                                      152,
                                      220,
                                      228,
                                      127,
                                      173,
                                      148,
                                      84,
                                      44,
                                      112,
                                      162,
                                      74,
                                      125,
                                      50,
                                      95,
                                      124,
                                      147,
                                      55,
                                      36,
                                      241,
                                      143,
                                      223,
                                      60,
                                      129,
                                      224,
                                      221,
                                      102,
                                      15,
                                      35,
                                      217,
                                      101
                                    ],
                                    "proof_of_possession": [
                                      128,
                                      156,
                                      67,
                                      33,
                                      58,
                                      1,
                                      39,
                                      117,
                                      201,
                                      238,
                                      255,
                                      186,
                                      75,
                                      160,
                                      126,
                                      112,
                                      202,
                                      232,
                                      153,
                                      37,
                                      253,
                                      202,
                                      71,
                                      140,
                                      94,
                                      117,
                                      125,
                                      17,
                                      181,
                                      101,
                                      235,
                                      149,
                                      12,
                                      103,
                                      135,
                                      36,
                                      124,
                                      64,
                                      40,
                                      191,
                                      203,
                                      204,
                                      20,
                                      212,
                                      46,
                                      230,
                                      32,
                                      74
                                    ],
                                    "name": "validator-0",
                                    "description": "",
                                    "image_url": {
                                      "url": ""
                                    },
                                    "project_url": {
                                      "url": ""
                                    },
                                    "net_address": "/ip4/127.0.0.1/tcp/8000/http",
                                    "p2p_address": "/ip4/127.0.0.1/udp/8001/http",
                                    "primary_address": "/ip4/127.0.0.1/udp/8004/http",
                                    "worker_address": "/ip4/127.0.0.1/udp/8005/http",
                                    "next_epoch_protocol_pubkey_bytes": null,
                                    "next_epoch_proof_of_possession": null,
                                    "next_epoch_network_pubkey_bytes": null,
                                    "next_epoch_worker_pubkey_bytes": null,
                                    "next_epoch_net_address": null,
                                    "next_epoch_p2p_address": null,
                                    "next_epoch_primary_address": null,
                                    "next_epoch_worker_address": null,
                                    "extra_fields": {
<<<<<<< HEAD
                                      "id": "0x06d939c9ad07c273a5a16630ea09c852d5ea7b7793710cff2d9802c1563686ef",
=======
                                      "id": "0x8c2ae63c5ff2e88020002081ba9a19a0f6373d13debc90539dc0af73234aa01c",
>>>>>>> 08b50387
                                      "size": "0"
                                    }
                                  },
                                  "voting_power": "10000",
<<<<<<< HEAD
                                  "operation_cap_id": "0x34cb32125df459b6e46c2095d73e5fcf3f8268c6fe9c942c1ea4132697c0179f",
                                  "gas_price": "1000",
                                  "staking_pool": {
                                    "id": "0xa40273e604137965063f402b1334549d3feaf04079c65c9cc4870a01e5265d0e",
=======
                                  "operation_cap_id": "0x409d22316946a7862bece71ae789662c4e2319ecf87f869281627929cb2d4a94",
                                  "gas_price": "1000",
                                  "staking_pool": {
                                    "id": "0x512f43c885191724a825ac8ad33c39220323768bf926b55786049c0478789e2f",
>>>>>>> 08b50387
                                    "activation_epoch": "0",
                                    "deactivation_epoch": null,
                                    "sui_balance": "20000000000000000",
                                    "rewards_pool": {
                                      "value": "0"
                                    },
                                    "pool_token_balance": "20000000000000000",
                                    "exchange_rates": {
<<<<<<< HEAD
                                      "id": "0x661ee6fa64e0f7a816a0a0eb04eb5c39874e7438b87d44fd17293e43f5c79735",
=======
                                      "id": "0xe4fef0a4d973d74df27c9cdcf164ade1f34434ede9a4cc2fda6d8d5456681f90",
>>>>>>> 08b50387
                                      "size": "1"
                                    },
                                    "pending_stake": "0",
                                    "pending_total_sui_withdraw": "0",
                                    "pending_pool_token_withdraw": "0",
                                    "extra_fields": {
<<<<<<< HEAD
                                      "id": "0xc98029695c3f3abdf54387cb780e08cb0370d96ce6956eb5b157a5a284831695",
=======
                                      "id": "0x3497436a95ed5046cff76ba61a0872386febbedfdd8f428be1d9dbf8fc585a8e",
>>>>>>> 08b50387
                                      "size": "0"
                                    }
                                  },
                                  "commission_rate": "200",
                                  "next_epoch_stake": "20000000000000000",
                                  "next_epoch_gas_price": "1000",
                                  "next_epoch_commission_rate": "200",
                                  "extra_fields": {
<<<<<<< HEAD
                                    "id": "0xfedbf2f25038261070b2cd4f7b5f2f99564d4a5f7e8e015a34ed0367052da3e4",
=======
                                    "id": "0xa40a0f9ab64b1c703c68c658cdd9e33a13d57524cc5a7bfaddb9065007186227",
>>>>>>> 08b50387
                                    "size": "0"
                                  }
                                }
                              ],
                              "pending_active_validators": {
                                "contents": {
<<<<<<< HEAD
                                  "id": "0x2cf97e9ad914c84385c1ed304c91e07d242306a62f767eeab81c1792d8588245",
=======
                                  "id": "0xecccf6b130fb0749ffc2e22342c00b7010021312c191cd140e903f801e515b14",
>>>>>>> 08b50387
                                  "size": "0"
                                }
                              },
                              "pending_removals": [],
                              "staking_pool_mappings": {
<<<<<<< HEAD
                                "id": "0x94a47fa49ba7f9bb38ba3b5f24dc0c62a805108d04ffb6120d3f990521340398",
                                "size": "1"
                              },
                              "inactive_validators": {
                                "id": "0xd5dc932ce0bd859a8b7aa0541e32c8227635dbbd095e26137adbd12c4fbafe2d",
                                "size": "0"
                              },
                              "validator_candidates": {
                                "id": "0xa11b44d585514117aed182c42e4f7c3ebdfa5eb5ba40ca76afc7b955d885cadb",
=======
                                "id": "0x149a956569f16fbc9e913db7bfda7d145176293dcd3281cde8893441e07f5f80",
                                "size": "1"
                              },
                              "inactive_validators": {
                                "id": "0x284708ec2e6c6bf0a2181664b505173b163852721c4c1166613d33c873ebc08a",
                                "size": "0"
                              },
                              "validator_candidates": {
                                "id": "0x179563483898748260ffa71009a47272bd523dc53666fd92a1bcaf31485a1486",
>>>>>>> 08b50387
                                "size": "0"
                              },
                              "at_risk_validators": {
                                "contents": []
                              },
                              "extra_fields": {
<<<<<<< HEAD
                                "id": "0x840d054e85295ae7091faf864c592354410641f288aa2a630a56bb2673d46e7d",
=======
                                "id": "0x3f696efcf95b69ea5388d9babe82991e9e691d8f76037ad30e2eba3ff69e3017",
>>>>>>> 08b50387
                                "size": "0"
                              }
                            },
                            "storage_fund": {
                              "total_object_storage_rebates": {
                                "value": "0"
                              },
                              "non_refundable_balance": {
                                "value": "0"
                              }
                            },
                            "parameters": {
                              "epoch_duration_ms": "86400000",
                              "stake_subsidy_start_epoch": "0",
                              "max_validator_count": "150",
                              "min_validator_joining_stake": "30000000000000000",
                              "validator_low_stake_threshold": "20000000000000000",
                              "validator_very_low_stake_threshold": "15000000000000000",
                              "validator_low_stake_grace_period": "7",
                              "extra_fields": {
<<<<<<< HEAD
                                "id": "0x49a384e0e091b8c57894a13341e3d245eafe7ba693cebb6140597269f80f5eb1",
=======
                                "id": "0x04ed7ddc7e3faa55694a1be7c39d24a07082fda0c6f614ba33cfc5146e03ac12",
>>>>>>> 08b50387
                                "size": "0"
                              }
                            },
                            "reference_gas_price": "1000",
                            "validator_report_records": {
                              "contents": []
                            },
                            "stake_subsidy": {
                              "balance": {
                                "value": "9949700000000000000"
                              },
                              "distribution_counter": "0",
                              "current_distribution_amount": "1000000000000000",
                              "stake_subsidy_period_length": "10",
                              "stake_subsidy_decrease_rate": 1000,
                              "extra_fields": {
<<<<<<< HEAD
                                "id": "0xb91d624a538e0c001574b1596ec4f5c8276421d9df1149833defffbdbc1f91c1",
=======
                                "id": "0xf6cc0bdec98dd89a83e80c5977f66866187bab4a8bec83b286d091f3fcfc9bc8",
>>>>>>> 08b50387
                                "size": "0"
                              }
                            },
                            "safe_mode": false,
                            "safe_mode_storage_rewards": {
                              "value": "0"
                            },
                            "safe_mode_computation_rewards": {
                              "value": "0"
                            },
                            "safe_mode_storage_rebates": "0",
                            "safe_mode_non_refundable_storage_fee": "0",
                            "epoch_start_timestamp_ms": "0",
                            "extra_fields": {
<<<<<<< HEAD
                              "id": "0x4d3ed2d93978832cbcbc5ea262bcf61471e7c1dde7a49a518fa0479b02e1b156",
=======
                              "id": "0x831010b19a979cfce72d0e8850bb0d390f774083cf1ffc3e9d19fe1305ee3ed7",
>>>>>>> 08b50387
                              "size": "0"
                            }
                          }
                        }
                      }
                    },
                    "asMovePackage": null
                  }
                },
                {
<<<<<<< HEAD
                  "cursor": "eyJpIjoxNywiYyI6MH0",
                  "node": {
                    "address": "0x7efbda6df13a4c7da4c12a1bb03809240404f96f6a3c8faa281584006c539374",
=======
                  "cursor": "eyJpIjoxNiwiYyI6MH0",
                  "node": {
                    "address": "0x6cc52a563a985be11818aaa97ad7708931e67c7b02ea9c38716b4f2e51d65db7",
                    "asMoveObject": {
                      "contents": {
                        "type": {
                          "repr": "0x0000000000000000000000000000000000000000000000000000000000000002::coin::CoinMetadata<0x0000000000000000000000000000000000000000000000000000000000000002::sui::SUI>"
                        },
                        "json": {
                          "id": "0x6cc52a563a985be11818aaa97ad7708931e67c7b02ea9c38716b4f2e51d65db7",
                          "decimals": 9,
                          "name": "Sui",
                          "symbol": "SUI",
                          "description": "",
                          "icon_url": null
                        }
                      }
                    },
                    "asMovePackage": null
                  }
                },
                {
                  "cursor": "eyJpIjoxNywiYyI6MH0",
                  "node": {
                    "address": "0x7458cb397cb27754c23eaa5f41932c7f36e0a24a03bff4f469d0042239d90bd4",
                    "asMoveObject": {
                      "contents": {
                        "type": {
                          "repr": "0x0000000000000000000000000000000000000000000000000000000000000002::dynamic_field::Field<u64,0x0000000000000000000000000000000000000000000000000000000000000002::deny_list::PerTypeList>"
                        },
                        "json": {
                          "id": "0x7458cb397cb27754c23eaa5f41932c7f36e0a24a03bff4f469d0042239d90bd4",
                          "name": "0",
                          "value": {
                            "id": "0xb6335f7700beaebcb812c19d58228aac6d78a976fb1259e2b40705acf0294dc9",
                            "denied_count": {
                              "id": "0x48e875021a80af8469568d21b2c8a98240474bc50332b9ef599ab91a9c581832",
                              "size": "0"
                            },
                            "denied_addresses": {
                              "id": "0xcff4cb1886a02780b465bdc5b96705a74213efb3fa7083d30f423523b9974c86",
                              "size": "0"
                            }
                          }
                        }
                      }
                    },
                    "asMovePackage": null
                  }
                },
                {
                  "cursor": "eyJpIjoxOCwiYyI6MH0",
                  "node": {
                    "address": "0x7b4c78885861149d0096a7894e7f1e1d349dad1905a555515b9348f834e25b9d",
>>>>>>> 08b50387
                    "asMoveObject": {
                      "contents": {
                        "type": {
                          "repr": "0x0000000000000000000000000000000000000000000000000000000000000003::staking_pool::StakedSui"
                        },
                        "json": {
<<<<<<< HEAD
                          "id": "0x7efbda6df13a4c7da4c12a1bb03809240404f96f6a3c8faa281584006c539374",
                          "pool_id": "0xa40273e604137965063f402b1334549d3feaf04079c65c9cc4870a01e5265d0e",
                          "stake_activation_epoch": "0",
                          "principal": {
                            "value": "20000000000000000"
                          }
=======
                          "id": "0x7b4c78885861149d0096a7894e7f1e1d349dad1905a555515b9348f834e25b9d",
                          "name": "0x512f43c885191724a825ac8ad33c39220323768bf926b55786049c0478789e2f",
                          "value": "0xa7b032703878aa74c3126935789fd1d4d7e111d5911b09247d6963061c312b5a"
>>>>>>> 08b50387
                        }
                      }
                    },
                    "asMovePackage": null
                  }
                },
                {
<<<<<<< HEAD
                  "cursor": "eyJpIjoxOCwiYyI6MH0",
                  "node": {
                    "address": "0xc9ca909d9e5f9b3a3eb3e31d0df79a2c73691251d580e1040d6232332e652641",
                    "asMoveObject": {
                      "contents": {
                        "type": {
                          "repr": "0x0000000000000000000000000000000000000000000000000000000000000002::coin::CoinMetadata<0x0000000000000000000000000000000000000000000000000000000000000002::sui::SUI>"
                        },
                        "json": {
                          "id": "0xc9ca909d9e5f9b3a3eb3e31d0df79a2c73691251d580e1040d6232332e652641",
                          "decimals": 9,
                          "name": "Sui",
                          "symbol": "SUI",
                          "description": "",
                          "icon_url": null
                        }
                      }
                    },
                    "asMovePackage": null
                  }
                },
                {
=======
>>>>>>> 08b50387
                  "cursor": "eyJpIjoxOSwiYyI6MH0",
                  "node": {
                    "address": "0xcdfd9d0501c4f8901cf1d248b98c7ae83d6252ac30bb4e889dc4ab01419aeee5",
                    "asMoveObject": {
                      "contents": {
                        "type": {
                          "repr": "0x0000000000000000000000000000000000000000000000000000000000000002::dynamic_field::Field<u64,0x0000000000000000000000000000000000000000000000000000000000000003::staking_pool::PoolTokenExchangeRate>"
                        },
                        "json": {
                          "id": "0xcdfd9d0501c4f8901cf1d248b98c7ae83d6252ac30bb4e889dc4ab01419aeee5",
                          "name": "0",
                          "value": {
                            "sui_amount": "0",
                            "pool_token_amount": "0"
                          }
                        }
                      }
                    },
                    "asMovePackage": null
                  }
                }
              ]
            }
          },
          "effects": {
            "status": "SUCCESS",
            "errors": null,
            "lamportVersion": 1,
            "dependencies": {
              "nodes": []
            },
            "balanceChanges": {
              "nodes": [
                {
                  "owner": {
                    "address": "0xa7b032703878aa74c3126935789fd1d4d7e111d5911b09247d6963061c312b5a"
                  },
                  "amount": "30000000000000000",
                  "coinType": {
                    "repr": "0x0000000000000000000000000000000000000000000000000000000000000002::sui::SUI"
                  }
                },
                {
                  "owner": {
                    "address": "0xfccc9a421bbb13c1a66a1aa98f0ad75029ede94857779c6915b44f94068b921e"
                  },
                  "amount": "300000000000000",
                  "coinType": {
                    "repr": "0x0000000000000000000000000000000000000000000000000000000000000002::sui::SUI"
                  }
                }
              ]
            },
            "objectChanges": {
              "nodes": [
                {
                  "address": "0x0000000000000000000000000000000000000000000000000000000000000001",
                  "idCreated": true,
                  "idDeleted": false,
                  "outputState": {
                    "address": "0x0000000000000000000000000000000000000000000000000000000000000001",
<<<<<<< HEAD
                    "digest": "6uVaXehEezR3cC8HCmRbiwTkWPeLMSPwEoYSWgcLiY1m"
=======
                    "digest": "7ouPcNp2CLAiGNkG5JkFoPu4KAYexFiCHxCBWajiMJBR"
>>>>>>> 08b50387
                  }
                },
                {
                  "address": "0x0000000000000000000000000000000000000000000000000000000000000002",
                  "idCreated": true,
                  "idDeleted": false,
                  "outputState": {
                    "address": "0x0000000000000000000000000000000000000000000000000000000000000002",
<<<<<<< HEAD
                    "digest": "2fDBcUnfQtxNyHYeFrh53VUycCkN7voMxx13w4RN9Boy"
=======
                    "digest": "nFbTAQZaeEigs57F6HBF5VWRr3ZeukAeLC6uanbYvUP"
>>>>>>> 08b50387
                  }
                },
                {
                  "address": "0x0000000000000000000000000000000000000000000000000000000000000003",
                  "idCreated": true,
                  "idDeleted": false,
                  "outputState": {
                    "address": "0x0000000000000000000000000000000000000000000000000000000000000003",
<<<<<<< HEAD
                    "digest": "6ZPzoDrHzpkjCCcDgn4WhU1B9G8uMsCLRXGKFgD4g7za"
=======
                    "digest": "4sLpmZ3dZ6UyNg8wvz7kgeR8dgCPUXAqR3hr9eaPHD6V"
>>>>>>> 08b50387
                  }
                },
                {
                  "address": "0x0000000000000000000000000000000000000000000000000000000000000005",
                  "idCreated": true,
                  "idDeleted": false,
                  "outputState": {
                    "address": "0x0000000000000000000000000000000000000000000000000000000000000005",
<<<<<<< HEAD
                    "digest": "7nwhpBeZdyjzPubuGhSrEdEWmLYfrvNPwrRgzYhAxzS1"
=======
                    "digest": "8pUmujoTJT83HrLAWcqg6ZoLfY72eGpeSjEnsJjj5s4k"
>>>>>>> 08b50387
                  }
                },
                {
                  "address": "0x0000000000000000000000000000000000000000000000000000000000000006",
                  "idCreated": true,
                  "idDeleted": false,
                  "outputState": {
                    "address": "0x0000000000000000000000000000000000000000000000000000000000000006",
<<<<<<< HEAD
                    "digest": "DNm7noTagSYog2PNeMhjWQn5SUV5oAYDunByhttYGdyi"
=======
                    "digest": "BhKkgu3bWk8S2KJvXtE3DefnTSCeVf1VUhiF395gPHMS"
>>>>>>> 08b50387
                  }
                },
                {
                  "address": "0x0000000000000000000000000000000000000000000000000000000000000007",
                  "idCreated": true,
                  "idDeleted": false,
                  "outputState": {
                    "address": "0x0000000000000000000000000000000000000000000000000000000000000007",
<<<<<<< HEAD
                    "digest": "EYbNSHiKKRGTPVDAYKvjpUXq9m6sSB8j3fJhBwsYx6ti"
=======
                    "digest": "129rVVcxi3C1f7uiEsN3PSCgaqCy5VK8DR1GL4pkxPqB"
>>>>>>> 08b50387
                  }
                },
                {
                  "address": "0x0000000000000000000000000000000000000000000000000000000000000008",
                  "idCreated": true,
                  "idDeleted": false,
                  "outputState": {
                    "address": "0x0000000000000000000000000000000000000000000000000000000000000008",
<<<<<<< HEAD
                    "digest": "FkBN7roctWHYV9KcZ1quN7yx8sPWxnu6HrTpGWeaMGFC"
=======
                    "digest": "GbE1Nnk8jBF4aqpneUj1Q5BbmRoHdNmhw6SuiYosgv1c"
>>>>>>> 08b50387
                  }
                },
                {
                  "address": "0x0000000000000000000000000000000000000000000000000000000000000009",
                  "idCreated": true,
                  "idDeleted": false,
                  "outputState": {
                    "address": "0x0000000000000000000000000000000000000000000000000000000000000009",
<<<<<<< HEAD
                    "digest": "C1KXUaVFiKBbkkU8vNTmuWyNrmY8mJWkSHtvvK3xDgMY"
=======
                    "digest": "AmK4bmeUwWfeQDhbDTgt41jUbpczpL3yrPtjeTSnvjyt"
>>>>>>> 08b50387
                  }
                },
                {
                  "address": "0x000000000000000000000000000000000000000000000000000000000000000b",
                  "idCreated": true,
                  "idDeleted": false,
                  "outputState": {
                    "address": "0x000000000000000000000000000000000000000000000000000000000000000b",
<<<<<<< HEAD
                    "digest": "2gU2BoJJ1HWorxxD6kgQwwFJumEjaM5KqwYNcBJHMrc5"
=======
                    "digest": "XnvVjrPY92jZdwXg4HqNbb5BCyTZrrJTxSTVm9tHkXm"
>>>>>>> 08b50387
                  }
                },
                {
                  "address": "0x0000000000000000000000000000000000000000000000000000000000000403",
                  "idCreated": true,
                  "idDeleted": false,
                  "outputState": {
                    "address": "0x0000000000000000000000000000000000000000000000000000000000000403",
<<<<<<< HEAD
                    "digest": "4smBA8dXVJYBXgG8QGJ6DnFqvrNbUkYhK9fWQeu9ujY8"
=======
                    "digest": "3y1PA1G8yJPW4jLDiNMKVEqF21mRYpXAvEBpMyew9BUB"
>>>>>>> 08b50387
                  }
                },
                {
                  "address": "0x000000000000000000000000000000000000000000000000000000000000dee9",
                  "idCreated": true,
                  "idDeleted": false,
                  "outputState": {
                    "address": "0x000000000000000000000000000000000000000000000000000000000000dee9",
<<<<<<< HEAD
                    "digest": "GQtKDehYLbc1zPK3JBhsPXQifr2PhqMofaAJqQCf3K3p"
                  }
                },
                {
                  "address": "0x013b7bf7229f873c847fdce5d08e3c412c66a98b1d0d228754f1b64f39d54229",
                  "idCreated": true,
                  "idDeleted": false,
                  "outputState": {
                    "address": "0x013b7bf7229f873c847fdce5d08e3c412c66a98b1d0d228754f1b64f39d54229",
                    "digest": "8k99jPUCZ7vTpNc3DcfoHBaSkQZ2jRzAsG27GFMtdqzr"
                  }
                },
                {
                  "address": "0x22b8966c451545a498118a4ecd956efb05acd1dece01c24e6b1a9afda6166b27",
                  "idCreated": true,
                  "idDeleted": false,
                  "outputState": {
                    "address": "0x22b8966c451545a498118a4ecd956efb05acd1dece01c24e6b1a9afda6166b27",
                    "digest": "GSkFqsG731kscToA2qqyUhkkirda8mJG46QvjAdv7YQ4"
                  }
                },
                {
                  "address": "0x34cb32125df459b6e46c2095d73e5fcf3f8268c6fe9c942c1ea4132697c0179f",
                  "idCreated": true,
                  "idDeleted": false,
                  "outputState": {
                    "address": "0x34cb32125df459b6e46c2095d73e5fcf3f8268c6fe9c942c1ea4132697c0179f",
                    "digest": "BFVKTH8Tdswu58MuURN7tE3U89zFk1EX6dep2thmzRJU"
                  }
                },
                {
                  "address": "0x433ebd422509baec4921d504a88e6dc97550708378c0a6d15e7f6789b962cd4d",
                  "idCreated": true,
                  "idDeleted": false,
                  "outputState": {
                    "address": "0x433ebd422509baec4921d504a88e6dc97550708378c0a6d15e7f6789b962cd4d",
                    "digest": "9kQHNY4s1ztwBmXgqDQhToZR156MKCSt5Mz3K21Wavt9"
                  }
                },
                {
                  "address": "0x4576984228bf7e59b019463d9a0ba2028e8fa917b0514cd96ed5eeb39dd1c7a3",
                  "idCreated": true,
                  "idDeleted": false,
                  "outputState": {
                    "address": "0x4576984228bf7e59b019463d9a0ba2028e8fa917b0514cd96ed5eeb39dd1c7a3",
                    "digest": "D8qgHZUJxDZVRc4PxYTkDBpFxGn5YnqcikLM9dD4qzRg"
                  }
                },
                {
                  "address": "0x6af2a2b7ca60bf76174adfd3e9c4957f8e937759603182f9b46c7f6c5f19c6d2",
                  "idCreated": true,
                  "idDeleted": false,
                  "outputState": {
                    "address": "0x6af2a2b7ca60bf76174adfd3e9c4957f8e937759603182f9b46c7f6c5f19c6d2",
                    "digest": "6G8MKzRWARdqmaZJbsFZLsjvSJnT8EseGbCN3TNMxwqA"
                  }
                },
                {
                  "address": "0x7efbda6df13a4c7da4c12a1bb03809240404f96f6a3c8faa281584006c539374",
                  "idCreated": true,
                  "idDeleted": false,
                  "outputState": {
                    "address": "0x7efbda6df13a4c7da4c12a1bb03809240404f96f6a3c8faa281584006c539374",
                    "digest": "59iDk6n2dHBnmo5Qw2qpwRTi3SbRcKnrM5zqR4MKFBoc"
                  }
                },
                {
                  "address": "0xc9ca909d9e5f9b3a3eb3e31d0df79a2c73691251d580e1040d6232332e652641",
                  "idCreated": true,
                  "idDeleted": false,
                  "outputState": {
                    "address": "0xc9ca909d9e5f9b3a3eb3e31d0df79a2c73691251d580e1040d6232332e652641",
                    "digest": "DBVeiezdbTxUyJfKC1dYfwsk5msn96KjNbCdK4veR9wd"
=======
                    "digest": "55wbgR43VRsg4vZiXrBvnahboXXL94eTeU1mWyY3t5ph"
                  }
                },
                {
                  "address": "0x0fd69821708fd0e2b0af7e2223ecee092f745cf711c07824cad4b2c270bde85f",
                  "idCreated": true,
                  "idDeleted": false,
                  "outputState": {
                    "address": "0x0fd69821708fd0e2b0af7e2223ecee092f745cf711c07824cad4b2c270bde85f",
                    "digest": "4vChuzBotMu4K28Wa7expEqQcPqYQmCBA7s8nkhm2Jjr"
                  }
                },
                {
                  "address": "0x17b18c11d88171034e35845c9bfbcaa3e8f6669d79258668fd1fc3b370f5e2c1",
                  "idCreated": true,
                  "idDeleted": false,
                  "outputState": {
                    "address": "0x17b18c11d88171034e35845c9bfbcaa3e8f6669d79258668fd1fc3b370f5e2c1",
                    "digest": "FxciH5Lq3iPzqjvqAUdATkCgiERPJdnxzaVMo2g3hksV"
                  }
                },
                {
                  "address": "0x2810a482837f11e826d31192d73dbfba1de93131395bb22c2e61a3f2a658d232",
                  "idCreated": true,
                  "idDeleted": false,
                  "outputState": {
                    "address": "0x2810a482837f11e826d31192d73dbfba1de93131395bb22c2e61a3f2a658d232",
                    "digest": "GD63b3mtYzD29vzWcfNo8jwsGmqYuW6BKjLA6PafuzcM"
                  }
                },
                {
                  "address": "0x409d22316946a7862bece71ae789662c4e2319ecf87f869281627929cb2d4a94",
                  "idCreated": true,
                  "idDeleted": false,
                  "outputState": {
                    "address": "0x409d22316946a7862bece71ae789662c4e2319ecf87f869281627929cb2d4a94",
                    "digest": "69YWJa8BTwBqjBBB1EsncUuW1XUMPVrdZvKqGsrnsVFb"
                  }
                },
                {
                  "address": "0x6af2a2b7ca60bf76174adfd3e9c4957f8e937759603182f9b46c7f6c5f19c6d2",
                  "idCreated": true,
                  "idDeleted": false,
                  "outputState": {
                    "address": "0x6af2a2b7ca60bf76174adfd3e9c4957f8e937759603182f9b46c7f6c5f19c6d2",
                    "digest": "EZ7TVM2HPNeAPy9bh5RhAaSky2BiW2NGjePwN13dhker"
                  }
                },
                {
                  "address": "0x6cc52a563a985be11818aaa97ad7708931e67c7b02ea9c38716b4f2e51d65db7",
                  "idCreated": true,
                  "idDeleted": false,
                  "outputState": {
                    "address": "0x6cc52a563a985be11818aaa97ad7708931e67c7b02ea9c38716b4f2e51d65db7",
                    "digest": "DkBifnmQmu8koX85hn5t82tN79kifD8qRRRmyXK8f2qF"
                  }
                },
                {
                  "address": "0x7458cb397cb27754c23eaa5f41932c7f36e0a24a03bff4f469d0042239d90bd4",
                  "idCreated": true,
                  "idDeleted": false,
                  "outputState": {
                    "address": "0x7458cb397cb27754c23eaa5f41932c7f36e0a24a03bff4f469d0042239d90bd4",
                    "digest": "EHDLMVwxQc751KTPJRdCAXgbFfb1mTX3khmvZ2jBfmr"
                  }
                },
                {
                  "address": "0x7b4c78885861149d0096a7894e7f1e1d349dad1905a555515b9348f834e25b9d",
                  "idCreated": true,
                  "idDeleted": false,
                  "outputState": {
                    "address": "0x7b4c78885861149d0096a7894e7f1e1d349dad1905a555515b9348f834e25b9d",
                    "digest": "8YYDYPtntNRDTPTt388jD5ctX35TbaBbzkuLeFeuEheK"
>>>>>>> 08b50387
                  }
                },
                {
                  "address": "0xcdfd9d0501c4f8901cf1d248b98c7ae83d6252ac30bb4e889dc4ab01419aeee5",
                  "idCreated": true,
                  "idDeleted": false,
                  "outputState": {
<<<<<<< HEAD
                    "address": "0xcfecb053c69314e75f36561910f3535dd466b6e2e3593708f370e80424617ae7",
                    "digest": "5BfjK5wx6UyzsbgCUQPucw4gyMfXuaRxinoRRwmkcAin"
=======
                    "address": "0xcdfd9d0501c4f8901cf1d248b98c7ae83d6252ac30bb4e889dc4ab01419aeee5",
                    "digest": "E7ohzxA6zg7gzVx5sVU7MR7oUE1cK94znE93UqzypAhe"
>>>>>>> 08b50387
                  }
                }
              ]
            },
            "gasEffects": {
              "gasObject": null,
              "gasSummary": {
                "computationCost": "0",
                "storageCost": "0",
                "storageRebate": "0",
                "nonRefundableStorageFee": "0"
              }
            },
            "timestamp": "1970-01-01T00:00:00Z",
            "epoch": {
              "epochId": 0
            },
            "checkpoint": {
              "sequenceNumber": 0
            },
            "transactionBlock": {
<<<<<<< HEAD
              "digest": "4txpbtTt9wmY5HBPmBtVTL2qqSUNcGrFSjYHPgJdYbg1"
=======
              "digest": "AhErVYcPUpKCUJsiQ2GAtiBZuuo2n3nVYLngQpTiuuQ3"
>>>>>>> 08b50387
            }
          },
          "expiration": null
        }
      ]
    }
  }
}

task 3 'create-checkpoint'. lines 106-106:
Checkpoint created: 1

task 4 'run-graphql'. lines 108-183:
Response: {
  "data": {
    "transactionBlocks": {
      "nodes": [
        {
          "digest": "DPq7c2A5SyX36jGrNW6QNstAzSxtFPai1SZj4eF7oFDR",
          "sender": null,
          "signatures": [
            "AAAAAAAAAAAAAAAAAAAAAAAAAAAAAAAAAAAAAAAAAAAAAAAAAAAAAAAAAAAAAAAAAAAAAAAAAAAAAAAAAAAAAAAAAAAAAAAAAAAAAAAAAAAAAAAAAAAAAAAAAAAAAAAAAA=="
          ],
          "gasInput": {
            "gasSponsor": {
              "address": "0x0000000000000000000000000000000000000000000000000000000000000000"
            },
            "gasPayment": {
              "nodes": []
            },
            "gasPrice": "1",
            "gasBudget": "0"
          },
          "kind": {
            "__typename": "ConsensusCommitPrologueTransaction",
            "epoch": {
              "epochId": 0
            },
            "round": 0,
            "commitTimestamp": "1970-01-01T00:00:42Z",
            "consensusCommitDigest": "11111111111111111111111111111111"
          },
          "effects": {
            "status": "SUCCESS",
            "errors": null,
            "lamportVersion": 2,
            "dependencies": {
              "nodes": [
                {
<<<<<<< HEAD
                  "digest": "4txpbtTt9wmY5HBPmBtVTL2qqSUNcGrFSjYHPgJdYbg1"
=======
                  "digest": "AhErVYcPUpKCUJsiQ2GAtiBZuuo2n3nVYLngQpTiuuQ3"
>>>>>>> 08b50387
                }
              ]
            },
            "balanceChanges": {
              "nodes": []
            },
            "objectChanges": {
              "nodes": [
                {
                  "address": "0x0000000000000000000000000000000000000000000000000000000000000006",
                  "idCreated": false,
                  "idDeleted": false,
                  "outputState": {
                    "address": "0x0000000000000000000000000000000000000000000000000000000000000006",
                    "digest": "Dbu2swR7jSwhxcjbyL1iGCuQPSrKR7Kyp8PEbKxsd9Uq"
                  }
                }
              ]
            },
            "gasEffects": {
              "gasObject": null,
              "gasSummary": {
                "computationCost": "0",
                "storageCost": "0",
                "storageRebate": "0",
                "nonRefundableStorageFee": "0"
              }
            },
            "timestamp": "1970-01-01T00:00:42Z",
            "epoch": {
              "epochId": 0
            },
            "checkpoint": {
              "sequenceNumber": 1
            },
            "transactionBlock": {
              "digest": "DPq7c2A5SyX36jGrNW6QNstAzSxtFPai1SZj4eF7oFDR"
            }
          },
          "expiration": null
        }
      ]
    }
  }
}

task 6 'advance-epoch'. lines 187-187:
Epoch advanced: 0

task 7 'run-graphql'. lines 189-276:
Response: {
  "data": {
    "transactionBlocks": {
      "nodes": [
        {
<<<<<<< HEAD
          "digest": "DTRrHRuLGdHP73acsvXC3SwKkgudmJKFpoY9CzFQsFWp",
=======
          "digest": "CYGnW6Q3rq3AXgaCzPTTTiLGVcTdjhZmfhCt1dYCvpcf",
>>>>>>> 08b50387
          "sender": null,
          "signatures": [
            "AAAAAAAAAAAAAAAAAAAAAAAAAAAAAAAAAAAAAAAAAAAAAAAAAAAAAAAAAAAAAAAAAAAAAAAAAAAAAAAAAAAAAAAAAAAAAAAAAAAAAAAAAAAAAAAAAAAAAAAAAAAAAAAAAA=="
          ],
          "gasInput": {
            "gasSponsor": {
              "address": "0x0000000000000000000000000000000000000000000000000000000000000000"
            },
            "gasPayment": {
              "nodes": []
            },
            "gasPrice": "1",
            "gasBudget": "0"
          },
          "kind": {
            "__typename": "EndOfEpochTransaction",
            "transactions": {
              "edges": [
                {
                  "cursor": "eyJpIjowLCJjIjoyfQ",
                  "node": {
                    "__typename": "ChangeEpochTransaction",
                    "epoch": null,
<<<<<<< HEAD
                    "protocolVersion": 49,
=======
                    "protocolVersion": 48,
>>>>>>> 08b50387
                    "storageCharge": "0",
                    "computationCharge": "0",
                    "storageRebate": "0",
                    "nonRefundableStorageFee": "0",
                    "startTimestamp": "1970-01-01T00:01:25Z"
                  }
                }
              ]
            }
          },
          "effects": {
            "status": "SUCCESS",
            "errors": null,
            "lamportVersion": 2,
            "dependencies": {
              "nodes": [
                {
<<<<<<< HEAD
                  "digest": "4txpbtTt9wmY5HBPmBtVTL2qqSUNcGrFSjYHPgJdYbg1"
=======
                  "digest": "AhErVYcPUpKCUJsiQ2GAtiBZuuo2n3nVYLngQpTiuuQ3"
>>>>>>> 08b50387
                }
              ]
            },
            "balanceChanges": {
              "nodes": []
            },
            "objectChanges": {
              "nodes": [
                {
                  "address": "0x0000000000000000000000000000000000000000000000000000000000000005",
                  "idCreated": false,
                  "idDeleted": false,
                  "outputState": {
                    "address": "0x0000000000000000000000000000000000000000000000000000000000000005",
<<<<<<< HEAD
                    "digest": "2oumteAgXwTy6tgLWMnWK7VRdQqNaMrMzyRJieV5GdSc"
=======
                    "digest": "441oxSnLcbyWPDsBCmzktfZGLV1APqDWRMSgVyiJ9Lza"
>>>>>>> 08b50387
                  }
                },
                {
                  "address": "0x5b890eaf2abcfa2ab90b77b8e6f3d5d8609586c3e583baf3dccd5af17edf48d1",
                  "idCreated": true,
                  "idDeleted": false,
                  "outputState": {
                    "address": "0x5b890eaf2abcfa2ab90b77b8e6f3d5d8609586c3e583baf3dccd5af17edf48d1",
<<<<<<< HEAD
                    "digest": "HN9nGHrnXUUiizXEm2Hfs4Y2mwCwGRvpNUoWxDpv68PH"
=======
                    "digest": "Ec6NfoAuxBRE2MnNSqbBBTQt1rqtFz2Crpniy2cEXCc5"
>>>>>>> 08b50387
                  }
                },
                {
                  "address": "0x6af2a2b7ca60bf76174adfd3e9c4957f8e937759603182f9b46c7f6c5f19c6d2",
                  "idCreated": false,
                  "idDeleted": true,
                  "outputState": null
                },
                {
<<<<<<< HEAD
                  "address": "0x7322619323ed19efddbd969c54ba767fb2122505ca3af697fb0e6848a788db34",
                  "idCreated": true,
                  "idDeleted": false,
                  "outputState": {
                    "address": "0x7322619323ed19efddbd969c54ba767fb2122505ca3af697fb0e6848a788db34",
                    "digest": "4kXeQiEMuyhDsnhGipXoCUSGvPkdWzpKsXwNUCuWPMwo"
=======
                  "address": "0x9789a2ad1957d12af41b02502718c3e0f8af830fc7e147c9fc812a5840833e47",
                  "idCreated": true,
                  "idDeleted": false,
                  "outputState": {
                    "address": "0x9789a2ad1957d12af41b02502718c3e0f8af830fc7e147c9fc812a5840833e47",
                    "digest": "HXoKKoRApN6frgKf8yp7twK9NKs9gwRHQ4ysWEDNJkUR"
>>>>>>> 08b50387
                  }
                }
              ]
            },
            "gasEffects": {
              "gasObject": null,
              "gasSummary": {
                "computationCost": "0",
                "storageCost": "0",
                "storageRebate": "0",
                "nonRefundableStorageFee": "0"
              }
            },
            "timestamp": "1970-01-01T00:01:25Z",
            "epoch": {
              "epochId": 0
            },
            "checkpoint": {
              "sequenceNumber": 2
            },
            "transactionBlock": {
<<<<<<< HEAD
              "digest": "DTRrHRuLGdHP73acsvXC3SwKkgudmJKFpoY9CzFQsFWp"
=======
              "digest": "CYGnW6Q3rq3AXgaCzPTTTiLGVcTdjhZmfhCt1dYCvpcf"
>>>>>>> 08b50387
            }
          },
          "expiration": null
        }
      ]
    }
  }
}<|MERGE_RESOLUTION|>--- conflicted
+++ resolved
@@ -6,11 +6,7 @@
     "transactionBlocks": {
       "nodes": [
         {
-<<<<<<< HEAD
-          "digest": "4txpbtTt9wmY5HBPmBtVTL2qqSUNcGrFSjYHPgJdYbg1",
-=======
           "digest": "AhErVYcPUpKCUJsiQ2GAtiBZuuo2n3nVYLngQpTiuuQ3",
->>>>>>> 08b50387
           "sender": null,
           "signatures": [
             "AAAAAAAAAAAAAAAAAAAAAAAAAAAAAAAAAAAAAAAAAAAAAAAAAAAAAAAAAAAAAAAAAAAAAAAAAAAAAAAAAAAAAAAAAAAAAAAAAAAAAAAAAAAAAAAAAAAAAAAAAAAAAAAAAA=="
@@ -386,11 +382,7 @@
                         "json": {
                           "id": "0x0000000000000000000000000000000000000000000000000000000000000008",
                           "inner": {
-<<<<<<< HEAD
-                            "id": "0x07e6bf8b7eaa5e56608d684663f847234a89dd95681bb51dba04e1d0ac7d9cf7",
-=======
                             "id": "0x0cadcc77cc471d6360d6c8548de9656eb3fca52ef208e6e3a18123f0df9dcea7",
->>>>>>> 08b50387
                             "version": "1"
                           }
                         }
@@ -411,11 +403,7 @@
                         "json": {
                           "id": "0x0000000000000000000000000000000000000000000000000000000000000009",
                           "inner": {
-<<<<<<< HEAD
-                            "id": "0xe82a7c18b7991a71fd182c8f8a18ed6cbc200e376fa21475f1ac0a92e247327c",
-=======
                             "id": "0xfaee778daa7113ba77c9be45e1e9ab3f6f623578de2a12cc03dd2305f6df21e5",
->>>>>>> 08b50387
                             "version": "1"
                           }
                         }
@@ -497,11 +485,7 @@
                         "json": {
                           "id": "0x0000000000000000000000000000000000000000000000000000000000000403",
                           "lists": {
-<<<<<<< HEAD
-                            "id": "0xd8f3ddb09094ae99ab66ce21518a768109900d5de0b2b8a12c6527d185532d72",
-=======
                             "id": "0xcf26b0ddc4e14d7e57f5e0b2eb6a97a2188db2df68e01707d2b109507c5c170f",
->>>>>>> 08b50387
                             "size": "1"
                           }
                         }
@@ -568,27 +552,6 @@
                 {
                   "cursor": "eyJpIjoxMSwiYyI6MH0",
                   "node": {
-<<<<<<< HEAD
-                    "address": "0x013b7bf7229f873c847fdce5d08e3c412c66a98b1d0d228754f1b64f39d54229",
-                    "asMoveObject": {
-                      "contents": {
-                        "type": {
-                          "repr": "0x0000000000000000000000000000000000000000000000000000000000000002::dynamic_field::Field<u64,0x0000000000000000000000000000000000000000000000000000000000000002::deny_list::PerTypeList>"
-                        },
-                        "json": {
-                          "id": "0x013b7bf7229f873c847fdce5d08e3c412c66a98b1d0d228754f1b64f39d54229",
-                          "name": "0",
-                          "value": {
-                            "id": "0xdf78f6824dcc34e70765c0e3e9b073bfa9ed600a559ae4989ed539b5e61beec7",
-                            "denied_count": {
-                              "id": "0xe5483cdf36df214fc0d691b71157a4d1dac594a8a1efcc5a5ae190a37f509851",
-                              "size": "0"
-                            },
-                            "denied_addresses": {
-                              "id": "0xfab31d11acc7c74b99b1fff1112740a5a903fdd280c3ea07e6d8afea1606c97c",
-                              "size": "0"
-                            }
-=======
                     "address": "0x0fd69821708fd0e2b0af7e2223ecee092f745cf711c07824cad4b2c270bde85f",
                     "asMoveObject": {
                       "contents": {
@@ -681,7 +644,6 @@
                               }
                             },
                             "paused": false
->>>>>>> 08b50387
                           }
                         }
                       }
@@ -692,130 +654,19 @@
                 {
                   "cursor": "eyJpIjoxMiwiYyI6MH0",
                   "node": {
-<<<<<<< HEAD
-                    "address": "0x22b8966c451545a498118a4ecd956efb05acd1dece01c24e6b1a9afda6166b27",
-                    "asMoveObject": {
-                      "contents": {
-                        "type": {
-                          "repr": "0x0000000000000000000000000000000000000000000000000000000000000002::dynamic_field::Field<u64,0x000000000000000000000000000000000000000000000000000000000000000b::bridge::BridgeInner>"
-                        },
-                        "json": {
-                          "id": "0x22b8966c451545a498118a4ecd956efb05acd1dece01c24e6b1a9afda6166b27",
-                          "name": "1",
-                          "value": {
-                            "bridge_version": "1",
-                            "message_version": 1,
-                            "chain_id": 2,
-                            "sequence_nums": {
-                              "contents": []
-                            },
-                            "committee": {
-                              "members": {
-                                "contents": []
-                              },
-                              "member_registrations": {
-                                "contents": []
-                              },
-                              "last_committee_update_epoch": "0"
-                            },
-                            "treasury": {
-                              "treasuries": {
-                                "id": "0x9efb4c4f35e3612a6e587941180d35f83c85e9dac573f6cb361f1a46c0ab9f0d",
-                                "size": "0"
-                              },
-                              "supported_tokens": {
-                                "contents": []
-                              },
-                              "id_token_type_map": {
-                                "contents": []
-                              },
-                              "waiting_room": {
-                                "id": "0x705ad807c27198e57de6f0c60da7b04e4893c7c23e29bd64e56c71ec89e4ae62",
-                                "size": "0"
-                              }
-                            },
-                            "token_transfer_records": {
-                              "id": "0x1363ad543f5efc801e945a8b78f5391d6a1b156c076cc2696ae3f7163cbc4be6",
-                              "size": "0",
-                              "head": null,
-                              "tail": null
-                            },
-                            "limiter": {
-                              "transfer_limits": {
-                                "contents": [
-                                  {
-                                    "key": {
-                                      "source": 10,
-                                      "destination": 0
-                                    },
-                                    "value": "500000000000000"
-                                  },
-                                  {
-                                    "key": {
-                                      "source": 11,
-                                      "destination": 1
-                                    },
-                                    "value": "18446744073709551615"
-                                  },
-                                  {
-                                    "key": {
-                                      "source": 11,
-                                      "destination": 2
-                                    },
-                                    "value": "18446744073709551615"
-                                  },
-                                  {
-                                    "key": {
-                                      "source": 12,
-                                      "destination": 1
-                                    },
-                                    "value": "18446744073709551615"
-                                  },
-                                  {
-                                    "key": {
-                                      "source": 12,
-                                      "destination": 2
-                                    },
-                                    "value": "18446744073709551615"
-                                  }
-                                ]
-                              },
-                              "transfer_records": {
-                                "contents": []
-                              }
-                            },
-                            "paused": false
-                          }
-                        }
-                      }
-                    },
-                    "asMovePackage": null
-                  }
-                },
-                {
-                  "cursor": "eyJpIjoxMywiYyI6MH0",
-                  "node": {
-                    "address": "0x34cb32125df459b6e46c2095d73e5fcf3f8268c6fe9c942c1ea4132697c0179f",
-=======
                     "address": "0x17b18c11d88171034e35845c9bfbcaa3e8f6669d79258668fd1fc3b370f5e2c1",
->>>>>>> 08b50387
                     "asMoveObject": {
                       "contents": {
                         "type": {
                           "repr": "0x0000000000000000000000000000000000000000000000000000000000000003::staking_pool::StakedSui"
                         },
                         "json": {
-<<<<<<< HEAD
-                          "id": "0x34cb32125df459b6e46c2095d73e5fcf3f8268c6fe9c942c1ea4132697c0179f",
-                          "authorizer_validator_address": "0xa7b032703878aa74c3126935789fd1d4d7e111d5911b09247d6963061c312b5a"
-=======
                           "id": "0x17b18c11d88171034e35845c9bfbcaa3e8f6669d79258668fd1fc3b370f5e2c1",
                           "pool_id": "0x512f43c885191724a825ac8ad33c39220323768bf926b55786049c0478789e2f",
                           "stake_activation_epoch": "0",
                           "principal": {
                             "value": "20000000000000000"
                           }
->>>>>>> 08b50387
                         }
                       }
                     },
@@ -823,24 +674,8 @@
                   }
                 },
                 {
-                  "cursor": "eyJpIjoxNCwiYyI6MH0",
-                  "node": {
-<<<<<<< HEAD
-                    "address": "0x433ebd422509baec4921d504a88e6dc97550708378c0a6d15e7f6789b962cd4d",
-                    "asMoveObject": {
-                      "contents": {
-                        "type": {
-                          "repr": "0x0000000000000000000000000000000000000000000000000000000000000002::dynamic_field::Field<u64,0x0000000000000000000000000000000000000000000000000000000000000002::random::RandomInner>"
-                        },
-                        "json": {
-                          "id": "0x433ebd422509baec4921d504a88e6dc97550708378c0a6d15e7f6789b962cd4d",
-                          "name": "1",
-                          "value": {
-                            "version": "1",
-                            "epoch": "0",
-                            "randomness_round": "0",
-                            "random_bytes": []
-=======
+                  "cursor": "eyJpIjoxMywiYyI6MH0",
+                  "node": {
                     "address": "0x2810a482837f11e826d31192d73dbfba1de93131395bb22c2e61a3f2a658d232",
                     "asMoveObject": {
                       "contents": {
@@ -851,7 +686,6 @@
                           "id": "0x2810a482837f11e826d31192d73dbfba1de93131395bb22c2e61a3f2a658d232",
                           "balance": {
                             "value": "30000000000000000"
->>>>>>> 08b50387
                           }
                         }
                       }
@@ -860,27 +694,7 @@
                   }
                 },
                 {
-                  "cursor": "eyJpIjoxNSwiYyI6MH0",
-                  "node": {
-                    "address": "0x4576984228bf7e59b019463d9a0ba2028e8fa917b0514cd96ed5eeb39dd1c7a3",
-                    "asMoveObject": {
-                      "contents": {
-                        "type": {
-                          "repr": "0x0000000000000000000000000000000000000000000000000000000000000002::coin::Coin<0x0000000000000000000000000000000000000000000000000000000000000002::sui::SUI>"
-                        },
-                        "json": {
-                          "id": "0x4576984228bf7e59b019463d9a0ba2028e8fa917b0514cd96ed5eeb39dd1c7a3",
-                          "balance": {
-                            "value": "30000000000000000"
-                          }
-                        }
-                      }
-                    },
-                    "asMovePackage": null
-                  }
-                },
-                {
-                  "cursor": "eyJpIjoxNiwiYyI6MH0",
+                  "cursor": "eyJpIjoxNCwiYyI6MH0",
                   "node": {
                     "address": "0x409d22316946a7862bece71ae789662c4e2319ecf87f869281627929cb2d4a94",
                     "asMoveObject": {
@@ -911,11 +725,7 @@
                           "name": "1",
                           "value": {
                             "epoch": "0",
-<<<<<<< HEAD
-                            "protocol_version": "49",
-=======
                             "protocol_version": "48",
->>>>>>> 08b50387
                             "system_state_version": "1",
                             "validators": {
                               "total_stake": "20000000000000000",
@@ -1160,26 +970,15 @@
                                     "next_epoch_primary_address": null,
                                     "next_epoch_worker_address": null,
                                     "extra_fields": {
-<<<<<<< HEAD
-                                      "id": "0x06d939c9ad07c273a5a16630ea09c852d5ea7b7793710cff2d9802c1563686ef",
-=======
                                       "id": "0x8c2ae63c5ff2e88020002081ba9a19a0f6373d13debc90539dc0af73234aa01c",
->>>>>>> 08b50387
                                       "size": "0"
                                     }
                                   },
                                   "voting_power": "10000",
-<<<<<<< HEAD
-                                  "operation_cap_id": "0x34cb32125df459b6e46c2095d73e5fcf3f8268c6fe9c942c1ea4132697c0179f",
-                                  "gas_price": "1000",
-                                  "staking_pool": {
-                                    "id": "0xa40273e604137965063f402b1334549d3feaf04079c65c9cc4870a01e5265d0e",
-=======
                                   "operation_cap_id": "0x409d22316946a7862bece71ae789662c4e2319ecf87f869281627929cb2d4a94",
                                   "gas_price": "1000",
                                   "staking_pool": {
                                     "id": "0x512f43c885191724a825ac8ad33c39220323768bf926b55786049c0478789e2f",
->>>>>>> 08b50387
                                     "activation_epoch": "0",
                                     "deactivation_epoch": null,
                                     "sui_balance": "20000000000000000",
@@ -1188,22 +987,14 @@
                                     },
                                     "pool_token_balance": "20000000000000000",
                                     "exchange_rates": {
-<<<<<<< HEAD
-                                      "id": "0x661ee6fa64e0f7a816a0a0eb04eb5c39874e7438b87d44fd17293e43f5c79735",
-=======
                                       "id": "0xe4fef0a4d973d74df27c9cdcf164ade1f34434ede9a4cc2fda6d8d5456681f90",
->>>>>>> 08b50387
                                       "size": "1"
                                     },
                                     "pending_stake": "0",
                                     "pending_total_sui_withdraw": "0",
                                     "pending_pool_token_withdraw": "0",
                                     "extra_fields": {
-<<<<<<< HEAD
-                                      "id": "0xc98029695c3f3abdf54387cb780e08cb0370d96ce6956eb5b157a5a284831695",
-=======
                                       "id": "0x3497436a95ed5046cff76ba61a0872386febbedfdd8f428be1d9dbf8fc585a8e",
->>>>>>> 08b50387
                                       "size": "0"
                                     }
                                   },
@@ -1212,38 +1003,19 @@
                                   "next_epoch_gas_price": "1000",
                                   "next_epoch_commission_rate": "200",
                                   "extra_fields": {
-<<<<<<< HEAD
-                                    "id": "0xfedbf2f25038261070b2cd4f7b5f2f99564d4a5f7e8e015a34ed0367052da3e4",
-=======
                                     "id": "0xa40a0f9ab64b1c703c68c658cdd9e33a13d57524cc5a7bfaddb9065007186227",
->>>>>>> 08b50387
                                     "size": "0"
                                   }
                                 }
                               ],
                               "pending_active_validators": {
                                 "contents": {
-<<<<<<< HEAD
-                                  "id": "0x2cf97e9ad914c84385c1ed304c91e07d242306a62f767eeab81c1792d8588245",
-=======
                                   "id": "0xecccf6b130fb0749ffc2e22342c00b7010021312c191cd140e903f801e515b14",
->>>>>>> 08b50387
                                   "size": "0"
                                 }
                               },
                               "pending_removals": [],
                               "staking_pool_mappings": {
-<<<<<<< HEAD
-                                "id": "0x94a47fa49ba7f9bb38ba3b5f24dc0c62a805108d04ffb6120d3f990521340398",
-                                "size": "1"
-                              },
-                              "inactive_validators": {
-                                "id": "0xd5dc932ce0bd859a8b7aa0541e32c8227635dbbd095e26137adbd12c4fbafe2d",
-                                "size": "0"
-                              },
-                              "validator_candidates": {
-                                "id": "0xa11b44d585514117aed182c42e4f7c3ebdfa5eb5ba40ca76afc7b955d885cadb",
-=======
                                 "id": "0x149a956569f16fbc9e913db7bfda7d145176293dcd3281cde8893441e07f5f80",
                                 "size": "1"
                               },
@@ -1253,18 +1025,13 @@
                               },
                               "validator_candidates": {
                                 "id": "0x179563483898748260ffa71009a47272bd523dc53666fd92a1bcaf31485a1486",
->>>>>>> 08b50387
                                 "size": "0"
                               },
                               "at_risk_validators": {
                                 "contents": []
                               },
                               "extra_fields": {
-<<<<<<< HEAD
-                                "id": "0x840d054e85295ae7091faf864c592354410641f288aa2a630a56bb2673d46e7d",
-=======
                                 "id": "0x3f696efcf95b69ea5388d9babe82991e9e691d8f76037ad30e2eba3ff69e3017",
->>>>>>> 08b50387
                                 "size": "0"
                               }
                             },
@@ -1285,11 +1052,7 @@
                               "validator_very_low_stake_threshold": "15000000000000000",
                               "validator_low_stake_grace_period": "7",
                               "extra_fields": {
-<<<<<<< HEAD
-                                "id": "0x49a384e0e091b8c57894a13341e3d245eafe7ba693cebb6140597269f80f5eb1",
-=======
                                 "id": "0x04ed7ddc7e3faa55694a1be7c39d24a07082fda0c6f614ba33cfc5146e03ac12",
->>>>>>> 08b50387
                                 "size": "0"
                               }
                             },
@@ -1306,11 +1069,7 @@
                               "stake_subsidy_period_length": "10",
                               "stake_subsidy_decrease_rate": 1000,
                               "extra_fields": {
-<<<<<<< HEAD
-                                "id": "0xb91d624a538e0c001574b1596ec4f5c8276421d9df1149833defffbdbc1f91c1",
-=======
                                 "id": "0xf6cc0bdec98dd89a83e80c5977f66866187bab4a8bec83b286d091f3fcfc9bc8",
->>>>>>> 08b50387
                                 "size": "0"
                               }
                             },
@@ -1325,11 +1084,7 @@
                             "safe_mode_non_refundable_storage_fee": "0",
                             "epoch_start_timestamp_ms": "0",
                             "extra_fields": {
-<<<<<<< HEAD
-                              "id": "0x4d3ed2d93978832cbcbc5ea262bcf61471e7c1dde7a49a518fa0479b02e1b156",
-=======
                               "id": "0x831010b19a979cfce72d0e8850bb0d390f774083cf1ffc3e9d19fe1305ee3ed7",
->>>>>>> 08b50387
                               "size": "0"
                             }
                           }
@@ -1340,11 +1095,6 @@
                   }
                 },
                 {
-<<<<<<< HEAD
-                  "cursor": "eyJpIjoxNywiYyI6MH0",
-                  "node": {
-                    "address": "0x7efbda6df13a4c7da4c12a1bb03809240404f96f6a3c8faa281584006c539374",
-=======
                   "cursor": "eyJpIjoxNiwiYyI6MH0",
                   "node": {
                     "address": "0x6cc52a563a985be11818aaa97ad7708931e67c7b02ea9c38716b4f2e51d65db7",
@@ -1399,25 +1149,15 @@
                   "cursor": "eyJpIjoxOCwiYyI6MH0",
                   "node": {
                     "address": "0x7b4c78885861149d0096a7894e7f1e1d349dad1905a555515b9348f834e25b9d",
->>>>>>> 08b50387
                     "asMoveObject": {
                       "contents": {
                         "type": {
-                          "repr": "0x0000000000000000000000000000000000000000000000000000000000000003::staking_pool::StakedSui"
+                          "repr": "0x0000000000000000000000000000000000000000000000000000000000000002::dynamic_field::Field<0x0000000000000000000000000000000000000000000000000000000000000002::object::ID,address>"
                         },
                         "json": {
-<<<<<<< HEAD
-                          "id": "0x7efbda6df13a4c7da4c12a1bb03809240404f96f6a3c8faa281584006c539374",
-                          "pool_id": "0xa40273e604137965063f402b1334549d3feaf04079c65c9cc4870a01e5265d0e",
-                          "stake_activation_epoch": "0",
-                          "principal": {
-                            "value": "20000000000000000"
-                          }
-=======
                           "id": "0x7b4c78885861149d0096a7894e7f1e1d349dad1905a555515b9348f834e25b9d",
                           "name": "0x512f43c885191724a825ac8ad33c39220323768bf926b55786049c0478789e2f",
                           "value": "0xa7b032703878aa74c3126935789fd1d4d7e111d5911b09247d6963061c312b5a"
->>>>>>> 08b50387
                         }
                       }
                     },
@@ -1425,31 +1165,6 @@
                   }
                 },
                 {
-<<<<<<< HEAD
-                  "cursor": "eyJpIjoxOCwiYyI6MH0",
-                  "node": {
-                    "address": "0xc9ca909d9e5f9b3a3eb3e31d0df79a2c73691251d580e1040d6232332e652641",
-                    "asMoveObject": {
-                      "contents": {
-                        "type": {
-                          "repr": "0x0000000000000000000000000000000000000000000000000000000000000002::coin::CoinMetadata<0x0000000000000000000000000000000000000000000000000000000000000002::sui::SUI>"
-                        },
-                        "json": {
-                          "id": "0xc9ca909d9e5f9b3a3eb3e31d0df79a2c73691251d580e1040d6232332e652641",
-                          "decimals": 9,
-                          "name": "Sui",
-                          "symbol": "SUI",
-                          "description": "",
-                          "icon_url": null
-                        }
-                      }
-                    },
-                    "asMovePackage": null
-                  }
-                },
-                {
-=======
->>>>>>> 08b50387
                   "cursor": "eyJpIjoxOSwiYyI6MH0",
                   "node": {
                     "address": "0xcdfd9d0501c4f8901cf1d248b98c7ae83d6252ac30bb4e889dc4ab01419aeee5",
@@ -1511,11 +1226,7 @@
                   "idDeleted": false,
                   "outputState": {
                     "address": "0x0000000000000000000000000000000000000000000000000000000000000001",
-<<<<<<< HEAD
-                    "digest": "6uVaXehEezR3cC8HCmRbiwTkWPeLMSPwEoYSWgcLiY1m"
-=======
                     "digest": "7ouPcNp2CLAiGNkG5JkFoPu4KAYexFiCHxCBWajiMJBR"
->>>>>>> 08b50387
                   }
                 },
                 {
@@ -1524,11 +1235,7 @@
                   "idDeleted": false,
                   "outputState": {
                     "address": "0x0000000000000000000000000000000000000000000000000000000000000002",
-<<<<<<< HEAD
-                    "digest": "2fDBcUnfQtxNyHYeFrh53VUycCkN7voMxx13w4RN9Boy"
-=======
                     "digest": "nFbTAQZaeEigs57F6HBF5VWRr3ZeukAeLC6uanbYvUP"
->>>>>>> 08b50387
                   }
                 },
                 {
@@ -1537,11 +1244,7 @@
                   "idDeleted": false,
                   "outputState": {
                     "address": "0x0000000000000000000000000000000000000000000000000000000000000003",
-<<<<<<< HEAD
-                    "digest": "6ZPzoDrHzpkjCCcDgn4WhU1B9G8uMsCLRXGKFgD4g7za"
-=======
                     "digest": "4sLpmZ3dZ6UyNg8wvz7kgeR8dgCPUXAqR3hr9eaPHD6V"
->>>>>>> 08b50387
                   }
                 },
                 {
@@ -1550,11 +1253,7 @@
                   "idDeleted": false,
                   "outputState": {
                     "address": "0x0000000000000000000000000000000000000000000000000000000000000005",
-<<<<<<< HEAD
-                    "digest": "7nwhpBeZdyjzPubuGhSrEdEWmLYfrvNPwrRgzYhAxzS1"
-=======
                     "digest": "8pUmujoTJT83HrLAWcqg6ZoLfY72eGpeSjEnsJjj5s4k"
->>>>>>> 08b50387
                   }
                 },
                 {
@@ -1563,11 +1262,7 @@
                   "idDeleted": false,
                   "outputState": {
                     "address": "0x0000000000000000000000000000000000000000000000000000000000000006",
-<<<<<<< HEAD
-                    "digest": "DNm7noTagSYog2PNeMhjWQn5SUV5oAYDunByhttYGdyi"
-=======
                     "digest": "BhKkgu3bWk8S2KJvXtE3DefnTSCeVf1VUhiF395gPHMS"
->>>>>>> 08b50387
                   }
                 },
                 {
@@ -1576,11 +1271,7 @@
                   "idDeleted": false,
                   "outputState": {
                     "address": "0x0000000000000000000000000000000000000000000000000000000000000007",
-<<<<<<< HEAD
-                    "digest": "EYbNSHiKKRGTPVDAYKvjpUXq9m6sSB8j3fJhBwsYx6ti"
-=======
                     "digest": "129rVVcxi3C1f7uiEsN3PSCgaqCy5VK8DR1GL4pkxPqB"
->>>>>>> 08b50387
                   }
                 },
                 {
@@ -1589,11 +1280,7 @@
                   "idDeleted": false,
                   "outputState": {
                     "address": "0x0000000000000000000000000000000000000000000000000000000000000008",
-<<<<<<< HEAD
-                    "digest": "FkBN7roctWHYV9KcZ1quN7yx8sPWxnu6HrTpGWeaMGFC"
-=======
                     "digest": "GbE1Nnk8jBF4aqpneUj1Q5BbmRoHdNmhw6SuiYosgv1c"
->>>>>>> 08b50387
                   }
                 },
                 {
@@ -1602,11 +1289,7 @@
                   "idDeleted": false,
                   "outputState": {
                     "address": "0x0000000000000000000000000000000000000000000000000000000000000009",
-<<<<<<< HEAD
-                    "digest": "C1KXUaVFiKBbkkU8vNTmuWyNrmY8mJWkSHtvvK3xDgMY"
-=======
                     "digest": "AmK4bmeUwWfeQDhbDTgt41jUbpczpL3yrPtjeTSnvjyt"
->>>>>>> 08b50387
                   }
                 },
                 {
@@ -1615,11 +1298,7 @@
                   "idDeleted": false,
                   "outputState": {
                     "address": "0x000000000000000000000000000000000000000000000000000000000000000b",
-<<<<<<< HEAD
-                    "digest": "2gU2BoJJ1HWorxxD6kgQwwFJumEjaM5KqwYNcBJHMrc5"
-=======
                     "digest": "XnvVjrPY92jZdwXg4HqNbb5BCyTZrrJTxSTVm9tHkXm"
->>>>>>> 08b50387
                   }
                 },
                 {
@@ -1628,11 +1307,7 @@
                   "idDeleted": false,
                   "outputState": {
                     "address": "0x0000000000000000000000000000000000000000000000000000000000000403",
-<<<<<<< HEAD
-                    "digest": "4smBA8dXVJYBXgG8QGJ6DnFqvrNbUkYhK9fWQeu9ujY8"
-=======
                     "digest": "3y1PA1G8yJPW4jLDiNMKVEqF21mRYpXAvEBpMyew9BUB"
->>>>>>> 08b50387
                   }
                 },
                 {
@@ -1641,81 +1316,6 @@
                   "idDeleted": false,
                   "outputState": {
                     "address": "0x000000000000000000000000000000000000000000000000000000000000dee9",
-<<<<<<< HEAD
-                    "digest": "GQtKDehYLbc1zPK3JBhsPXQifr2PhqMofaAJqQCf3K3p"
-                  }
-                },
-                {
-                  "address": "0x013b7bf7229f873c847fdce5d08e3c412c66a98b1d0d228754f1b64f39d54229",
-                  "idCreated": true,
-                  "idDeleted": false,
-                  "outputState": {
-                    "address": "0x013b7bf7229f873c847fdce5d08e3c412c66a98b1d0d228754f1b64f39d54229",
-                    "digest": "8k99jPUCZ7vTpNc3DcfoHBaSkQZ2jRzAsG27GFMtdqzr"
-                  }
-                },
-                {
-                  "address": "0x22b8966c451545a498118a4ecd956efb05acd1dece01c24e6b1a9afda6166b27",
-                  "idCreated": true,
-                  "idDeleted": false,
-                  "outputState": {
-                    "address": "0x22b8966c451545a498118a4ecd956efb05acd1dece01c24e6b1a9afda6166b27",
-                    "digest": "GSkFqsG731kscToA2qqyUhkkirda8mJG46QvjAdv7YQ4"
-                  }
-                },
-                {
-                  "address": "0x34cb32125df459b6e46c2095d73e5fcf3f8268c6fe9c942c1ea4132697c0179f",
-                  "idCreated": true,
-                  "idDeleted": false,
-                  "outputState": {
-                    "address": "0x34cb32125df459b6e46c2095d73e5fcf3f8268c6fe9c942c1ea4132697c0179f",
-                    "digest": "BFVKTH8Tdswu58MuURN7tE3U89zFk1EX6dep2thmzRJU"
-                  }
-                },
-                {
-                  "address": "0x433ebd422509baec4921d504a88e6dc97550708378c0a6d15e7f6789b962cd4d",
-                  "idCreated": true,
-                  "idDeleted": false,
-                  "outputState": {
-                    "address": "0x433ebd422509baec4921d504a88e6dc97550708378c0a6d15e7f6789b962cd4d",
-                    "digest": "9kQHNY4s1ztwBmXgqDQhToZR156MKCSt5Mz3K21Wavt9"
-                  }
-                },
-                {
-                  "address": "0x4576984228bf7e59b019463d9a0ba2028e8fa917b0514cd96ed5eeb39dd1c7a3",
-                  "idCreated": true,
-                  "idDeleted": false,
-                  "outputState": {
-                    "address": "0x4576984228bf7e59b019463d9a0ba2028e8fa917b0514cd96ed5eeb39dd1c7a3",
-                    "digest": "D8qgHZUJxDZVRc4PxYTkDBpFxGn5YnqcikLM9dD4qzRg"
-                  }
-                },
-                {
-                  "address": "0x6af2a2b7ca60bf76174adfd3e9c4957f8e937759603182f9b46c7f6c5f19c6d2",
-                  "idCreated": true,
-                  "idDeleted": false,
-                  "outputState": {
-                    "address": "0x6af2a2b7ca60bf76174adfd3e9c4957f8e937759603182f9b46c7f6c5f19c6d2",
-                    "digest": "6G8MKzRWARdqmaZJbsFZLsjvSJnT8EseGbCN3TNMxwqA"
-                  }
-                },
-                {
-                  "address": "0x7efbda6df13a4c7da4c12a1bb03809240404f96f6a3c8faa281584006c539374",
-                  "idCreated": true,
-                  "idDeleted": false,
-                  "outputState": {
-                    "address": "0x7efbda6df13a4c7da4c12a1bb03809240404f96f6a3c8faa281584006c539374",
-                    "digest": "59iDk6n2dHBnmo5Qw2qpwRTi3SbRcKnrM5zqR4MKFBoc"
-                  }
-                },
-                {
-                  "address": "0xc9ca909d9e5f9b3a3eb3e31d0df79a2c73691251d580e1040d6232332e652641",
-                  "idCreated": true,
-                  "idDeleted": false,
-                  "outputState": {
-                    "address": "0xc9ca909d9e5f9b3a3eb3e31d0df79a2c73691251d580e1040d6232332e652641",
-                    "digest": "DBVeiezdbTxUyJfKC1dYfwsk5msn96KjNbCdK4veR9wd"
-=======
                     "digest": "55wbgR43VRsg4vZiXrBvnahboXXL94eTeU1mWyY3t5ph"
                   }
                 },
@@ -1789,7 +1389,6 @@
                   "outputState": {
                     "address": "0x7b4c78885861149d0096a7894e7f1e1d349dad1905a555515b9348f834e25b9d",
                     "digest": "8YYDYPtntNRDTPTt388jD5ctX35TbaBbzkuLeFeuEheK"
->>>>>>> 08b50387
                   }
                 },
                 {
@@ -1797,13 +1396,8 @@
                   "idCreated": true,
                   "idDeleted": false,
                   "outputState": {
-<<<<<<< HEAD
-                    "address": "0xcfecb053c69314e75f36561910f3535dd466b6e2e3593708f370e80424617ae7",
-                    "digest": "5BfjK5wx6UyzsbgCUQPucw4gyMfXuaRxinoRRwmkcAin"
-=======
                     "address": "0xcdfd9d0501c4f8901cf1d248b98c7ae83d6252ac30bb4e889dc4ab01419aeee5",
                     "digest": "E7ohzxA6zg7gzVx5sVU7MR7oUE1cK94znE93UqzypAhe"
->>>>>>> 08b50387
                   }
                 }
               ]
@@ -1825,11 +1419,7 @@
               "sequenceNumber": 0
             },
             "transactionBlock": {
-<<<<<<< HEAD
-              "digest": "4txpbtTt9wmY5HBPmBtVTL2qqSUNcGrFSjYHPgJdYbg1"
-=======
               "digest": "AhErVYcPUpKCUJsiQ2GAtiBZuuo2n3nVYLngQpTiuuQ3"
->>>>>>> 08b50387
             }
           },
           "expiration": null
@@ -1848,7 +1438,7 @@
     "transactionBlocks": {
       "nodes": [
         {
-          "digest": "DPq7c2A5SyX36jGrNW6QNstAzSxtFPai1SZj4eF7oFDR",
+          "digest": "CHyKA8xirNCGtcDMLJcxBZsxGyAA7DNrzDEVodxZzNn",
           "sender": null,
           "signatures": [
             "AAAAAAAAAAAAAAAAAAAAAAAAAAAAAAAAAAAAAAAAAAAAAAAAAAAAAAAAAAAAAAAAAAAAAAAAAAAAAAAAAAAAAAAAAAAAAAAAAAAAAAAAAAAAAAAAAAAAAAAAAAAAAAAAAA=="
@@ -1879,11 +1469,7 @@
             "dependencies": {
               "nodes": [
                 {
-<<<<<<< HEAD
-                  "digest": "4txpbtTt9wmY5HBPmBtVTL2qqSUNcGrFSjYHPgJdYbg1"
-=======
                   "digest": "AhErVYcPUpKCUJsiQ2GAtiBZuuo2n3nVYLngQpTiuuQ3"
->>>>>>> 08b50387
                 }
               ]
             },
@@ -1898,7 +1484,7 @@
                   "idDeleted": false,
                   "outputState": {
                     "address": "0x0000000000000000000000000000000000000000000000000000000000000006",
-                    "digest": "Dbu2swR7jSwhxcjbyL1iGCuQPSrKR7Kyp8PEbKxsd9Uq"
+                    "digest": "28w3Mp2x4vt94bq4TejrbLcfMsMaevDyPz6h98sgcnw4"
                   }
                 }
               ]
@@ -1920,7 +1506,7 @@
               "sequenceNumber": 1
             },
             "transactionBlock": {
-              "digest": "DPq7c2A5SyX36jGrNW6QNstAzSxtFPai1SZj4eF7oFDR"
+              "digest": "CHyKA8xirNCGtcDMLJcxBZsxGyAA7DNrzDEVodxZzNn"
             }
           },
           "expiration": null
@@ -1939,11 +1525,7 @@
     "transactionBlocks": {
       "nodes": [
         {
-<<<<<<< HEAD
-          "digest": "DTRrHRuLGdHP73acsvXC3SwKkgudmJKFpoY9CzFQsFWp",
-=======
           "digest": "CYGnW6Q3rq3AXgaCzPTTTiLGVcTdjhZmfhCt1dYCvpcf",
->>>>>>> 08b50387
           "sender": null,
           "signatures": [
             "AAAAAAAAAAAAAAAAAAAAAAAAAAAAAAAAAAAAAAAAAAAAAAAAAAAAAAAAAAAAAAAAAAAAAAAAAAAAAAAAAAAAAAAAAAAAAAAAAAAAAAAAAAAAAAAAAAAAAAAAAAAAAAAAAA=="
@@ -1967,11 +1549,7 @@
                   "node": {
                     "__typename": "ChangeEpochTransaction",
                     "epoch": null,
-<<<<<<< HEAD
-                    "protocolVersion": 49,
-=======
                     "protocolVersion": 48,
->>>>>>> 08b50387
                     "storageCharge": "0",
                     "computationCharge": "0",
                     "storageRebate": "0",
@@ -1989,11 +1567,7 @@
             "dependencies": {
               "nodes": [
                 {
-<<<<<<< HEAD
-                  "digest": "4txpbtTt9wmY5HBPmBtVTL2qqSUNcGrFSjYHPgJdYbg1"
-=======
                   "digest": "AhErVYcPUpKCUJsiQ2GAtiBZuuo2n3nVYLngQpTiuuQ3"
->>>>>>> 08b50387
                 }
               ]
             },
@@ -2008,11 +1582,7 @@
                   "idDeleted": false,
                   "outputState": {
                     "address": "0x0000000000000000000000000000000000000000000000000000000000000005",
-<<<<<<< HEAD
-                    "digest": "2oumteAgXwTy6tgLWMnWK7VRdQqNaMrMzyRJieV5GdSc"
-=======
                     "digest": "441oxSnLcbyWPDsBCmzktfZGLV1APqDWRMSgVyiJ9Lza"
->>>>>>> 08b50387
                   }
                 },
                 {
@@ -2021,11 +1591,7 @@
                   "idDeleted": false,
                   "outputState": {
                     "address": "0x5b890eaf2abcfa2ab90b77b8e6f3d5d8609586c3e583baf3dccd5af17edf48d1",
-<<<<<<< HEAD
-                    "digest": "HN9nGHrnXUUiizXEm2Hfs4Y2mwCwGRvpNUoWxDpv68PH"
-=======
                     "digest": "Ec6NfoAuxBRE2MnNSqbBBTQt1rqtFz2Crpniy2cEXCc5"
->>>>>>> 08b50387
                   }
                 },
                 {
@@ -2035,21 +1601,12 @@
                   "outputState": null
                 },
                 {
-<<<<<<< HEAD
-                  "address": "0x7322619323ed19efddbd969c54ba767fb2122505ca3af697fb0e6848a788db34",
-                  "idCreated": true,
-                  "idDeleted": false,
-                  "outputState": {
-                    "address": "0x7322619323ed19efddbd969c54ba767fb2122505ca3af697fb0e6848a788db34",
-                    "digest": "4kXeQiEMuyhDsnhGipXoCUSGvPkdWzpKsXwNUCuWPMwo"
-=======
                   "address": "0x9789a2ad1957d12af41b02502718c3e0f8af830fc7e147c9fc812a5840833e47",
                   "idCreated": true,
                   "idDeleted": false,
                   "outputState": {
                     "address": "0x9789a2ad1957d12af41b02502718c3e0f8af830fc7e147c9fc812a5840833e47",
                     "digest": "HXoKKoRApN6frgKf8yp7twK9NKs9gwRHQ4ysWEDNJkUR"
->>>>>>> 08b50387
                   }
                 }
               ]
@@ -2071,11 +1628,7 @@
               "sequenceNumber": 2
             },
             "transactionBlock": {
-<<<<<<< HEAD
-              "digest": "DTRrHRuLGdHP73acsvXC3SwKkgudmJKFpoY9CzFQsFWp"
-=======
               "digest": "CYGnW6Q3rq3AXgaCzPTTTiLGVcTdjhZmfhCt1dYCvpcf"
->>>>>>> 08b50387
             }
           },
           "expiration": null
