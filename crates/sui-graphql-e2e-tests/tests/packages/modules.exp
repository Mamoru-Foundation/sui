processed 6 tasks

task 1 'publish'. lines 6-31:
created: object(1,0)
mutated: object(0,0)
gas summary: computation_cost: 1000000, storage_cost: 6004000,  storage_rebate: 0, non_refundable_storage_fee: 0

task 2 'create-checkpoint'. lines 33-33:
Checkpoint created: 1

task 3 'run-graphql'. lines 35-65:
Response: {
  "data": {
    "transactionBlocks": {
      "nodes": [
        {
          "effects": {
            "objectChanges": {
              "nodes": [
                {
                  "outputState": {
<<<<<<< HEAD
                    "address": "0xa0574249e7f066d56a8d84fb6e0612d299ccd625e6ebdd68f34b748dbfced931",
=======
                    "address": "0x0fbc1d78ec040a294fee0c728b2523c70f60784b82645feadb34ccd2772eb5eb",
>>>>>>> 08b50387
                    "asMovePackage": {
                      "module": {
                        "name": "m",
                        "package": {
<<<<<<< HEAD
                          "address": "0xa0574249e7f066d56a8d84fb6e0612d299ccd625e6ebdd68f34b748dbfced931"
                        },
                        "fileFormatVersion": 6,
                        "bytes": "oRzrCwYAAAAIAQAGAgYKAxARBCEEBSUfB0QiCGZADKYBMAAFAQMBBgEADAEAAQIBAgAABAABAQIAAgIBAAEHBQEBAAIEAAYCAwYLAAEJAAEDAQYLAAEIAQABCQABBgsAAQkAAQgBBENvaW4DU1VJA2JhcgRjb2luA2ZvbwFtA3N1aQV2YWx1ZaBXQknn8GbVao2E+24GEtKZzNYl5uvdaPNLdI2/ztkxAAAAAAAAAAAAAAAAAAAAAAAAAAAAAAAAAAAAAAAAAAIAAQAAAwULATgACwAWAgEBAAADCAYqAAAAAAAAAAoAOAEGKwAAAAAAAAALADgBGAIA",
                        "disassembly": "// Move bytecode v6\nmodule a0574249e7f066d56a8d84fb6e0612d299ccd625e6ebdd68f34b748dbfced931.m {\nuse 0000000000000000000000000000000000000000000000000000000000000002::coin;\nuse 0000000000000000000000000000000000000000000000000000000000000002::sui;\n\n\n\n\n\n\npublic foo<Ty0: drop>(Arg0: u64, Arg1: &Coin<Ty0>): u64 {\nB0:\n\t0: MoveLoc[1](Arg1: &Coin<Ty0>)\n\t1: Call coin::value<Ty0>(&Coin<Ty0>): u64\n\t2: MoveLoc[0](Arg0: u64)\n\t3: Add\n\t4: Ret\n\n}\npublic bar(Arg0: &Coin<SUI>): u64 {\nB0:\n\t0: LdU64(42)\n\t1: CopyLoc[0](Arg0: &Coin<SUI>)\n\t2: Call foo<SUI>(u64, &Coin<SUI>): u64\n\t3: LdU64(43)\n\t4: MoveLoc[0](Arg0: &Coin<SUI>)\n\t5: Call foo<SUI>(u64, &Coin<SUI>): u64\n\t6: Mul\n\t7: Ret\n\n}\n}"
=======
                          "address": "0x0fbc1d78ec040a294fee0c728b2523c70f60784b82645feadb34ccd2772eb5eb"
                        },
                        "fileFormatVersion": 6,
                        "bytes": "oRzrCwYAAAAIAQAGAgYKAxARBCEEBSUfB0QiCGZADKYBMAAFAQMBBgEADAEAAQIBAgAABAABAQIAAgIBAAEHBQEBAAIEAAYCAwYLAAEJAAEDAQYLAAEIAQABCQABBgsAAQkAAQgBBENvaW4DU1VJA2JhcgRjb2luA2ZvbwFtA3N1aQV2YWx1ZQ+8HXjsBAopT+4McoslI8cPYHhLgmRf6ts0zNJ3LrXrAAAAAAAAAAAAAAAAAAAAAAAAAAAAAAAAAAAAAAAAAAIAAQAAAwULATgACwAWAgEBAAADCAYqAAAAAAAAAAoAOAEGKwAAAAAAAAALADgBGAIA",
                        "disassembly": "// Move bytecode v6\nmodule fbc1d78ec040a294fee0c728b2523c70f60784b82645feadb34ccd2772eb5eb.m {\nuse 0000000000000000000000000000000000000000000000000000000000000002::coin;\nuse 0000000000000000000000000000000000000000000000000000000000000002::sui;\n\n\n\n\n\n\npublic foo<Ty0: drop>(Arg0: u64, Arg1: &Coin<Ty0>): u64 {\nB0:\n\t0: MoveLoc[1](Arg1: &Coin<Ty0>)\n\t1: Call coin::value<Ty0>(&Coin<Ty0>): u64\n\t2: MoveLoc[0](Arg0: u64)\n\t3: Add\n\t4: Ret\n\n}\npublic bar(Arg0: &Coin<SUI>): u64 {\nB0:\n\t0: LdU64(42)\n\t1: CopyLoc[0](Arg0: &Coin<SUI>)\n\t2: Call foo<SUI>(u64, &Coin<SUI>): u64\n\t3: LdU64(43)\n\t4: MoveLoc[0](Arg0: &Coin<SUI>)\n\t5: Call foo<SUI>(u64, &Coin<SUI>): u64\n\t6: Mul\n\t7: Ret\n\n}\n}"
>>>>>>> 08b50387
                      }
                    }
                  }
                },
                {
                  "outputState": {
<<<<<<< HEAD
                    "address": "0xd9fc5c6571091611cccac5b528c694c321afc2315d42a56a56ceaf622c524676",
=======
                    "address": "0xfe65744d7cd54aede5cf29427b7cd86c36aa6eece1e2c1dc021befbcc4daaf7b",
>>>>>>> 08b50387
                    "asMovePackage": null
                  }
                }
              ]
            }
          }
        }
      ]
    }
  }
}

task 4 'run-graphql'. lines 67-104:
Response: {
  "data": {
    "transactionBlocks": {
      "nodes": [
        {
          "effects": {
            "objectChanges": {
              "nodes": [
                {
                  "outputState": {
<<<<<<< HEAD
                    "address": "0xa0574249e7f066d56a8d84fb6e0612d299ccd625e6ebdd68f34b748dbfced931",
=======
                    "address": "0x0fbc1d78ec040a294fee0c728b2523c70f60784b82645feadb34ccd2772eb5eb",
>>>>>>> 08b50387
                    "asMovePackage": {
                      "all": {
                        "edges": [
                          {
                            "cursor": "eyJuIjoibSIsImMiOjF9",
                            "node": {
                              "name": "m"
                            }
                          },
                          {
                            "cursor": "eyJuIjoibiIsImMiOjF9",
                            "node": {
                              "name": "n"
                            }
                          },
                          {
                            "cursor": "eyJuIjoibyIsImMiOjF9",
                            "node": {
                              "name": "o"
                            }
                          }
                        ],
                        "pageInfo": {
                          "hasNextPage": false,
                          "hasPreviousPage": false
                        }
                      },
                      "after": {
                        "edges": [
                          {
                            "cursor": "eyJuIjoibiIsImMiOjF9",
                            "node": {
                              "name": "n"
                            }
                          },
                          {
                            "cursor": "eyJuIjoibyIsImMiOjF9",
                            "node": {
                              "name": "o"
                            }
                          }
                        ],
                        "pageInfo": {
                          "hasNextPage": false,
                          "hasPreviousPage": true
                        }
                      },
                      "before": {
                        "edges": [
                          {
                            "cursor": "eyJuIjoibSIsImMiOjF9",
                            "node": {
                              "name": "m"
                            }
                          },
                          {
                            "cursor": "eyJuIjoibiIsImMiOjF9",
                            "node": {
                              "name": "n"
                            }
                          }
                        ],
                        "pageInfo": {
                          "hasNextPage": true,
                          "hasPreviousPage": false
                        }
                      }
                    }
                  }
                },
                {
                  "outputState": {
<<<<<<< HEAD
                    "address": "0xd9fc5c6571091611cccac5b528c694c321afc2315d42a56a56ceaf622c524676",
=======
                    "address": "0xfe65744d7cd54aede5cf29427b7cd86c36aa6eece1e2c1dc021befbcc4daaf7b",
>>>>>>> 08b50387
                    "asMovePackage": null
                  }
                }
              ]
            }
          }
        }
      ]
    }
  }
}

task 5 'run-graphql'. lines 106-146:
Response: {
  "data": {
    "transactionBlocks": {
      "nodes": [
        {
          "effects": {
            "objectChanges": {
              "nodes": [
                {
                  "outputState": {
<<<<<<< HEAD
                    "address": "0xa0574249e7f066d56a8d84fb6e0612d299ccd625e6ebdd68f34b748dbfced931",
=======
                    "address": "0x0fbc1d78ec040a294fee0c728b2523c70f60784b82645feadb34ccd2772eb5eb",
>>>>>>> 08b50387
                    "asMovePackage": {
                      "prefix": {
                        "edges": [
                          {
                            "cursor": "eyJuIjoibiIsImMiOjF9",
                            "node": {
                              "name": "n"
                            }
                          }
                        ],
                        "pageInfo": {
                          "hasNextPage": true,
                          "hasPreviousPage": true
                        }
                      },
                      "prefixAll": {
                        "edges": [
                          {
                            "cursor": "eyJuIjoibiIsImMiOjF9",
                            "node": {
                              "name": "n"
                            }
                          },
                          {
                            "cursor": "eyJuIjoibyIsImMiOjF9",
                            "node": {
                              "name": "o"
                            }
                          }
                        ],
                        "pageInfo": {
                          "hasNextPage": false,
                          "hasPreviousPage": true
                        }
                      },
                      "prefixExcess": {
                        "edges": [
                          {
                            "cursor": "eyJuIjoibiIsImMiOjF9",
                            "node": {
                              "name": "n"
                            }
                          },
                          {
                            "cursor": "eyJuIjoibyIsImMiOjF9",
                            "node": {
                              "name": "o"
                            }
                          }
                        ],
                        "pageInfo": {
                          "hasNextPage": false,
                          "hasPreviousPage": true
                        }
                      },
                      "suffix": {
                        "edges": [
                          {
                            "cursor": "eyJuIjoibiIsImMiOjF9",
                            "node": {
                              "name": "n"
                            }
                          }
                        ],
                        "pageInfo": {
                          "hasNextPage": true,
                          "hasPreviousPage": true
                        }
                      },
                      "suffixAll": {
                        "edges": [
                          {
                            "cursor": "eyJuIjoibSIsImMiOjF9",
                            "node": {
                              "name": "m"
                            }
                          },
                          {
                            "cursor": "eyJuIjoibiIsImMiOjF9",
                            "node": {
                              "name": "n"
                            }
                          }
                        ],
                        "pageInfo": {
                          "hasNextPage": true,
                          "hasPreviousPage": false
                        }
                      },
                      "suffixExcess": {
                        "edges": [
                          {
                            "cursor": "eyJuIjoibSIsImMiOjF9",
                            "node": {
                              "name": "m"
                            }
                          },
                          {
                            "cursor": "eyJuIjoibiIsImMiOjF9",
                            "node": {
                              "name": "n"
                            }
                          }
                        ],
                        "pageInfo": {
                          "hasNextPage": true,
                          "hasPreviousPage": false
                        }
                      }
                    }
                  }
                },
                {
                  "outputState": {
<<<<<<< HEAD
                    "address": "0xd9fc5c6571091611cccac5b528c694c321afc2315d42a56a56ceaf622c524676",
=======
                    "address": "0xfe65744d7cd54aede5cf29427b7cd86c36aa6eece1e2c1dc021befbcc4daaf7b",
>>>>>>> 08b50387
                    "asMovePackage": null
                  }
                }
              ]
            }
          }
        }
      ]
    }
  }
}<|MERGE_RESOLUTION|>--- conflicted
+++ resolved
@@ -19,39 +19,23 @@
               "nodes": [
                 {
                   "outputState": {
-<<<<<<< HEAD
-                    "address": "0xa0574249e7f066d56a8d84fb6e0612d299ccd625e6ebdd68f34b748dbfced931",
-=======
                     "address": "0x0fbc1d78ec040a294fee0c728b2523c70f60784b82645feadb34ccd2772eb5eb",
->>>>>>> 08b50387
                     "asMovePackage": {
                       "module": {
                         "name": "m",
                         "package": {
-<<<<<<< HEAD
-                          "address": "0xa0574249e7f066d56a8d84fb6e0612d299ccd625e6ebdd68f34b748dbfced931"
-                        },
-                        "fileFormatVersion": 6,
-                        "bytes": "oRzrCwYAAAAIAQAGAgYKAxARBCEEBSUfB0QiCGZADKYBMAAFAQMBBgEADAEAAQIBAgAABAABAQIAAgIBAAEHBQEBAAIEAAYCAwYLAAEJAAEDAQYLAAEIAQABCQABBgsAAQkAAQgBBENvaW4DU1VJA2JhcgRjb2luA2ZvbwFtA3N1aQV2YWx1ZaBXQknn8GbVao2E+24GEtKZzNYl5uvdaPNLdI2/ztkxAAAAAAAAAAAAAAAAAAAAAAAAAAAAAAAAAAAAAAAAAAIAAQAAAwULATgACwAWAgEBAAADCAYqAAAAAAAAAAoAOAEGKwAAAAAAAAALADgBGAIA",
-                        "disassembly": "// Move bytecode v6\nmodule a0574249e7f066d56a8d84fb6e0612d299ccd625e6ebdd68f34b748dbfced931.m {\nuse 0000000000000000000000000000000000000000000000000000000000000002::coin;\nuse 0000000000000000000000000000000000000000000000000000000000000002::sui;\n\n\n\n\n\n\npublic foo<Ty0: drop>(Arg0: u64, Arg1: &Coin<Ty0>): u64 {\nB0:\n\t0: MoveLoc[1](Arg1: &Coin<Ty0>)\n\t1: Call coin::value<Ty0>(&Coin<Ty0>): u64\n\t2: MoveLoc[0](Arg0: u64)\n\t3: Add\n\t4: Ret\n\n}\npublic bar(Arg0: &Coin<SUI>): u64 {\nB0:\n\t0: LdU64(42)\n\t1: CopyLoc[0](Arg0: &Coin<SUI>)\n\t2: Call foo<SUI>(u64, &Coin<SUI>): u64\n\t3: LdU64(43)\n\t4: MoveLoc[0](Arg0: &Coin<SUI>)\n\t5: Call foo<SUI>(u64, &Coin<SUI>): u64\n\t6: Mul\n\t7: Ret\n\n}\n}"
-=======
                           "address": "0x0fbc1d78ec040a294fee0c728b2523c70f60784b82645feadb34ccd2772eb5eb"
                         },
                         "fileFormatVersion": 6,
                         "bytes": "oRzrCwYAAAAIAQAGAgYKAxARBCEEBSUfB0QiCGZADKYBMAAFAQMBBgEADAEAAQIBAgAABAABAQIAAgIBAAEHBQEBAAIEAAYCAwYLAAEJAAEDAQYLAAEIAQABCQABBgsAAQkAAQgBBENvaW4DU1VJA2JhcgRjb2luA2ZvbwFtA3N1aQV2YWx1ZQ+8HXjsBAopT+4McoslI8cPYHhLgmRf6ts0zNJ3LrXrAAAAAAAAAAAAAAAAAAAAAAAAAAAAAAAAAAAAAAAAAAIAAQAAAwULATgACwAWAgEBAAADCAYqAAAAAAAAAAoAOAEGKwAAAAAAAAALADgBGAIA",
                         "disassembly": "// Move bytecode v6\nmodule fbc1d78ec040a294fee0c728b2523c70f60784b82645feadb34ccd2772eb5eb.m {\nuse 0000000000000000000000000000000000000000000000000000000000000002::coin;\nuse 0000000000000000000000000000000000000000000000000000000000000002::sui;\n\n\n\n\n\n\npublic foo<Ty0: drop>(Arg0: u64, Arg1: &Coin<Ty0>): u64 {\nB0:\n\t0: MoveLoc[1](Arg1: &Coin<Ty0>)\n\t1: Call coin::value<Ty0>(&Coin<Ty0>): u64\n\t2: MoveLoc[0](Arg0: u64)\n\t3: Add\n\t4: Ret\n\n}\npublic bar(Arg0: &Coin<SUI>): u64 {\nB0:\n\t0: LdU64(42)\n\t1: CopyLoc[0](Arg0: &Coin<SUI>)\n\t2: Call foo<SUI>(u64, &Coin<SUI>): u64\n\t3: LdU64(43)\n\t4: MoveLoc[0](Arg0: &Coin<SUI>)\n\t5: Call foo<SUI>(u64, &Coin<SUI>): u64\n\t6: Mul\n\t7: Ret\n\n}\n}"
->>>>>>> 08b50387
                       }
                     }
                   }
                 },
                 {
                   "outputState": {
-<<<<<<< HEAD
-                    "address": "0xd9fc5c6571091611cccac5b528c694c321afc2315d42a56a56ceaf622c524676",
-=======
                     "address": "0xfe65744d7cd54aede5cf29427b7cd86c36aa6eece1e2c1dc021befbcc4daaf7b",
->>>>>>> 08b50387
                     "asMovePackage": null
                   }
                 }
@@ -75,11 +59,7 @@
               "nodes": [
                 {
                   "outputState": {
-<<<<<<< HEAD
-                    "address": "0xa0574249e7f066d56a8d84fb6e0612d299ccd625e6ebdd68f34b748dbfced931",
-=======
                     "address": "0x0fbc1d78ec040a294fee0c728b2523c70f60784b82645feadb34ccd2772eb5eb",
->>>>>>> 08b50387
                     "asMovePackage": {
                       "all": {
                         "edges": [
@@ -152,11 +132,7 @@
                 },
                 {
                   "outputState": {
-<<<<<<< HEAD
-                    "address": "0xd9fc5c6571091611cccac5b528c694c321afc2315d42a56a56ceaf622c524676",
-=======
                     "address": "0xfe65744d7cd54aede5cf29427b7cd86c36aa6eece1e2c1dc021befbcc4daaf7b",
->>>>>>> 08b50387
                     "asMovePackage": null
                   }
                 }
@@ -180,11 +156,7 @@
               "nodes": [
                 {
                   "outputState": {
-<<<<<<< HEAD
-                    "address": "0xa0574249e7f066d56a8d84fb6e0612d299ccd625e6ebdd68f34b748dbfced931",
-=======
                     "address": "0x0fbc1d78ec040a294fee0c728b2523c70f60784b82645feadb34ccd2772eb5eb",
->>>>>>> 08b50387
                     "asMovePackage": {
                       "prefix": {
                         "edges": [
@@ -299,11 +271,7 @@
                 },
                 {
                   "outputState": {
-<<<<<<< HEAD
-                    "address": "0xd9fc5c6571091611cccac5b528c694c321afc2315d42a56a56ceaf622c524676",
-=======
                     "address": "0xfe65744d7cd54aede5cf29427b7cd86c36aa6eece1e2c1dc021befbcc4daaf7b",
->>>>>>> 08b50387
                     "asMovePackage": null
                   }
                 }
