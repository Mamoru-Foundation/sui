--- conflicted
+++ resolved
@@ -264,11 +264,7 @@
   "data": null,
   "errors": [
     {
-<<<<<<< HEAD
-      "message": "Internal error occurred while processing request: Error calculating layout for 0x1bc1d3a034de1453466733038e83d4533193bed9ffae42fda8829bd8f9c872a0::m::S1<u32>: Type layout nesting exceeded limit of 128",
-=======
       "message": "Internal error occurred while processing request: Error calculating layout for 0x937399b0bcc43b07718b65310d7a07e0e695b7dbc931f9f6cba27139f274bde1::m::S1<u32>: Type layout nesting exceeded limit of 128",
->>>>>>> 08b50387
       "locations": [
         {
           "line": 4,
