processed 12 tasks

task 1 'run-graphql'. lines 6-15:
Response: {
  "data": {
    "type": {
      "repr": "0x0000000000000000000000000000000000000000000000000000000000000002::priority_queue::PriorityQueue<0x0000000000000000000000000000000000000000000000000000000000000002::coin::Coin<0x0000000000000000000000000000000000000000000000000000000000000002::sui::SUI>>",
      "signature": {
        "datatype": {
          "package": "0x0000000000000000000000000000000000000000000000000000000000000002",
          "module": "priority_queue",
          "type": "PriorityQueue",
          "typeParameters": [
            {
              "datatype": {
                "package": "0x0000000000000000000000000000000000000000000000000000000000000002",
                "module": "coin",
                "type": "Coin",
                "typeParameters": [
                  {
                    "datatype": {
                      "package": "0x0000000000000000000000000000000000000000000000000000000000000002",
                      "module": "sui",
                      "type": "SUI",
                      "typeParameters": []
                    }
                  }
                ]
              }
            }
          ]
        }
      },
      "layout": {
        "struct": {
          "type": "0x0000000000000000000000000000000000000000000000000000000000000002::priority_queue::PriorityQueue<0x0000000000000000000000000000000000000000000000000000000000000002::coin::Coin<0x0000000000000000000000000000000000000000000000000000000000000002::sui::SUI>>",
          "fields": [
            {
              "name": "entries",
              "layout": {
                "vector": {
                  "struct": {
                    "type": "0x0000000000000000000000000000000000000000000000000000000000000002::priority_queue::Entry<0x0000000000000000000000000000000000000000000000000000000000000002::coin::Coin<0x0000000000000000000000000000000000000000000000000000000000000002::sui::SUI>>",
                    "fields": [
                      {
                        "name": "priority",
                        "layout": "u64"
                      },
                      {
                        "name": "value",
                        "layout": {
                          "struct": {
                            "type": "0x0000000000000000000000000000000000000000000000000000000000000002::coin::Coin<0x0000000000000000000000000000000000000000000000000000000000000002::sui::SUI>",
                            "fields": [
                              {
                                "name": "id",
                                "layout": {
                                  "struct": {
                                    "type": "0x0000000000000000000000000000000000000000000000000000000000000002::object::UID",
                                    "fields": [
                                      {
                                        "name": "id",
                                        "layout": {
                                          "struct": {
                                            "type": "0x0000000000000000000000000000000000000000000000000000000000000002::object::ID",
                                            "fields": [
                                              {
                                                "name": "bytes",
                                                "layout": "address"
                                              }
                                            ]
                                          }
                                        }
                                      }
                                    ]
                                  }
                                }
                              },
                              {
                                "name": "balance",
                                "layout": {
                                  "struct": {
                                    "type": "0x0000000000000000000000000000000000000000000000000000000000000002::balance::Balance<0x0000000000000000000000000000000000000000000000000000000000000002::sui::SUI>",
                                    "fields": [
                                      {
                                        "name": "value",
                                        "layout": "u64"
                                      }
                                    ]
                                  }
                                }
                              }
                            ]
                          }
                        }
                      }
                    ]
                  }
                }
              }
            }
          ]
        }
      }
    }
  }
}

task 2 'run-graphql'. lines 17-26:
Response: {
  "data": {
    "type": {
      "repr": "u64",
      "signature": "u64",
      "layout": "u64"
    }
  }
}

task 3 'run-graphql'. lines 28-37:
Response: {
  "data": {
    "type": {
      "repr": "vector<u64>",
      "signature": {
        "vector": "u64"
      },
      "layout": {
        "vector": "u64"
      }
    }
  }
}

task 4 'run-graphql'. lines 39-48:
Response: {
  "data": null,
  "errors": [
    {
      "message": "Bad type: unexpected token Name(\"not_a_type\"), expected type tag",
      "locations": [
        {
          "line": 3,
          "column": 5
        }
      ],
      "path": [
        "type"
      ],
      "extensions": {
        "code": "BAD_USER_INPUT"
      }
    }
  ]
}

task 5 'run-graphql'. lines 50-60:
Response: {
  "data": {
    "type": {
      "repr": "0x0000000000000000000000000000000000000000000000000000000000000042::not::Here",
      "signature": {
        "datatype": {
          "package": "0x0000000000000000000000000000000000000000000000000000000000000042",
          "module": "not",
          "type": "Here",
          "typeParameters": []
        }
      }
    }
  }
}

task 6 'run-graphql'. lines 62-77:
Response: {
  "data": null,
  "errors": [
    {
      "message": "Internal error occurred while processing request: Error calculating layout for 0x0000000000000000000000000000000000000000000000000000000000000042::not::Here: Package not found: 0000000000000000000000000000000000000000000000000000000000000042",
      "locations": [
        {
          "line": 12,
          "column": 9
        }
      ],
      "path": [
        "type",
        "layout"
      ],
      "extensions": {
        "code": "INTERNAL_SERVER_ERROR"
      }
    }
  ]
}

task 7 'run-graphql'. lines 79-102:
Response: {
  "data": {
    "token": {
      "abilities": [
        "KEY"
      ]
    },
    "coin": {
      "abilities": [
        "STORE",
        "KEY"
      ]
    },
    "balance": {
      "abilities": [
        "STORE"
      ]
    },
    "coin_vector": {
      "abilities": [
        "STORE"
      ]
    },
    "prim_vector": {
      "abilities": [
        "COPY",
        "DROP",
        "STORE"
      ]
    }
  }
}

task 8 'run-graphql'. lines 104-121:
Response: {
  "data": null,
  "errors": [
    {
      "message": "Internal error occurred while processing request: Error calculating abilities for vector<vector<vector<vector<vector<vector<vector<vector<vector<vector<vector<vector<vector<vector<vector<vector<vector<u8>>>>>>>>>>>>>>>>>: Type parameter nesting exceeded limit of 16",
      "locations": [
        {
          "line": 14,
          "column": 13
        }
      ],
      "path": [
        "type",
        "abilities"
      ],
      "extensions": {
        "code": "INTERNAL_SERVER_ERROR"
      }
    }
  ]
}

task 9 'publish'. lines 123-140:
created: object(9,0)
mutated: object(0,0)
gas summary: computation_cost: 1000000, storage_cost: 4461200,  storage_rebate: 0, non_refundable_storage_fee: 0

task 10 'create-checkpoint'. lines 142-142:
Checkpoint created: 1

task 11 'run-graphql'. lines 144-152:
Response: {
  "data": null,
  "errors": [
    {
<<<<<<< HEAD
      "message": "Internal error occurred while processing request: Error calculating layout for 0x5052bbad9019f776f64a095d5671c8a62eb41b9ebf3a82bbe7f6d23b9efa00f3::m::S1<u32>: Type layout nesting exceeded limit of 128",
=======
      "message": "Internal error occurred while processing request: Error calculating layout for 0x63b334b83939a2be5f07bf604180d61a0dfd660b544ff2cb289f33f0952a99c9::m::S1<u32>: Type layout nesting exceeded limit of 128",
>>>>>>> 03629974
      "locations": [
        {
          "line": 4,
          "column": 9
        }
      ],
      "path": [
        "type",
        "layout"
      ],
      "extensions": {
        "code": "INTERNAL_SERVER_ERROR"
      }
    }
  ]
}<|MERGE_RESOLUTION|>--- conflicted
+++ resolved
@@ -264,11 +264,7 @@
   "data": null,
   "errors": [
     {
-<<<<<<< HEAD
-      "message": "Internal error occurred while processing request: Error calculating layout for 0x5052bbad9019f776f64a095d5671c8a62eb41b9ebf3a82bbe7f6d23b9efa00f3::m::S1<u32>: Type layout nesting exceeded limit of 128",
-=======
       "message": "Internal error occurred while processing request: Error calculating layout for 0x63b334b83939a2be5f07bf604180d61a0dfd660b544ff2cb289f33f0952a99c9::m::S1<u32>: Type layout nesting exceeded limit of 128",
->>>>>>> 03629974
       "locations": [
         {
           "line": 4,
