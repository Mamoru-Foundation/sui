processed 10 tasks

init:
A: object(0,0)

task 1 'run-graphql'. lines 6-38:
Response: {
  "data": {
    "object": {
      "asMovePackage": {
        "coin": {
          "total_supply": {
            "name": "total_supply",
            "visibility": "PUBLIC",
            "isEntry": false,
            "typeParameters": [
              {
                "constraints": []
              }
            ],
            "parameters": [
              {
                "repr": "&0x0000000000000000000000000000000000000000000000000000000000000002::coin::TreasuryCap<$0>"
              }
            ],
            "return": [
              {
                "repr": "u64"
              }
            ]
          },
          "join": {
            "name": "join",
            "visibility": "PUBLIC",
            "isEntry": true,
            "typeParameters": [
              {
                "constraints": []
              }
            ],
            "parameters": [
              {
                "repr": "&mut 0x0000000000000000000000000000000000000000000000000000000000000002::coin::Coin<$0>"
              },
              {
                "repr": "0x0000000000000000000000000000000000000000000000000000000000000002::coin::Coin<$0>"
              }
            ],
            "return": []
          }
        },
        "sui": {
          "new": {
            "name": "new",
            "visibility": "PRIVATE",
            "isEntry": false,
            "typeParameters": [],
            "parameters": [
              {
                "repr": "&mut 0x0000000000000000000000000000000000000000000000000000000000000002::tx_context::TxContext"
              }
            ],
            "return": [
              {
                "repr": "0x0000000000000000000000000000000000000000000000000000000000000002::balance::Balance<0x0000000000000000000000000000000000000000000000000000000000000002::sui::SUI>"
              }
            ]
          }
        }
      }
    }
  }
}

task 2 'publish'. lines 40-44:
created: object(2,0), object(2,1)
mutated: object(0,0)
gas summary: computation_cost: 1000000, storage_cost: 5183200,  storage_rebate: 0, non_refundable_storage_fee: 0

task 3 'create-checkpoint'. lines 46-46:
Checkpoint created: 1

task 4 'run-graphql'. lines 48-86:
Response: {
  "data": {
    "transactionBlocks": {
      "nodes": [
        {
          "effects": {
            "objectChanges": {
              "nodes": [
                {
                  "outputState": {
<<<<<<< HEAD
                    "address": "0x1740d91445b28361a1fb6b9570fa7409784dc7592a71a568f5faf543addd621a",
=======
                    "address": "0x53b63659f4910b0563575a85dca3254f1eb41bd6f8235cf2508ee6c18f4293ab",
>>>>>>> 08b50387
                    "asMovePackage": null
                  }
                },
                {
                  "outputState": {
<<<<<<< HEAD
                    "address": "0x33ae8cfa5e536ed956fa121bf6743ea3f29d33736c50fe9b2ccf4891d0942987",
=======
                    "address": "0xf1c9c7ad1ffe43bc039571bb59e92cd999acb84357516f8b0e633478c2c52fa6",
                    "asMovePackage": null
                  }
                },
                {
                  "outputState": {
                    "address": "0xfb7800a2d857fb6af5839c0517a94948c72d4d7b804a89e5d4173203a819b3d4",
>>>>>>> 08b50387
                    "asMovePackage": {
                      "module": {
                        "function": {
                          "module": {
                            "package": {
<<<<<<< HEAD
                              "address": "0x33ae8cfa5e536ed956fa121bf6743ea3f29d33736c50fe9b2ccf4891d0942987"
=======
                              "address": "0xfb7800a2d857fb6af5839c0517a94948c72d4d7b804a89e5d4173203a819b3d4"
>>>>>>> 08b50387
                            }
                          },
                          "name": "f",
                          "visibility": "PUBLIC",
                          "isEntry": false,
                          "typeParameters": [
                            {
                              "constraints": [
                                "DROP"
                              ]
                            }
                          ],
                          "parameters": [
                            {
                              "repr": "$0"
                            }
                          ],
                          "return": [
                            {
                              "repr": "u64"
                            },
                            {
                              "repr": "u64"
                            }
                          ]
                        }
                      }
                    }
                  }
                },
                {
                  "outputState": {
                    "address": "0x911d525ce79f6b7eda041f8d2868d1726eace41c91f2476d75053142dec90ce5",
                    "asMovePackage": null
                  }
                }
              ]
            }
          }
        }
      ]
    }
  }
}

task 5 'upgrade'. lines 88-93:
created: object(5,0)
mutated: object(0,0), object(2,1)
gas summary: computation_cost: 1000000, storage_cost: 5418800,  storage_rebate: 2595780, non_refundable_storage_fee: 26220

task 6 'create-checkpoint'. lines 95-95:
Checkpoint created: 2

task 7 'run-graphql'. lines 97-136:
Response: {
  "data": {
    "transactionBlocks": {
      "nodes": [
        {
          "effects": {
            "objectChanges": {
              "nodes": [
                {
                  "outputState": {
<<<<<<< HEAD
                    "address": "0x1740d91445b28361a1fb6b9570fa7409784dc7592a71a568f5faf543addd621a",
=======
                    "address": "0x53b63659f4910b0563575a85dca3254f1eb41bd6f8235cf2508ee6c18f4293ab",
>>>>>>> 08b50387
                    "asMovePackage": null
                  }
                },
                {
                  "outputState": {
<<<<<<< HEAD
                    "address": "0x7db0c73016f4f20b723e4d828dafeabd1d245404962fe7744474f8ce1f7323b3",
=======
                    "address": "0xf0babf7b922b2aebbccaeb88d0ae8ea3540f440b54cdc2081242d1b5c70c5789",
>>>>>>> 08b50387
                    "asMovePackage": {
                      "module": {
                        "f": {
                          "module": {
                            "package": {
<<<<<<< HEAD
                              "address": "0x7db0c73016f4f20b723e4d828dafeabd1d245404962fe7744474f8ce1f7323b3"
=======
                              "address": "0xf0babf7b922b2aebbccaeb88d0ae8ea3540f440b54cdc2081242d1b5c70c5789"
>>>>>>> 08b50387
                            }
                          },
                          "name": "f",
                          "visibility": "PUBLIC",
                          "isEntry": false,
                          "typeParameters": [
                            {
                              "constraints": [
                                "DROP"
                              ]
                            }
                          ],
                          "parameters": [
                            {
                              "repr": "$0"
                            }
                          ],
                          "return": [
                            {
                              "repr": "u64"
                            },
                            {
                              "repr": "u64"
                            }
                          ]
                        },
                        "g": {
                          "module": {
                            "package": {
<<<<<<< HEAD
                              "address": "0x7db0c73016f4f20b723e4d828dafeabd1d245404962fe7744474f8ce1f7323b3"
=======
                              "address": "0xf0babf7b922b2aebbccaeb88d0ae8ea3540f440b54cdc2081242d1b5c70c5789"
>>>>>>> 08b50387
                            }
                          },
                          "name": "g",
                          "visibility": "PRIVATE",
                          "isEntry": true,
                          "typeParameters": [],
                          "parameters": [],
                          "return": [
                            {
                              "repr": "u64"
                            }
                          ]
                        }
                      }
                    }
                  }
                },
                {
                  "outputState": {
<<<<<<< HEAD
                    "address": "0x911d525ce79f6b7eda041f8d2868d1726eace41c91f2476d75053142dec90ce5",
=======
                    "address": "0xf1c9c7ad1ffe43bc039571bb59e92cd999acb84357516f8b0e633478c2c52fa6",
>>>>>>> 08b50387
                    "asMovePackage": null
                  }
                }
              ]
            }
          }
        }
      ]
    }
  }
}

task 8 'run-graphql'. lines 138-173:
Response: {
  "data": {
    "object": {
      "asMovePackage": {
        "module": {
          "all": {
            "edges": [
              {
                "cursor": "eyJuIjoiY29uc2Vuc3VzX2NvbW1pdF9wcm9sb2d1ZSIsImMiOjJ9",
                "node": {
                  "name": "consensus_commit_prologue",
                  "typeParameters": [],
                  "parameters": [
                    {
                      "repr": "&mut 0x0000000000000000000000000000000000000000000000000000000000000002::clock::Clock"
                    },
                    {
                      "repr": "u64"
                    },
                    {
                      "repr": "&0x0000000000000000000000000000000000000000000000000000000000000002::tx_context::TxContext"
                    }
                  ],
                  "return": []
                }
              },
              {
                "cursor": "eyJuIjoiY3JlYXRlIiwiYyI6Mn0",
                "node": {
                  "name": "create",
                  "typeParameters": [],
                  "parameters": [
                    {
                      "repr": "&0x0000000000000000000000000000000000000000000000000000000000000002::tx_context::TxContext"
                    }
                  ],
                  "return": []
                }
              },
              {
                "cursor": "eyJuIjoidGltZXN0YW1wX21zIiwiYyI6Mn0",
                "node": {
                  "name": "timestamp_ms",
                  "typeParameters": [],
                  "parameters": [
                    {
                      "repr": "&0x0000000000000000000000000000000000000000000000000000000000000002::clock::Clock"
                    }
                  ],
                  "return": [
                    {
                      "repr": "u64"
                    }
                  ]
                }
              }
            ],
            "pageInfo": {
              "hasNextPage": false,
              "hasPreviousPage": false
            }
          },
          "after": {
            "edges": [
              {
                "cursor": "eyJuIjoiY3JlYXRlIiwiYyI6Mn0",
                "node": {
                  "name": "create",
                  "typeParameters": [],
                  "parameters": [
                    {
                      "repr": "&0x0000000000000000000000000000000000000000000000000000000000000002::tx_context::TxContext"
                    }
                  ],
                  "return": []
                }
              },
              {
                "cursor": "eyJuIjoidGltZXN0YW1wX21zIiwiYyI6Mn0",
                "node": {
                  "name": "timestamp_ms",
                  "typeParameters": [],
                  "parameters": [
                    {
                      "repr": "&0x0000000000000000000000000000000000000000000000000000000000000002::clock::Clock"
                    }
                  ],
                  "return": [
                    {
                      "repr": "u64"
                    }
                  ]
                }
              }
            ],
            "pageInfo": {
              "hasNextPage": false,
              "hasPreviousPage": true
            }
          },
          "before": {
            "edges": [
              {
                "cursor": "eyJuIjoiY29uc2Vuc3VzX2NvbW1pdF9wcm9sb2d1ZSIsImMiOjJ9",
                "node": {
                  "name": "consensus_commit_prologue",
                  "typeParameters": [],
                  "parameters": [
                    {
                      "repr": "&mut 0x0000000000000000000000000000000000000000000000000000000000000002::clock::Clock"
                    },
                    {
                      "repr": "u64"
                    },
                    {
                      "repr": "&0x0000000000000000000000000000000000000000000000000000000000000002::tx_context::TxContext"
                    }
                  ],
                  "return": []
                }
              },
              {
                "cursor": "eyJuIjoiY3JlYXRlIiwiYyI6Mn0",
                "node": {
                  "name": "create",
                  "typeParameters": [],
                  "parameters": [
                    {
                      "repr": "&0x0000000000000000000000000000000000000000000000000000000000000002::tx_context::TxContext"
                    }
                  ],
                  "return": []
                }
              }
            ],
            "pageInfo": {
              "hasNextPage": true,
              "hasPreviousPage": false
            }
          }
        }
      }
    }
  }
}

task 9 'run-graphql'. lines 175-246:
Response: {
  "data": {
    "object": {
      "asMovePackage": {
        "module": {
          "prefix": {
            "edges": [
              {
                "cursor": "eyJuIjoiY3JlYXRlIiwiYyI6Mn0",
                "node": {
                  "name": "create",
                  "typeParameters": [],
                  "parameters": [
                    {
                      "repr": "&0x0000000000000000000000000000000000000000000000000000000000000002::tx_context::TxContext"
                    }
                  ],
                  "return": []
                }
              }
            ],
            "pageInfo": {
              "hasNextPage": true,
              "hasPreviousPage": true
            }
          },
          "prefixAll": {
            "edges": [
              {
                "cursor": "eyJuIjoiY3JlYXRlIiwiYyI6Mn0",
                "node": {
                  "name": "create",
                  "typeParameters": [],
                  "parameters": [
                    {
                      "repr": "&0x0000000000000000000000000000000000000000000000000000000000000002::tx_context::TxContext"
                    }
                  ],
                  "return": []
                }
              },
              {
                "cursor": "eyJuIjoidGltZXN0YW1wX21zIiwiYyI6Mn0",
                "node": {
                  "name": "timestamp_ms",
                  "typeParameters": [],
                  "parameters": [
                    {
                      "repr": "&0x0000000000000000000000000000000000000000000000000000000000000002::clock::Clock"
                    }
                  ],
                  "return": [
                    {
                      "repr": "u64"
                    }
                  ]
                }
              }
            ],
            "pageInfo": {
              "hasNextPage": false,
              "hasPreviousPage": true
            }
          },
          "prefixExcess": {
            "edges": [
              {
                "cursor": "eyJuIjoiY3JlYXRlIiwiYyI6Mn0",
                "node": {
                  "name": "create",
                  "typeParameters": [],
                  "parameters": [
                    {
                      "repr": "&0x0000000000000000000000000000000000000000000000000000000000000002::tx_context::TxContext"
                    }
                  ],
                  "return": []
                }
              },
              {
                "cursor": "eyJuIjoidGltZXN0YW1wX21zIiwiYyI6Mn0",
                "node": {
                  "name": "timestamp_ms",
                  "typeParameters": [],
                  "parameters": [
                    {
                      "repr": "&0x0000000000000000000000000000000000000000000000000000000000000002::clock::Clock"
                    }
                  ],
                  "return": [
                    {
                      "repr": "u64"
                    }
                  ]
                }
              }
            ],
            "pageInfo": {
              "hasNextPage": false,
              "hasPreviousPage": true
            }
          },
          "suffix": {
            "edges": [
              {
                "cursor": "eyJuIjoiY3JlYXRlIiwiYyI6Mn0",
                "node": {
                  "name": "create",
                  "typeParameters": [],
                  "parameters": [
                    {
                      "repr": "&0x0000000000000000000000000000000000000000000000000000000000000002::tx_context::TxContext"
                    }
                  ],
                  "return": []
                }
              }
            ],
            "pageInfo": {
              "hasNextPage": true,
              "hasPreviousPage": true
            }
          },
          "suffixAll": {
            "edges": [
              {
                "cursor": "eyJuIjoiY29uc2Vuc3VzX2NvbW1pdF9wcm9sb2d1ZSIsImMiOjJ9",
                "node": {
                  "name": "consensus_commit_prologue",
                  "typeParameters": [],
                  "parameters": [
                    {
                      "repr": "&mut 0x0000000000000000000000000000000000000000000000000000000000000002::clock::Clock"
                    },
                    {
                      "repr": "u64"
                    },
                    {
                      "repr": "&0x0000000000000000000000000000000000000000000000000000000000000002::tx_context::TxContext"
                    }
                  ],
                  "return": []
                }
              },
              {
                "cursor": "eyJuIjoiY3JlYXRlIiwiYyI6Mn0",
                "node": {
                  "name": "create",
                  "typeParameters": [],
                  "parameters": [
                    {
                      "repr": "&0x0000000000000000000000000000000000000000000000000000000000000002::tx_context::TxContext"
                    }
                  ],
                  "return": []
                }
              }
            ],
            "pageInfo": {
              "hasNextPage": true,
              "hasPreviousPage": false
            }
          },
          "suffixExcess": {
            "edges": [
              {
                "cursor": "eyJuIjoiY29uc2Vuc3VzX2NvbW1pdF9wcm9sb2d1ZSIsImMiOjJ9",
                "node": {
                  "name": "consensus_commit_prologue",
                  "typeParameters": [],
                  "parameters": [
                    {
                      "repr": "&mut 0x0000000000000000000000000000000000000000000000000000000000000002::clock::Clock"
                    },
                    {
                      "repr": "u64"
                    },
                    {
                      "repr": "&0x0000000000000000000000000000000000000000000000000000000000000002::tx_context::TxContext"
                    }
                  ],
                  "return": []
                }
              },
              {
                "cursor": "eyJuIjoiY3JlYXRlIiwiYyI6Mn0",
                "node": {
                  "name": "create",
                  "typeParameters": [],
                  "parameters": [
                    {
                      "repr": "&0x0000000000000000000000000000000000000000000000000000000000000002::tx_context::TxContext"
                    }
                  ],
                  "return": []
                }
              }
            ],
            "pageInfo": {
              "hasNextPage": true,
              "hasPreviousPage": false
            }
          }
        }
      }
    }
  }
}<|MERGE_RESOLUTION|>--- conflicted
+++ resolved
@@ -91,19 +91,12 @@
               "nodes": [
                 {
                   "outputState": {
-<<<<<<< HEAD
-                    "address": "0x1740d91445b28361a1fb6b9570fa7409784dc7592a71a568f5faf543addd621a",
-=======
                     "address": "0x53b63659f4910b0563575a85dca3254f1eb41bd6f8235cf2508ee6c18f4293ab",
->>>>>>> 08b50387
                     "asMovePackage": null
                   }
                 },
                 {
                   "outputState": {
-<<<<<<< HEAD
-                    "address": "0x33ae8cfa5e536ed956fa121bf6743ea3f29d33736c50fe9b2ccf4891d0942987",
-=======
                     "address": "0xf1c9c7ad1ffe43bc039571bb59e92cd999acb84357516f8b0e633478c2c52fa6",
                     "asMovePackage": null
                   }
@@ -111,17 +104,12 @@
                 {
                   "outputState": {
                     "address": "0xfb7800a2d857fb6af5839c0517a94948c72d4d7b804a89e5d4173203a819b3d4",
->>>>>>> 08b50387
                     "asMovePackage": {
                       "module": {
                         "function": {
                           "module": {
                             "package": {
-<<<<<<< HEAD
-                              "address": "0x33ae8cfa5e536ed956fa121bf6743ea3f29d33736c50fe9b2ccf4891d0942987"
-=======
                               "address": "0xfb7800a2d857fb6af5839c0517a94948c72d4d7b804a89e5d4173203a819b3d4"
->>>>>>> 08b50387
                             }
                           },
                           "name": "f",
@@ -150,12 +138,6 @@
                         }
                       }
                     }
-                  }
-                },
-                {
-                  "outputState": {
-                    "address": "0x911d525ce79f6b7eda041f8d2868d1726eace41c91f2476d75053142dec90ce5",
-                    "asMovePackage": null
                   }
                 }
               ]
@@ -186,31 +168,19 @@
               "nodes": [
                 {
                   "outputState": {
-<<<<<<< HEAD
-                    "address": "0x1740d91445b28361a1fb6b9570fa7409784dc7592a71a568f5faf543addd621a",
-=======
                     "address": "0x53b63659f4910b0563575a85dca3254f1eb41bd6f8235cf2508ee6c18f4293ab",
->>>>>>> 08b50387
                     "asMovePackage": null
                   }
                 },
                 {
                   "outputState": {
-<<<<<<< HEAD
-                    "address": "0x7db0c73016f4f20b723e4d828dafeabd1d245404962fe7744474f8ce1f7323b3",
-=======
                     "address": "0xf0babf7b922b2aebbccaeb88d0ae8ea3540f440b54cdc2081242d1b5c70c5789",
->>>>>>> 08b50387
                     "asMovePackage": {
                       "module": {
                         "f": {
                           "module": {
                             "package": {
-<<<<<<< HEAD
-                              "address": "0x7db0c73016f4f20b723e4d828dafeabd1d245404962fe7744474f8ce1f7323b3"
-=======
                               "address": "0xf0babf7b922b2aebbccaeb88d0ae8ea3540f440b54cdc2081242d1b5c70c5789"
->>>>>>> 08b50387
                             }
                           },
                           "name": "f",
@@ -240,11 +210,7 @@
                         "g": {
                           "module": {
                             "package": {
-<<<<<<< HEAD
-                              "address": "0x7db0c73016f4f20b723e4d828dafeabd1d245404962fe7744474f8ce1f7323b3"
-=======
                               "address": "0xf0babf7b922b2aebbccaeb88d0ae8ea3540f440b54cdc2081242d1b5c70c5789"
->>>>>>> 08b50387
                             }
                           },
                           "name": "g",
@@ -264,11 +230,7 @@
                 },
                 {
                   "outputState": {
-<<<<<<< HEAD
-                    "address": "0x911d525ce79f6b7eda041f8d2868d1726eace41c91f2476d75053142dec90ce5",
-=======
                     "address": "0xf1c9c7ad1ffe43bc039571bb59e92cd999acb84357516f8b0e633478c2c52fa6",
->>>>>>> 08b50387
                     "asMovePackage": null
                   }
                 }
