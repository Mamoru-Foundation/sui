// Copyright (c) Mysten Labs, Inc.
// SPDX-License-Identifier: Apache-2.0

use self::{auth::AllowedPeersUpdatable, metrics::Metrics};
use anemo::PeerId;
use anyhow::Result;
use fastcrypto::groups::bls12381;
use fastcrypto_tbls::{
    dkg, nodes::PartyId, tbls::ThresholdBls, types::ShareIndex, types::ThresholdBls12381MinSig,
};
use mysten_metrics::spawn_monitored_task;
use mysten_network::anemo_ext::NetworkExt;
use serde::{Deserialize, Serialize};
use std::{
    collections::{btree_map::BTreeMap, BTreeSet, HashMap},
    ops::Bound,
    sync::Arc,
    time::{self, Duration},
};
use sui_config::p2p::RandomnessConfig;
use sui_macros::fail_point_if;
use sui_types::{
    base_types::AuthorityName,
    committee::EpochId,
    crypto::{RandomnessPartialSignature, RandomnessRound, RandomnessSignature},
};
use tokio::sync::mpsc;
use tracing::{debug, error, info, instrument, warn};

mod auth;
mod builder;
mod generated {
    include!(concat!(env!("OUT_DIR"), "/sui.Randomness.rs"));
}
mod metrics;
mod server;
#[cfg(test)]
mod tests;

pub use builder::{Builder, UnstartedRandomness};
pub use generated::{
    randomness_client::RandomnessClient,
    randomness_server::{Randomness, RandomnessServer},
};

#[derive(Clone, Debug, Serialize, Deserialize)]
pub struct SendSignaturesRequest {
    epoch: EpochId,
    round: RandomnessRound,
    // BCS-serialized `RandomnessPartialSignature` values. We store raw bytes here to enable
    // defenses against too-large messages.
    // The protocol requires the signatures to be ordered by share index (as provided by fastcrypto).
    partial_sigs: Vec<Vec<u8>>,
    // TODO: add support for receiving full signature from validators who have already
    // reconstructed it.
    sig: Option<RandomnessSignature>,
}

/// A handle to the Randomness network subsystem.
///
/// This handle can be cloned and shared. Once all copies of a Randomness system's Handle have been
/// dropped, the Randomness system will be gracefully shutdown.
#[derive(Clone, Debug)]
pub struct Handle {
    sender: mpsc::Sender<RandomnessMessage>,
}

impl Handle {
    /// Transitions the Randomness system to a new epoch. Cancels all partial signature sends for
    /// prior epochs.
    pub fn update_epoch(
        &self,
        new_epoch: EpochId,
        authority_info: HashMap<AuthorityName, (PeerId, PartyId)>,
        dkg_output: dkg::Output<bls12381::G2Element, bls12381::G2Element>,
        aggregation_threshold: u16,
        recovered_last_completed_round: Option<RandomnessRound>, // set to None if not starting up mid-epoch
    ) {
        self.sender
            .try_send(RandomnessMessage::UpdateEpoch(
                new_epoch,
                authority_info,
                dkg_output,
                aggregation_threshold,
                recovered_last_completed_round,
            ))
            .expect("RandomnessEventLoop mailbox should not overflow or be closed")
    }

    /// Begins transmitting partial signatures for the given epoch and round until completed.
    pub fn send_partial_signatures(&self, epoch: EpochId, round: RandomnessRound) {
        self.sender
            .try_send(RandomnessMessage::SendPartialSignatures(epoch, round))
            .expect("RandomnessEventLoop mailbox should not overflow or be closed")
    }

    /// Records the given round as complete, stopping any partial signature sends.
    pub fn complete_round(&self, epoch: EpochId, round: RandomnessRound) {
        self.sender
            .try_send(RandomnessMessage::CompleteRound(epoch, round))
            .expect("RandomnessEventLoop mailbox should not overflow or be closed")
    }

    // For testing.
    pub fn new_stub() -> Self {
        let (sender, mut receiver) = mpsc::channel(1);
        // Keep receiver open until all senders are closed.
        tokio::spawn(async move {
            loop {
                tokio::select! {
                    m = receiver.recv() => {
                        if m.is_none() {
                            break;
                        }
                    },
                }
            }
        });
        Self { sender }
    }
}

#[derive(Clone, Debug)]
enum RandomnessMessage {
    UpdateEpoch(
        EpochId,
        HashMap<AuthorityName, (PeerId, PartyId)>,
        dkg::Output<bls12381::G2Element, bls12381::G2Element>,
        u16,                     // aggregation_threshold
        Option<RandomnessRound>, // recovered_highest_completed_round
    ),
    SendPartialSignatures(EpochId, RandomnessRound),
    CompleteRound(EpochId, RandomnessRound),
    ReceivePartialSignatures(PeerId, EpochId, RandomnessRound, Vec<Vec<u8>>),
}

struct RandomnessEventLoop {
    name: AuthorityName,
    config: RandomnessConfig,
    mailbox: mpsc::Receiver<RandomnessMessage>,
    network: anemo::Network,
    allowed_peers: AllowedPeersUpdatable,
    metrics: Metrics,
    randomness_tx: mpsc::Sender<(EpochId, RandomnessRound, Vec<u8>)>,

    epoch: EpochId,
    authority_info: Arc<HashMap<AuthorityName, (PeerId, PartyId)>>,
    peer_share_ids: Option<HashMap<PeerId, Vec<ShareIndex>>>,
    dkg_output: Option<dkg::Output<bls12381::G2Element, bls12381::G2Element>>,
    aggregation_threshold: u16,
    highest_requested_round: BTreeMap<EpochId, RandomnessRound>,
    send_tasks: BTreeMap<RandomnessRound, tokio::task::JoinHandle<()>>,
    round_request_time: BTreeMap<(EpochId, RandomnessRound), time::Instant>,
    future_epoch_partial_sigs: BTreeMap<(EpochId, RandomnessRound, PeerId), Vec<Vec<u8>>>,
    received_partial_sigs: BTreeMap<(RandomnessRound, PeerId), Vec<RandomnessPartialSignature>>,
    completed_sigs: BTreeSet<(EpochId, RandomnessRound)>,
    highest_completed_round: BTreeMap<EpochId, RandomnessRound>,
}

impl RandomnessEventLoop {
    pub async fn start(mut self) {
        info!("Randomness network event loop started");

        loop {
            tokio::select! {
                maybe_message = self.mailbox.recv() => {
                    // Once all handles to our mailbox have been dropped this
                    // will yield `None` and we can terminate the event loop.
                    if let Some(message) = maybe_message {
                        self.handle_message(message);
                    } else {
                        break;
                    }
                },
            }
        }

        info!("Randomness network event loop ended");
    }

    fn handle_message(&mut self, message: RandomnessMessage) {
        match message {
            RandomnessMessage::UpdateEpoch(
                epoch,
                authority_info,
                dkg_output,
                aggregation_threshold,
                recovered_highest_completed_round,
            ) => {
                if let Err(e) = self.update_epoch(
                    epoch,
                    authority_info,
                    dkg_output,
                    aggregation_threshold,
                    recovered_highest_completed_round,
                ) {
                    error!("BUG: failed to update epoch in RandomnessEventLoop: {e:?}");
                }
            }
            RandomnessMessage::SendPartialSignatures(epoch, round) => {
                self.send_partial_signatures(epoch, round)
            }
            RandomnessMessage::CompleteRound(epoch, round) => self.complete_round(epoch, round),
            RandomnessMessage::ReceivePartialSignatures(peer_id, epoch, round, sigs) => {
                self.receive_partial_signatures(peer_id, epoch, round, sigs)
            }
        }
    }

    #[instrument(level = "debug", skip_all, fields(?new_epoch))]
    fn update_epoch(
        &mut self,
        new_epoch: EpochId,
        authority_info: HashMap<AuthorityName, (PeerId, PartyId)>,
        dkg_output: dkg::Output<bls12381::G2Element, bls12381::G2Element>,
        aggregation_threshold: u16,
        recovered_highest_completed_round: Option<RandomnessRound>,
    ) -> Result<()> {
        assert!(self.dkg_output.is_none() || new_epoch > self.epoch);

        debug!("updating randomness network loop to new epoch");

        self.peer_share_ids = Some(authority_info.iter().try_fold(
            HashMap::new(),
            |mut acc, (_name, (peer_id, party_id))| -> Result<_> {
                let ids = dkg_output
                    .nodes
                    .share_ids_of(*party_id)
                    .expect("party_id should be valid");
                acc.insert(*peer_id, ids);
                Ok(acc)
            },
        )?);
        self.allowed_peers.update(Arc::new(
            authority_info
                .values()
                .map(|(peer_id, _)| *peer_id)
                .collect(),
        ));
        self.epoch = new_epoch;
        self.authority_info = Arc::new(authority_info);
        self.dkg_output = Some(dkg_output);
        self.aggregation_threshold = aggregation_threshold;
        if let Some(round) = recovered_highest_completed_round {
            self.highest_completed_round
                .entry(new_epoch)
                .and_modify(|r| *r = std::cmp::max(*r, round))
                .or_insert(round);
        }
        for (_, task) in std::mem::take(&mut self.send_tasks) {
            task.abort();
        }
        self.metrics.set_epoch(new_epoch);

        // Throw away info from old epochs.
        self.highest_requested_round = self.highest_requested_round.split_off(&new_epoch);
        self.round_request_time = self
            .round_request_time
            .split_off(&(new_epoch, RandomnessRound(0)));
        self.received_partial_sigs.clear();
        self.completed_sigs = self
            .completed_sigs
            .split_off(&(new_epoch, RandomnessRound(0)));
        self.highest_completed_round = self.highest_completed_round.split_off(&new_epoch);

        // Start any pending tasks for the new epoch.
        self.maybe_start_pending_tasks();

        // Aggregate any sigs received early from the new epoch.
        // (We can't call `maybe_aggregate_partial_signatures` directly while iterating,
        // because it takes `&mut self`, so we store in a Vec first.)
        for ((epoch, round, peer_id), sig_bytes) in
            std::mem::take(&mut self.future_epoch_partial_sigs)
        {
            // We can fully validate these now that we have current epoch DKG output.
            self.receive_partial_signatures(peer_id, epoch, round, sig_bytes);
        }
        let rounds_to_aggregate: Vec<_> =
            self.received_partial_sigs.keys().map(|(r, _)| *r).collect();
        for round in rounds_to_aggregate {
            self.maybe_aggregate_partial_signatures(new_epoch, round);
        }

        Ok(())
    }

    #[instrument(level = "debug", skip_all, fields(?epoch, ?round))]
    fn send_partial_signatures(&mut self, epoch: EpochId, round: RandomnessRound) {
        if epoch < self.epoch {
            error!(
                "BUG: skipping sending partial sigs, we are already up to epoch {}",
                self.epoch
            );
            debug_assert!(
                false,
                "skipping sending partial sigs, we are already up to higher epoch"
            );
            return;
        }
        if epoch == self.epoch {
            if let Some(highest_completed_round) = self.highest_completed_round.get(&epoch) {
                if round <= *highest_completed_round {
                    info!("skipping sending partial sigs, we already have completed this round");
                    return;
                }
            }
        }

        self.highest_requested_round
            .entry(epoch)
            .and_modify(|r| *r = std::cmp::max(*r, round))
            .or_insert(round);
        self.round_request_time
            .insert((epoch, round), time::Instant::now());
        self.maybe_start_pending_tasks();
    }

    #[instrument(level = "debug", skip_all, fields(?epoch, ?round))]
    fn complete_round(&mut self, epoch: EpochId, round: RandomnessRound) {
        debug!("completing randomness round");
        let new_highest_round = *self
            .highest_completed_round
            .entry(epoch)
            .and_modify(|r| *r = std::cmp::max(*r, round))
            .or_insert(round);
        if round != new_highest_round {
            // This round completion came out of order, and we're already ahead. Nothing more
            // to do in that case.
            return;
        }

        self.round_request_time = self.round_request_time.split_off(&(epoch, round + 1));

        if epoch == self.epoch {
            self.remove_partial_sigs_in_range((
                Bound::Included((RandomnessRound(0), PeerId([0; 32]))),
                Bound::Excluded((round + 1, PeerId([0; 32]))),
            ));
            for (_, task) in self.send_tasks.iter().take_while(|(r, _)| **r <= round) {
                task.abort();
            }
            self.send_tasks = self.send_tasks.split_off(&(round + 1));
            self.maybe_start_pending_tasks();
        }

        self.update_rounds_pending_metric();
    }

    #[instrument(level = "debug", skip_all, fields(?peer_id, ?epoch, ?round))]
    fn receive_partial_signatures(
        &mut self,
        peer_id: PeerId,
        epoch: EpochId,
        round: RandomnessRound,
        sig_bytes: Vec<Vec<u8>>,
    ) {
        // Basic validity checks.
        if epoch < self.epoch {
            debug!(
                "skipping received partial sigs, we are already up to epoch {}",
                self.epoch
            );
            return;
        }
        if epoch > self.epoch + 1 {
            debug!(
                "skipping received partial sigs, we are still on epoch {}",
                self.epoch
            );
            return;
        }
        if self.completed_sigs.contains(&(epoch, round)) {
            debug!("skipping received partial sigs, we already have completed this sig");
            return;
        }
        let highest_completed_round = self.highest_completed_round.get(&epoch).copied();
        if let Some(highest_completed_round) = &highest_completed_round {
            if *highest_completed_round >= round {
                debug!("skipping received partial sigs, we already have completed this round");
                return;
            }
        }

        // If sigs are for a future epoch, we can't fully verify them without DKG output.
        // Save them for later use.
        if epoch != self.epoch || self.peer_share_ids.is_none() {
            if round.0 >= self.config.max_partial_sigs_rounds_ahead() {
                debug!("skipping received partial sigs for future epoch, round too far ahead",);
                return;
            }

            debug!("saving partial sigs from future epoch for later use");
            self.future_epoch_partial_sigs
                .insert((epoch, round, peer_id), sig_bytes);
            return;
        }

        // Verify shape of sigs matches what we expect for the peer.
        let peer_share_ids = self.peer_share_ids.as_ref().expect("checked above");
        let expected_share_ids = if let Some(expected_share_ids) = peer_share_ids.get(&peer_id) {
            expected_share_ids
        } else {
            debug!("received partial sigs from unknown peer");
            return;
        };
        if sig_bytes.len() != expected_share_ids.len() as usize {
            warn!(
                "received partial sigs with wrong share ids count: expected {}, got {}",
                expected_share_ids.len(),
                sig_bytes.len(),
            );
            return;
        }

        // Accept partial signatures up to `max_partial_sigs_rounds_ahead` past the round of the
        // last completed signature, or the highest completed round, whichever is greater.
        let last_completed_signature = self
            .completed_sigs
            .range(..&(epoch + 1, RandomnessRound(0)))
            .next_back()
            .map(|(e, r)| if *e == epoch { *r } else { RandomnessRound(0) });
        let last_completed_round = std::cmp::max(last_completed_signature, highest_completed_round)
            .unwrap_or(RandomnessRound(0));
        if round.0
            >= last_completed_round
                .0
                .saturating_add(self.config.max_partial_sigs_rounds_ahead())
        {
            debug!(
                "skipping received partial sigs, most recent round we completed was only {last_completed_round}",
            );
            return;
        }

        // Deserialize the partial sigs.
        let partial_sigs =
            match sig_bytes
                .iter()
                .try_fold(Vec::new(), |mut acc, bytes| -> Result<_> {
                    let sig: RandomnessPartialSignature = bcs::from_bytes(bytes)?;
                    acc.push(sig);
                    Ok(acc)
                }) {
                Ok(partial_sigs) => partial_sigs,
                Err(e) => {
                    warn!("failed to deserialize partial sigs: {e:?}");
                    return;
                }
            };
        // Verify we received the expected share IDs (to protect against a validator that sends
        // valid signatures of other peers which will be successfully verified below).
        let received_share_ids = partial_sigs.iter().map(|s| s.index);
        if received_share_ids
            .zip(expected_share_ids.iter())
            .any(|(a, b)| a != *b)
        {
            let received_share_ids = partial_sigs.iter().map(|s| s.index).collect::<Vec<_>>();
            warn!("received partial sigs with wrong share ids: expected {expected_share_ids:?}, received {received_share_ids:?}");
            return;
        }

        // We passed all the checks, save the partial sigs.
        debug!("recording received partial signatures");
        self.received_partial_sigs
            .insert((round, peer_id), partial_sigs);

        self.maybe_aggregate_partial_signatures(epoch, round);
    }

    #[instrument(level = "debug", skip_all, fields(?epoch, ?round))]
    fn maybe_aggregate_partial_signatures(&mut self, epoch: EpochId, round: RandomnessRound) {
        if self.completed_sigs.contains(&(epoch, round)) {
            info!("skipping aggregation for already-completed signature");
            return;
        }

        if let Some(highest_completed_round) = self.highest_completed_round.get(&epoch) {
            if round <= *highest_completed_round {
                info!("skipping aggregation for already-completed round");
                return;
            }
        }

        let highest_requested_round = self.highest_requested_round.get(&epoch);
        if highest_requested_round.is_none() || round > *highest_requested_round.unwrap() {
            // We have to wait here, because even if we have enough information from other nodes
            // to complete the signature, local shared object versions are not set until consensus
            // finishes processing the corresponding commit. This function will be called again
            // after maybe_start_pending_tasks begins this round locally.
            debug!("waiting to aggregate randomness partial signatures until local consensus catches up");
            return;
        }

        if epoch != self.epoch {
            debug!(
                "waiting to aggregate randomness partial signatures until DKG completes for epoch"
            );
            return;
        }

        let vss_pk = {
            let Some(dkg_output) = &self.dkg_output else {
                debug!("called maybe_aggregate_partial_signatures before DKG completed");
                return;
            };
            &dkg_output.vss_pk
        };

        let sig_bounds = (
            Bound::Included((round, PeerId([0; 32]))),
            Bound::Excluded((round + 1, PeerId([0; 32]))),
        );

        // If we have enough partial signatures, aggregate them.
        let sig_range = self
            .received_partial_sigs
            .range(sig_bounds)
            .flat_map(|(_, sigs)| sigs);
        let mut sig =
            match ThresholdBls12381MinSig::aggregate(self.aggregation_threshold, sig_range) {
                Ok(sig) => sig,
                Err(fastcrypto::error::FastCryptoError::NotEnoughInputs) => return, // wait for more input
                Err(e) => {
                    error!("error while aggregating randomness partial signatures: {e:?}");
                    return;
                }
            };

        // Try to verify the aggregated signature all at once. (Should work in the happy path.)
        if ThresholdBls12381MinSig::verify(vss_pk.c0(), &round.signature_message(), &sig).is_err() {
            // If verifiation fails, some of the inputs must be invalid. We have to go through
            // one-by-one to find which.
            // TODO: add test for individual sig verification.
            self.received_partial_sigs
                .retain(|&(r, peer_id), partial_sigs| {
                    if round != r {
                        return true;
                    }
                    if ThresholdBls12381MinSig::partial_verify_batch(
                        vss_pk,
                        &round.signature_message(),
                        partial_sigs.iter(),
                        &mut rand::thread_rng(),
                    )
                    .is_err()
                    {
                        warn!(
                            "received invalid partial signatures from possibly-Byzantine peer {peer_id}"
                        );
                        // TODO: Ignore future messages from peers sending bad signatures.
                        return false;
                    }
                    true
                });
            let sig_range = self
                .received_partial_sigs
                .range(sig_bounds)
                .flat_map(|(_, sigs)| sigs);
            sig = match ThresholdBls12381MinSig::aggregate(self.aggregation_threshold, sig_range) {
                Ok(sig) => sig,
                Err(fastcrypto::error::FastCryptoError::NotEnoughInputs) => return, // wait for more input
                Err(e) => {
                    error!("error while aggregating randomness partial signatures: {e:?}");
                    return;
                }
            };
            if let Err(e) =
                ThresholdBls12381MinSig::verify(vss_pk.c0(), &round.signature_message(), &sig)
            {
                error!("error while verifying randomness partial signatures after removing invalid partials: {e:?}");
                debug_assert!(false, "error while verifying randomness partial signatures after removing invalid partials");
                return;
            }
        }

        debug!("successfully generated randomness full signature");
        self.completed_sigs.insert((epoch, round));
        self.remove_partial_sigs_in_range(sig_bounds);
        self.metrics.record_completed_round(round);
        if let Some(start_time) = self.round_request_time.get(&(epoch, round)) {
            if let Some(metric) = self.metrics.round_generation_latency_metric() {
                metric.observe(start_time.elapsed().as_secs_f64());
            }
        }

        let bytes = bcs::to_bytes(&sig).expect("signature serialization should not fail");
        self.randomness_tx
            .try_send((epoch, round, bytes))
            .expect("RandomnessRoundReceiver mailbox should not overflow or be closed");
    }

    fn maybe_start_pending_tasks(&mut self) {
        let dkg_output = if let Some(dkg_output) = &self.dkg_output {
            dkg_output
        } else {
            return; // wait for DKG
        };
        let shares = if let Some(shares) = &dkg_output.shares {
            shares
        } else {
            return; // can't participate in randomness generation without shares
        };
        let highest_requested_round =
            if let Some(highest_requested_round) = self.highest_requested_round.get(&self.epoch) {
                highest_requested_round
            } else {
                return; // no rounds to start
            };
        // Begin from the next round after the most recent one we've started (or, if none are running,
        // after the highest completed round in the epoch).
        let start_round = std::cmp::max(
            if let Some(highest_completed_round) = self.highest_completed_round.get(&self.epoch) {
                highest_completed_round.checked_add(1).unwrap()
            } else {
                RandomnessRound(0)
            },
            self.send_tasks
                .last_key_value()
                .map(|(r, _)| r.checked_add(1).unwrap())
                .unwrap_or(RandomnessRound(0)),
        );

        let mut rounds_to_aggregate = Vec::new();
        for round in start_round.0..=highest_requested_round.0 {
            let round = RandomnessRound(round);

            if self.send_tasks.len() >= self.config.max_partial_sigs_concurrent_sends() {
                break; // limit concurrent tasks
            }

            self.send_tasks.entry(round).or_insert_with(|| {
                let name = self.name;
                let network = self.network.clone();
                let retry_interval = self.config.partial_signature_retry_interval();
                let metrics = self.metrics.clone();
                let authority_info = self.authority_info.clone();
                let epoch = self.epoch;
                let partial_sigs = ThresholdBls12381MinSig::partial_sign_batch(
                    shares.iter(),
                    &round.signature_message(),
                );

                // Record own partial sigs.
                if !self.completed_sigs.contains(&(epoch, round)) {
                    self.received_partial_sigs
                        .insert((round, self.network.peer_id()), partial_sigs.clone());
                    rounds_to_aggregate.push((epoch, round));
                }

                debug!("sending partial sigs for epoch {epoch}, round {round}");
                spawn_monitored_task!(RandomnessEventLoop::send_partial_signatures_task(
                    name,
                    network,
                    retry_interval,
                    metrics,
                    authority_info,
                    epoch,
                    round,
                    partial_sigs
                ))
            });
        }

        self.update_rounds_pending_metric();

        // After starting a round, we have generated our own partial sigs. Check if that's
        // enough for us to aggregate already.
        for (epoch, round) in rounds_to_aggregate {
            self.maybe_aggregate_partial_signatures(epoch, round);
        }
    }

    #[allow(clippy::type_complexity)]
    fn remove_partial_sigs_in_range(
        &mut self,
        range: (
            Bound<(RandomnessRound, PeerId)>,
            Bound<(RandomnessRound, PeerId)>,
        ),
    ) {
        let keys_to_remove: Vec<_> = self
            .received_partial_sigs
            .range(range)
            .map(|(key, _)| *key)
            .collect();
        for key in keys_to_remove {
            // Have to remove keys one-by-one because BTreeMap does not support range-removal.
            self.received_partial_sigs.remove(&key);
        }
    }

    async fn send_partial_signatures_task(
        name: AuthorityName,
        network: anemo::Network,
        retry_interval: Duration,
        metrics: Metrics,
        authority_info: Arc<HashMap<AuthorityName, (PeerId, PartyId)>>,
        epoch: EpochId,
        round: RandomnessRound,
        partial_sigs: Vec<RandomnessPartialSignature>,
    ) {
        // For simtests, we may test not sending partial signatures.
        #[allow(unused_mut)]
        let mut fail_point_skip_sending = false;
        fail_point_if!("rb-send-partial-signatures", || {
            fail_point_skip_sending = true;
        });
        if fail_point_skip_sending {
            warn!("skipping sending partial sigs due to simtest fail point");
            return;
        }

        let _metrics_guard = metrics
            .round_observation_latency_metric()
            .map(|metric| metric.start_timer());

        let peers: HashMap<_, _> = authority_info
            .iter()
            .map(|(name, (peer_id, _party_id))| (name, network.waiting_peer(*peer_id)))
            .collect();
        let partial_sigs: Vec<_> = partial_sigs
            .iter()
            .map(|sig| bcs::to_bytes(sig).expect("message serialization should not fail"))
            .collect();

        loop {
            let mut requests = Vec::new();
            for (peer_name, peer) in &peers {
                if name == **peer_name {
                    continue; // don't send partial sigs to self
                }
                let mut client = RandomnessClient::new(peer.clone());
                const SEND_PARTIAL_SIGNATURES_TIMEOUT: Duration = Duration::from_secs(10);
                let request = anemo::Request::new(SendSignaturesRequest {
                    epoch,
                    round,
                    partial_sigs: partial_sigs.clone(),
                    sig: None,
                })
                .with_timeout(SEND_PARTIAL_SIGNATURES_TIMEOUT);
                requests.push(async move {
                    let result = client.send_signatures(request).await;
                    if let Err(e) = result {
                        debug!("failed to send partial signatures to {peer_name}: {e:?}");
                    }
                });
            }

            // Process all requests.
            futures::future::join_all(requests).await;

            // Keep retrying send to all peers until task is aborted via external message.
            tokio::time::sleep(retry_interval).await;
        }
    }

    fn update_rounds_pending_metric(&self) {
        let highest_requested_round = self
            .highest_requested_round
            .get(&self.epoch)
            .map(|r| r.0)
            .unwrap_or(0);
        let highest_completed_round = self
            .highest_completed_round
            .get(&self.epoch)
            .map(|r| r.0)
            .unwrap_or(0);
        let num_rounds_pending =
            highest_requested_round.saturating_sub(highest_completed_round) as i64;
        let prev_value = self.metrics.num_rounds_pending().unwrap_or_default();
        if num_rounds_pending / 100 > prev_value / 100 {
            warn!(
                // Recording multiples of 100 so tests can match on the log message.
                "RandomnessEventLoop randomness generation backlog: over {} rounds are pending (oldest is {:?})",
                (num_rounds_pending / 100) * 100,
<<<<<<< HEAD
                match (self.pending_tasks.first(), self.send_tasks.first_key_value()) {
                    (Some(p), Some((s, _))) => {
                        std::cmp::min(p, s)
                    }
                    (Some(p), None) => p,
                    (None, Some((s, _))) => s,
                    (None, None) => &(0, RandomnessRound(0)),
                },
=======
                highest_completed_round+1,
>>>>>>> 08b50387
            );
        }
        self.metrics.set_num_rounds_pending(num_rounds_pending);
    }
}<|MERGE_RESOLUTION|>--- conflicted
+++ resolved
@@ -773,18 +773,7 @@
                 // Recording multiples of 100 so tests can match on the log message.
                 "RandomnessEventLoop randomness generation backlog: over {} rounds are pending (oldest is {:?})",
                 (num_rounds_pending / 100) * 100,
-<<<<<<< HEAD
-                match (self.pending_tasks.first(), self.send_tasks.first_key_value()) {
-                    (Some(p), Some((s, _))) => {
-                        std::cmp::min(p, s)
-                    }
-                    (Some(p), None) => p,
-                    (None, Some((s, _))) => s,
-                    (None, None) => &(0, RandomnessRound(0)),
-                },
-=======
                 highest_completed_round+1,
->>>>>>> 08b50387
             );
         }
         self.metrics.set_num_rounds_pending(num_rounds_pending);
