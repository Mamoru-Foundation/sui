// Copyright (c) Mysten Labs, Inc.
// SPDX-License-Identifier: Apache-2.0

use std::path::{Path, PathBuf};

use move_binary_format::{
    compatibility::{Compatibility, InclusionCheck},
    file_format::AbilitySet,
    normalized, CompiledModule,
};
use sui_move_build::{BuildConfig, SuiPackageHooks};

pub const TEST_DIR: &str = "tests";

fn run_test(path: &Path) -> datatest_stable::Result<()> {
    move_package::package_hooks::register_package_hooks(Box::new(SuiPackageHooks));
    let mut pathbuf = path.to_path_buf();
    pathbuf.pop();
    pathbuf = PathBuf::from(env!("CARGO_MANIFEST_DIR")).join(pathbuf);
    let base_path = pathbuf.join("base");
    let upgraded_path = pathbuf.join("upgraded");

<<<<<<< HEAD
    let base = compile(base_path)?;
=======
    let base = compile(&base_path)?;
>>>>>>> 08b50387
    let base_normalized = normalize(&base);

    let upgraded = compile(&upgraded_path)?;
    let upgraded_normalized = normalize(&upgraded);

    check_all_compatibilities(
        base_normalized,
        upgraded_normalized,
        pathbuf.file_name().unwrap().to_string_lossy().to_string(),
    )
}

fn compile(path: &Path) -> anyhow::Result<Vec<CompiledModule>> {
    Ok(BuildConfig::new_for_testing()
        .build(path)
        .unwrap()
        .into_modules())
}

fn normalize(modules: &[CompiledModule]) -> Vec<normalized::Module> {
    modules.iter().map(normalized::Module::new).collect()
}

fn check_all_compatibilities(
    base: Vec<normalized::Module>,
    upgraded: Vec<normalized::Module>,
    name: String,
) -> datatest_stable::Result<()> {
    assert_eq!(base.len(), upgraded.len());

    let compatibility_types = [
        Compatibility::full_check(),
        // Full compat but allow private entry functions to change
        Compatibility {
            check_datatype_and_pub_function_linking: true,
            check_datatype_layout: true,
            check_friend_linking: true,
            check_private_entry_linking: false,
            disallowed_new_abilities: AbilitySet::ALL,
            disallow_change_datatype_type_params: true,
            disallow_new_variants: true,
        },
        // Full compat but allow private entry functions and friends to change
        Compatibility {
            check_datatype_and_pub_function_linking: true,
            check_datatype_layout: true,
            check_friend_linking: false,
            check_private_entry_linking: false,
            disallowed_new_abilities: AbilitySet::ALL,
            disallow_change_datatype_type_params: true,
            disallow_new_variants: true,
        },
        // Full compat but allow friends to change
        Compatibility {
            check_datatype_and_pub_function_linking: true,
            check_datatype_layout: true,
            check_friend_linking: false,
            check_private_entry_linking: true,
            disallowed_new_abilities: AbilitySet::ALL,
            disallow_change_datatype_type_params: true,
            disallow_new_variants: true,
        },
        // Full compat but allow new enum variants to be added
        Compatibility {
            check_datatype_and_pub_function_linking: true,
            check_datatype_layout: true,
            check_friend_linking: true,
            check_private_entry_linking: true,
            disallowed_new_abilities: AbilitySet::ALL,
            disallow_change_datatype_type_params: true,
            disallow_new_variants: true,
        },
        Compatibility::no_check(),
    ];

    let mut results = compatibility_types
        .iter()
        .map(|compat| {
            let compatibility_checks: Vec<_> = base
                .iter()
                .zip(upgraded.iter())
                .map(|(base, upgraded)| {
                    format!(
                        "{}::{}:\n\tbase->upgrade: {}\n\tupgrade->base: {}",
                        base.address,
                        base.name,
                        compat.check(base, upgraded).is_ok(),
                        compat.check(upgraded, base).is_ok()
                    )
                })
                .collect();

            format!(
                "====\n{:?}\n{}\n====",
                compat,
                compatibility_checks.join("\n")
            )
        })
        .collect::<Vec<_>>()
        .join("\n");

    let inclusion_results = [InclusionCheck::Equal, InclusionCheck::Subset]
        .iter()
        .map(|compat| {
            let compatibility_checks: Vec<_> = base
                .iter()
                .zip(upgraded.iter())
                .map(|(base, upgraded)| {
                    format!(
                        "{}::{}:\n\tbase->upgrade: {}\n\tupgrade->base: {}",
                        base.address,
                        base.name,
                        compat.check(base, upgraded).is_ok(),
                        compat.check(upgraded, base).is_ok()
                    )
                })
                .collect();

            format!(
                "====\n{:?}\n{}\n====",
                compat,
                compatibility_checks.join("\n")
            )
        })
        .collect::<Vec<_>>()
        .join("\n");

    results.push_str(&inclusion_results);
    insta::assert_display_snapshot!(name, results);
    Ok(())
}

datatest_stable::harness!(run_test, TEST_DIR, r".*\.package$");<|MERGE_RESOLUTION|>--- conflicted
+++ resolved
@@ -20,11 +20,7 @@
     let base_path = pathbuf.join("base");
     let upgraded_path = pathbuf.join("upgraded");
 
-<<<<<<< HEAD
-    let base = compile(base_path)?;
-=======
     let base = compile(&base_path)?;
->>>>>>> 08b50387
     let base_normalized = normalize(&base);
 
     let upgraded = compile(&upgraded_path)?;
