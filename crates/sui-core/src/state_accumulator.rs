// Copyright (c) Mysten Labs, Inc.
// SPDX-License-Identifier: Apache-2.0

use itertools::Itertools;
use mysten_metrics::monitored_scope;
use prometheus::{register_int_gauge_with_registry, IntGauge, Registry};
use serde::Serialize;
use sui_protocol_config::{Chain, ProtocolConfig};
use sui_types::base_types::{ObjectID, ObjectRef, SequenceNumber, VersionNumber};
use sui_types::committee::EpochId;
use sui_types::digests::{ObjectDigest, TransactionDigest};
use sui_types::in_memory_storage::InMemoryStorage;
use sui_types::storage::{ObjectKey, ObjectStore};
use tracing::debug;

use std::collections::{HashMap, HashSet};
use std::sync::Arc;

use fastcrypto::hash::MultisetHash;
use sui_types::accumulator::Accumulator;
use sui_types::effects::TransactionEffects;
use sui_types::effects::TransactionEffectsAPI;
use sui_types::error::SuiResult;
use sui_types::messages_checkpoint::{CheckpointSequenceNumber, ECMHLiveObjectSetDigest};

use crate::authority::authority_per_epoch_store::AuthorityPerEpochStore;
use crate::authority::authority_store_tables::LiveObject;

<<<<<<< HEAD
=======
pub struct StateAccumulatorMetrics {
    inconsistent_state: IntGauge,
}

impl StateAccumulatorMetrics {
    pub fn new(registry: &Registry) -> Arc<Self> {
        let this = Self {
            inconsistent_state: register_int_gauge_with_registry!(
                "accumulator_inconsistent_state",
                "1 if accumulated live object set differs from StateAccumulator root state hash for the previous epoch",
                registry
            )
            .unwrap(),
        };
        Arc::new(this)
    }
}

>>>>>>> 08b50387
pub enum StateAccumulator {
    V1(StateAccumulatorV1),
    V2(StateAccumulatorV2),
}

pub struct StateAccumulatorV1 {
<<<<<<< HEAD
    store: Arc<dyn AccumulatorStore>,
}

pub struct StateAccumulatorV2 {
=======
>>>>>>> 08b50387
    store: Arc<dyn AccumulatorStore>,
    metrics: Arc<StateAccumulatorMetrics>,
}

pub struct StateAccumulatorV2 {
    store: Arc<dyn AccumulatorStore>,
    metrics: Arc<StateAccumulatorMetrics>,
}

pub trait AccumulatorStore: ObjectStore + Send + Sync {
    /// This function is only called in older protocol versions, and should no longer be used.
    /// It creates an explicit dependency to tombstones which is not desired.
    fn get_object_ref_prior_to_key_deprecated(
        &self,
        object_id: &ObjectID,
        version: VersionNumber,
    ) -> SuiResult<Option<ObjectRef>>;

    fn get_root_state_accumulator_for_epoch(
        &self,
        epoch: EpochId,
    ) -> SuiResult<Option<(CheckpointSequenceNumber, Accumulator)>>;

    fn get_root_state_accumulator_for_highest_epoch(
        &self,
    ) -> SuiResult<Option<(EpochId, (CheckpointSequenceNumber, Accumulator))>>;

    fn insert_state_accumulator_for_epoch(
        &self,
        epoch: EpochId,
        checkpoint_seq_num: &CheckpointSequenceNumber,
        acc: &Accumulator,
    ) -> SuiResult;

    fn iter_live_object_set(
        &self,
        include_wrapped_tombstone: bool,
    ) -> Box<dyn Iterator<Item = LiveObject> + '_>;

    fn iter_cached_live_object_set_for_testing(
        &self,
        include_wrapped_tombstone: bool,
    ) -> Box<dyn Iterator<Item = LiveObject> + '_> {
        self.iter_live_object_set(include_wrapped_tombstone)
    }
}

impl AccumulatorStore for InMemoryStorage {
    fn get_object_ref_prior_to_key_deprecated(
        &self,
        _object_id: &ObjectID,
        _version: VersionNumber,
    ) -> SuiResult<Option<ObjectRef>> {
        unreachable!("get_object_ref_prior_to_key is only called by accumulate_effects_v1, while InMemoryStorage is used by testing and genesis only, which always uses latest protocol ")
    }

    fn get_root_state_accumulator_for_epoch(
        &self,
        _epoch: EpochId,
    ) -> SuiResult<Option<(CheckpointSequenceNumber, Accumulator)>> {
        unreachable!("not used for testing")
    }

    fn get_root_state_accumulator_for_highest_epoch(
        &self,
    ) -> SuiResult<Option<(EpochId, (CheckpointSequenceNumber, Accumulator))>> {
        unreachable!("not used for testing")
    }

    fn insert_state_accumulator_for_epoch(
        &self,
        _epoch: EpochId,
        _checkpoint_seq_num: &CheckpointSequenceNumber,
        _acc: &Accumulator,
    ) -> SuiResult {
        unreachable!("not used for testing")
    }

    fn iter_live_object_set(
        &self,
        _include_wrapped_tombstone: bool,
    ) -> Box<dyn Iterator<Item = LiveObject> + '_> {
        unreachable!("not used for testing")
    }
}

/// Serializable representation of the ObjectRef of an
/// object that has been wrapped
/// TODO: This can be replaced with ObjectKey.
#[derive(Serialize, Debug)]
pub struct WrappedObject {
    id: ObjectID,
    wrapped_at: SequenceNumber,
    digest: ObjectDigest,
}

impl WrappedObject {
    pub fn new(id: ObjectID, wrapped_at: SequenceNumber) -> Self {
        Self {
            id,
            wrapped_at,
            digest: ObjectDigest::OBJECT_DIGEST_WRAPPED,
        }
    }
}

pub fn accumulate_effects<T, S>(
    store: S,
    effects: Vec<TransactionEffects>,
    protocol_config: &ProtocolConfig,
) -> Accumulator
where
    S: std::ops::Deref<Target = T>,
    T: AccumulatorStore + ?Sized,
{
    if protocol_config.enable_effects_v2() {
        accumulate_effects_v3(effects)
    } else if protocol_config.simplified_unwrap_then_delete() {
        accumulate_effects_v2(store, effects)
    } else {
        accumulate_effects_v1(store, effects, protocol_config)
    }
}

fn accumulate_effects_v1<T, S>(
    store: S,
    effects: Vec<TransactionEffects>,
    protocol_config: &ProtocolConfig,
) -> Accumulator
where
    S: std::ops::Deref<Target = T>,
    T: AccumulatorStore + ?Sized,
{
    let mut acc = Accumulator::default();

    // process insertions to the set
    acc.insert_all(
        effects
            .iter()
            .flat_map(|fx| {
                fx.all_changed_objects()
                    .into_iter()
                    .map(|(oref, _, _)| oref.2)
            })
            .collect::<Vec<ObjectDigest>>(),
    );

    // insert wrapped tombstones. We use a custom struct in order to contain the tombstone
    // against the object id and sequence number, as the tombstone by itself is not unique.
    acc.insert_all(
        effects
            .iter()
            .flat_map(|fx| {
                fx.wrapped()
                    .iter()
                    .map(|oref| {
                        bcs::to_bytes(&WrappedObject::new(oref.0, oref.1))
                            .unwrap()
                            .to_vec()
                    })
                    .collect::<Vec<Vec<u8>>>()
            })
            .collect::<Vec<Vec<u8>>>(),
    );

    let all_unwrapped = effects
        .iter()
        .flat_map(|fx| {
            fx.unwrapped()
                .into_iter()
                .map(|(oref, _owner)| (*fx.transaction_digest(), oref.0, oref.1))
        })
        .chain(effects.iter().flat_map(|fx| {
            fx.unwrapped_then_deleted()
                .into_iter()
                .map(|oref| (*fx.transaction_digest(), oref.0, oref.1))
        }))
        .collect::<Vec<(TransactionDigest, ObjectID, SequenceNumber)>>();

    let unwrapped_ids: HashMap<TransactionDigest, HashSet<ObjectID>> = all_unwrapped
        .iter()
        .map(|(digest, id, _)| (*digest, *id))
        .into_group_map()
        .iter()
        .map(|(digest, ids)| (*digest, HashSet::from_iter(ids.iter().cloned())))
        .collect();

    // Collect keys from modified_at_versions to remove from the accumulator.
    // Filter all unwrapped objects (from unwrapped or unwrapped_then_deleted effects)
    // as these were inserted into the accumulator as a WrappedObject. Will handle these
    // separately.
    let modified_at_version_keys: Vec<ObjectKey> = effects
        .iter()
        .flat_map(|fx| {
            fx.modified_at_versions()
                .into_iter()
                .map(|(id, seq_num)| (*fx.transaction_digest(), id, seq_num))
        })
        .filter_map(|(tx_digest, id, seq_num)| {
            // unwrapped tx
            if let Some(ids) = unwrapped_ids.get(&tx_digest) {
                // object unwrapped in this tx. We handle it later
                if ids.contains(&id) {
                    return None;
                }
            }
            Some(ObjectKey(id, seq_num))
        })
        .collect();

    let modified_at_digests: Vec<_> = store
        .multi_get_objects_by_key(&modified_at_version_keys.clone())
        .expect("Failed to get modified_at_versions object from object table")
        .into_iter()
        .zip(modified_at_version_keys)
        .map(|(obj, key)| {
            obj.unwrap_or_else(|| panic!("Object for key {:?} from modified_at_versions effects does not exist in objects table", key))
                .compute_object_reference()
                .2
        })
        .collect();
    acc.remove_all(modified_at_digests);

    // Process unwrapped and unwrapped_then_deleted effects, which need to be
    // removed as WrappedObject using the last sequence number it was tombstoned
    // against. Since this happened in a past transaction, and the child object may
    // have been modified since (and hence its sequence number incremented), we
    // seek the version prior to the unwrapped version from the objects table directly.
    // If the tombstone is not found, then assume this is a newly created wrapped object hence
    // we don't expect to find it in the table.
    let wrapped_objects_to_remove: Vec<WrappedObject> = all_unwrapped
        .iter()
        .filter_map(|(_tx_digest, id, seq_num)| {
            let objref = store
                .get_object_ref_prior_to_key_deprecated(id, *seq_num)
                .expect("read cannot fail");

            objref.map(|(id, version, digest)| {
                assert!(
                    !protocol_config.loaded_child_objects_fixed() || digest.is_wrapped(),
                    "{:?}",
                    id
                );
                WrappedObject::new(id, version)
            })
        })
        .collect();

    acc.remove_all(
        wrapped_objects_to_remove
            .iter()
            .map(|wrapped| bcs::to_bytes(wrapped).unwrap().to_vec())
            .collect::<Vec<Vec<u8>>>(),
    );

    acc
}

fn accumulate_effects_v2<T, S>(store: S, effects: Vec<TransactionEffects>) -> Accumulator
where
    S: std::ops::Deref<Target = T>,
    T: AccumulatorStore + ?Sized,
{
    let mut acc = Accumulator::default();

    // process insertions to the set
    acc.insert_all(
        effects
            .iter()
            .flat_map(|fx| {
                fx.all_changed_objects()
                    .into_iter()
                    .map(|(oref, _, _)| oref.2)
            })
            .collect::<Vec<ObjectDigest>>(),
    );

    // Collect keys from modified_at_versions to remove from the accumulator.
    let modified_at_version_keys: Vec<_> = effects
        .iter()
        .flat_map(|fx| {
            fx.modified_at_versions()
                .into_iter()
                .map(|(id, version)| ObjectKey(id, version))
        })
        .collect();

    let modified_at_digests: Vec<_> = store
        .multi_get_objects_by_key(&modified_at_version_keys.clone())
        .expect("Failed to get modified_at_versions object from object table")
        .into_iter()
        .zip(modified_at_version_keys)
        .map(|(obj, key)| {
            obj.unwrap_or_else(|| panic!("Object for key {:?} from modified_at_versions effects does not exist in objects table", key))
                .compute_object_reference()
                .2
        })
        .collect();
    acc.remove_all(modified_at_digests);

    acc
}

fn accumulate_effects_v3(effects: Vec<TransactionEffects>) -> Accumulator {
    let mut acc = Accumulator::default();

    // process insertions to the set
    acc.insert_all(
        effects
            .iter()
            .flat_map(|fx| {
                fx.all_changed_objects()
                    .into_iter()
                    .map(|(object_ref, _, _)| object_ref.2)
            })
            .collect::<Vec<ObjectDigest>>(),
    );

    // process modified objects to the set
    acc.remove_all(
        effects
            .iter()
            .flat_map(|fx| {
                fx.old_object_metadata()
                    .into_iter()
                    .map(|(object_ref, _owner)| object_ref.2)
            })
            .collect::<Vec<ObjectDigest>>(),
    );

    acc
}

impl StateAccumulator {
    pub fn new(
        store: Arc<dyn AccumulatorStore>,
        epoch_store: &Arc<AuthorityPerEpochStore>,
<<<<<<< HEAD
    ) -> Self {
        let chain = epoch_store.get_chain_identifier().chain();
        if epoch_store.state_accumulator_v2_enabled() && chain != Chain::Mainnet {
            StateAccumulator::V2(StateAccumulatorV2::new(store))
        } else {
            StateAccumulator::V1(StateAccumulatorV1::new(store))
        }
=======
        metrics: Arc<StateAccumulatorMetrics>,
    ) -> Self {
        if epoch_store.state_accumulator_v2_enabled() {
            StateAccumulator::V2(StateAccumulatorV2::new(store, metrics))
        } else {
            StateAccumulator::V1(StateAccumulatorV1::new(store, metrics))
        }
    }

    pub fn new_for_tests(
        store: Arc<dyn AccumulatorStore>,
        epoch_store: &Arc<AuthorityPerEpochStore>,
    ) -> Self {
        Self::new(
            store,
            epoch_store,
            StateAccumulatorMetrics::new(&Registry::new()),
        )
    }

    pub fn metrics(&self) -> Arc<StateAccumulatorMetrics> {
        match self {
            StateAccumulator::V1(impl_v1) => impl_v1.metrics.clone(),
            StateAccumulator::V2(impl_v2) => impl_v2.metrics.clone(),
        }
    }

    pub fn set_inconsistent_state(&self, is_inconsistent_state: bool) {
        match self {
            StateAccumulator::V1(impl_v1) => &impl_v1.metrics,
            StateAccumulator::V2(impl_v2) => &impl_v2.metrics,
        }
        .inconsistent_state
        .set(is_inconsistent_state as i64);
>>>>>>> 08b50387
    }

    /// Accumulates the effects of a single checkpoint and persists the accumulator.
    pub fn accumulate_checkpoint(
        &self,
        effects: Vec<TransactionEffects>,
        checkpoint_seq_num: CheckpointSequenceNumber,
        epoch_store: &Arc<AuthorityPerEpochStore>,
    ) -> SuiResult<Accumulator> {
        let _scope = monitored_scope("AccumulateCheckpoint");
        if let Some(acc) = epoch_store.get_state_hash_for_checkpoint(&checkpoint_seq_num)? {
            return Ok(acc);
        }

        let acc = self.accumulate_effects(effects, epoch_store.protocol_config());

        epoch_store.insert_state_hash_for_checkpoint(&checkpoint_seq_num, &acc)?;
        debug!("Accumulated checkpoint {}", checkpoint_seq_num);

        epoch_store
            .checkpoint_state_notify_read
            .notify(&checkpoint_seq_num, &acc);

        Ok(acc)
    }

    pub async fn accumulate_running_root(
        &self,
        epoch_store: &AuthorityPerEpochStore,
        checkpoint_seq_num: CheckpointSequenceNumber,
        checkpoint_acc: Option<Accumulator>,
    ) -> SuiResult {
        match self {
            StateAccumulator::V1(_) => {
                // V1 does not have a running root accumulator
                Ok(())
            }
            StateAccumulator::V2(impl_v2) => {
                impl_v2
                    .accumulate_running_root(epoch_store, checkpoint_seq_num, checkpoint_acc)
                    .await
            }
        }
    }

    pub async fn accumulate_epoch(
        &self,
        epoch_store: Arc<AuthorityPerEpochStore>,
        last_checkpoint_of_epoch: CheckpointSequenceNumber,
    ) -> SuiResult<Accumulator> {
        match self {
            StateAccumulator::V1(impl_v1) => {
                impl_v1
                    .accumulate_epoch(epoch_store, last_checkpoint_of_epoch)
                    .await
            }
            StateAccumulator::V2(impl_v2) => {
                impl_v2.accumulate_epoch(epoch_store, last_checkpoint_of_epoch)
            }
        }
    }

    pub fn accumulate_cached_live_object_set_for_testing(
        &self,
        include_wrapped_tombstone: bool,
    ) -> Accumulator {
        match self {
            StateAccumulator::V1(impl_v1) => Self::accumulate_live_object_set_impl(
                impl_v1
                    .store
                    .iter_cached_live_object_set_for_testing(include_wrapped_tombstone),
            ),
            StateAccumulator::V2(impl_v2) => Self::accumulate_live_object_set_impl(
                impl_v2
                    .store
                    .iter_cached_live_object_set_for_testing(include_wrapped_tombstone),
            ),
        }
    }

    /// Returns the result of accumulating the live object set, without side effects
    pub fn accumulate_live_object_set(&self, include_wrapped_tombstone: bool) -> Accumulator {
        match self {
            StateAccumulator::V1(impl_v1) => Self::accumulate_live_object_set_impl(
                impl_v1
                    .store
                    .iter_live_object_set(include_wrapped_tombstone),
            ),
            StateAccumulator::V2(impl_v2) => Self::accumulate_live_object_set_impl(
                impl_v2
                    .store
                    .iter_live_object_set(include_wrapped_tombstone),
            ),
        }
    }

    /// Accumulates given effects and returns the accumulator without side effects.
    pub fn accumulate_effects(
        &self,
        effects: Vec<TransactionEffects>,
        protocol_config: &ProtocolConfig,
    ) -> Accumulator {
        match self {
            StateAccumulator::V1(impl_v1) => impl_v1.accumulate_effects(effects, protocol_config),
            StateAccumulator::V2(impl_v2) => impl_v2.accumulate_effects(effects, protocol_config),
        }
    }

    fn accumulate_live_object_set_impl(iter: impl Iterator<Item = LiveObject>) -> Accumulator {
        let mut acc = Accumulator::default();
        iter.for_each(|live_object| {
            Self::accumulate_live_object(&mut acc, &live_object);
        });
        acc
    }

    pub fn accumulate_live_object(acc: &mut Accumulator, live_object: &LiveObject) {
        match live_object {
            LiveObject::Normal(object) => {
                acc.insert(object.compute_object_reference().2);
            }
            LiveObject::Wrapped(key) => {
                acc.insert(
                    bcs::to_bytes(&WrappedObject::new(key.0, key.1))
                        .expect("Failed to serialize WrappedObject"),
                );
            }
        }
    }

    pub fn digest_live_object_set(
        &self,
        include_wrapped_tombstone: bool,
    ) -> ECMHLiveObjectSetDigest {
        let acc = self.accumulate_live_object_set(include_wrapped_tombstone);
        acc.digest().into()
    }

    pub async fn digest_epoch(
        &self,
        epoch_store: Arc<AuthorityPerEpochStore>,
        last_checkpoint_of_epoch: CheckpointSequenceNumber,
    ) -> SuiResult<ECMHLiveObjectSetDigest> {
        Ok(self
            .accumulate_epoch(epoch_store, last_checkpoint_of_epoch)
            .await?
            .digest()
            .into())
    }
}

impl StateAccumulatorV1 {
<<<<<<< HEAD
    pub fn new(store: Arc<dyn AccumulatorStore>) -> Self {
        Self { store }
=======
    pub fn new(store: Arc<dyn AccumulatorStore>, metrics: Arc<StateAccumulatorMetrics>) -> Self {
        Self { store, metrics }
>>>>>>> 08b50387
    }

    /// Unions all checkpoint accumulators at the end of the epoch to generate the
    /// root state hash and persists it to db. This function is idempotent. Can be called on
    /// non-consecutive epochs, e.g. to accumulate epoch 3 after having last
    /// accumulated epoch 1.
    pub async fn accumulate_epoch(
        &self,
        epoch_store: Arc<AuthorityPerEpochStore>,
        last_checkpoint_of_epoch: CheckpointSequenceNumber,
    ) -> SuiResult<Accumulator> {
        let _scope = monitored_scope("AccumulateEpochV1");
        let epoch = epoch_store.epoch();
        if let Some((_checkpoint, acc)) = self.store.get_root_state_accumulator_for_epoch(epoch)? {
            return Ok(acc);
        }

        // Get the next checkpoint to accumulate (first checkpoint of the epoch)
        // by adding 1 to the highest checkpoint of the previous epoch
        let (_highest_epoch, (next_to_accumulate, mut root_state_accumulator)) = self
            .store
            .get_root_state_accumulator_for_highest_epoch()?
            .map(|(epoch, (checkpoint, acc))| {
                (
                    epoch,
                    (
                        checkpoint
                            .checked_add(1)
                            .expect("Overflowed u64 for epoch ID"),
                        acc,
                    ),
                )
            })
            .unwrap_or((0, (0, Accumulator::default())));

        debug!(
            "Accumulating epoch {} from checkpoint {} to checkpoint {} (inclusive)",
            epoch, next_to_accumulate, last_checkpoint_of_epoch
        );

        let (checkpoints, mut accumulators) = epoch_store
            .get_accumulators_in_checkpoint_range(next_to_accumulate, last_checkpoint_of_epoch)?
            .into_iter()
            .unzip::<_, _, Vec<_>, Vec<_>>();

        let remaining_checkpoints: Vec<_> = (next_to_accumulate..=last_checkpoint_of_epoch)
            .filter(|seq_num| !checkpoints.contains(seq_num))
            .collect();

        if !remaining_checkpoints.is_empty() {
            debug!(
                "Awaiting accumulation of checkpoints {:?} for epoch {} accumulation",
                remaining_checkpoints, epoch
            );
        }

        let mut remaining_accumulators = epoch_store
            .notify_read_checkpoint_state_digests(remaining_checkpoints)
            .await
            .expect("Failed to notify read checkpoint state digests");

        accumulators.append(&mut remaining_accumulators);

        assert!(accumulators.len() == (last_checkpoint_of_epoch - next_to_accumulate + 1) as usize);

        for acc in accumulators {
            root_state_accumulator.union(&acc);
        }

        self.store.insert_state_accumulator_for_epoch(
            epoch,
            &last_checkpoint_of_epoch,
            &root_state_accumulator,
        )?;

        Ok(root_state_accumulator)
    }

    pub fn accumulate_effects(
        &self,
        effects: Vec<TransactionEffects>,
        protocol_config: &ProtocolConfig,
    ) -> Accumulator {
        accumulate_effects(&*self.store, effects, protocol_config)
<<<<<<< HEAD
=======
    }
}

impl StateAccumulatorV2 {
    pub fn new(store: Arc<dyn AccumulatorStore>, metrics: Arc<StateAccumulatorMetrics>) -> Self {
        Self { store, metrics }
>>>>>>> 08b50387
    }
}

<<<<<<< HEAD
impl StateAccumulatorV2 {
    pub fn new(store: Arc<dyn AccumulatorStore>) -> Self {
        Self { store }
    }

    pub async fn accumulate_running_root(
        &self,
        epoch_store: &AuthorityPerEpochStore,
        checkpoint_seq_num: CheckpointSequenceNumber,
        checkpoint_acc: Option<Accumulator>,
    ) -> SuiResult {
        let _scope = monitored_scope("AccumulateRunningRoot");
=======
    pub async fn accumulate_running_root(
        &self,
        epoch_store: &AuthorityPerEpochStore,
        checkpoint_seq_num: CheckpointSequenceNumber,
        checkpoint_acc: Option<Accumulator>,
    ) -> SuiResult {
        let _scope = monitored_scope("AccumulateRunningRoot");
        tracing::info!(
            "accumulating running root for checkpoint {}",
            checkpoint_seq_num
        );

        // For the last checkpoint of the epoch, this function will be called once by the
        // checkpoint builder, and again by checkpoint executor.
        //
        // Normally this is fine, since the notify_read_running_root(checkpoint_seq_num - 1) will
        // work normally. But if there is only one checkpoint in the epoch, that call will hang
        // forever, since the previous checkpoint belongs to the previous epoch.
        if epoch_store
            .get_running_root_accumulator(&checkpoint_seq_num)?
            .is_some()
        {
            debug!(
                "accumulate_running_root {:?} {:?} already exists",
                epoch_store.epoch(),
                checkpoint_seq_num
            );
            return Ok(());
        }
>>>>>>> 08b50387

        let mut running_root = if checkpoint_seq_num == 0 {
            // we're at genesis and need to start from scratch
            Accumulator::default()
        } else if epoch_store
            .get_highest_running_root_accumulator()?
            .is_none()
        {
            // we're at the beginning of a new epoch and need to
            // bootstrap from the previous epoch's root state hash. Because this
            // should only occur at beginning of epoch, we shouldn't have to worry
            // about race conditions on reading the highest running root accumulator.
            let (prev_epoch, (last_checkpoint_prev_epoch, prev_acc)) = self
                .store
                .get_root_state_accumulator_for_highest_epoch()?
                .expect("Expected root state hash for previous epoch to exist");
            if last_checkpoint_prev_epoch != checkpoint_seq_num - 1 {
                epoch_store
                    .notify_read_running_root(checkpoint_seq_num - 1)
                    .await?
            } else {
                assert_eq!(
                    prev_epoch + 1,
                    epoch_store.epoch(),
                    "Expected highest existing root state hash to be for previous epoch",
                );
                prev_acc
            }
        } else {
            epoch_store
                .notify_read_running_root(checkpoint_seq_num - 1)
                .await?
        };

        let checkpoint_acc = checkpoint_acc.unwrap_or_else(|| {
            epoch_store
                .get_state_hash_for_checkpoint(&checkpoint_seq_num)
                .expect("Failed to get checkpoint accumulator from disk")
                .expect("Expected checkpoint accumulator to exist")
        });
        running_root.union(&checkpoint_acc);
        epoch_store.insert_running_root_accumulator(&checkpoint_seq_num, &running_root)?;
        debug!(
            "Accumulated checkpoint {} to running root accumulator",
            checkpoint_seq_num,
        );
        Ok(())
    }

    pub fn accumulate_epoch(
        &self,
        epoch_store: Arc<AuthorityPerEpochStore>,
        last_checkpoint_of_epoch: CheckpointSequenceNumber,
    ) -> SuiResult<Accumulator> {
        let _scope = monitored_scope("AccumulateEpochV2");
        let running_root = epoch_store
            .get_running_root_accumulator(&last_checkpoint_of_epoch)?
            .expect("Expected running root accumulator to exist up to last checkpoint of epoch");

        self.store.insert_state_accumulator_for_epoch(
            epoch_store.epoch(),
            &last_checkpoint_of_epoch,
            &running_root,
        )?;
        debug!(
            "Finalized root state hash for epoch {} (up to checkpoint {})",
            epoch_store.epoch(),
            last_checkpoint_of_epoch
        );
        Ok(running_root.clone())
    }

    pub fn accumulate_effects(
        &self,
        effects: Vec<TransactionEffects>,
        protocol_config: &ProtocolConfig,
    ) -> Accumulator {
        accumulate_effects(&*self.store, effects, protocol_config)
    }
}<|MERGE_RESOLUTION|>--- conflicted
+++ resolved
@@ -5,7 +5,7 @@
 use mysten_metrics::monitored_scope;
 use prometheus::{register_int_gauge_with_registry, IntGauge, Registry};
 use serde::Serialize;
-use sui_protocol_config::{Chain, ProtocolConfig};
+use sui_protocol_config::ProtocolConfig;
 use sui_types::base_types::{ObjectID, ObjectRef, SequenceNumber, VersionNumber};
 use sui_types::committee::EpochId;
 use sui_types::digests::{ObjectDigest, TransactionDigest};
@@ -26,8 +26,6 @@
 use crate::authority::authority_per_epoch_store::AuthorityPerEpochStore;
 use crate::authority::authority_store_tables::LiveObject;
 
-<<<<<<< HEAD
-=======
 pub struct StateAccumulatorMetrics {
     inconsistent_state: IntGauge,
 }
@@ -46,20 +44,12 @@
     }
 }
 
->>>>>>> 08b50387
 pub enum StateAccumulator {
     V1(StateAccumulatorV1),
     V2(StateAccumulatorV2),
 }
 
 pub struct StateAccumulatorV1 {
-<<<<<<< HEAD
-    store: Arc<dyn AccumulatorStore>,
-}
-
-pub struct StateAccumulatorV2 {
-=======
->>>>>>> 08b50387
     store: Arc<dyn AccumulatorStore>,
     metrics: Arc<StateAccumulatorMetrics>,
 }
@@ -397,15 +387,6 @@
     pub fn new(
         store: Arc<dyn AccumulatorStore>,
         epoch_store: &Arc<AuthorityPerEpochStore>,
-<<<<<<< HEAD
-    ) -> Self {
-        let chain = epoch_store.get_chain_identifier().chain();
-        if epoch_store.state_accumulator_v2_enabled() && chain != Chain::Mainnet {
-            StateAccumulator::V2(StateAccumulatorV2::new(store))
-        } else {
-            StateAccumulator::V1(StateAccumulatorV1::new(store))
-        }
-=======
         metrics: Arc<StateAccumulatorMetrics>,
     ) -> Self {
         if epoch_store.state_accumulator_v2_enabled() {
@@ -440,7 +421,6 @@
         }
         .inconsistent_state
         .set(is_inconsistent_state as i64);
->>>>>>> 08b50387
     }
 
     /// Accumulates the effects of a single checkpoint and persists the accumulator.
@@ -593,13 +573,8 @@
 }
 
 impl StateAccumulatorV1 {
-<<<<<<< HEAD
-    pub fn new(store: Arc<dyn AccumulatorStore>) -> Self {
-        Self { store }
-=======
     pub fn new(store: Arc<dyn AccumulatorStore>, metrics: Arc<StateAccumulatorMetrics>) -> Self {
         Self { store, metrics }
->>>>>>> 08b50387
     }
 
     /// Unions all checkpoint accumulators at the end of the epoch to generate the
@@ -684,32 +659,14 @@
         protocol_config: &ProtocolConfig,
     ) -> Accumulator {
         accumulate_effects(&*self.store, effects, protocol_config)
-<<<<<<< HEAD
-=======
     }
 }
 
 impl StateAccumulatorV2 {
     pub fn new(store: Arc<dyn AccumulatorStore>, metrics: Arc<StateAccumulatorMetrics>) -> Self {
         Self { store, metrics }
->>>>>>> 08b50387
-    }
-}
-
-<<<<<<< HEAD
-impl StateAccumulatorV2 {
-    pub fn new(store: Arc<dyn AccumulatorStore>) -> Self {
-        Self { store }
-    }
-
-    pub async fn accumulate_running_root(
-        &self,
-        epoch_store: &AuthorityPerEpochStore,
-        checkpoint_seq_num: CheckpointSequenceNumber,
-        checkpoint_acc: Option<Accumulator>,
-    ) -> SuiResult {
-        let _scope = monitored_scope("AccumulateRunningRoot");
-=======
+    }
+
     pub async fn accumulate_running_root(
         &self,
         epoch_store: &AuthorityPerEpochStore,
@@ -739,7 +696,6 @@
             );
             return Ok(());
         }
->>>>>>> 08b50387
 
         let mut running_root = if checkpoint_seq_num == 0 {
             // we're at genesis and need to start from scratch
