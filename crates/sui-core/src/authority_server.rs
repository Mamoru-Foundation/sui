--- conflicted
+++ resolved
@@ -691,11 +691,6 @@
         let epoch_store = self.state.load_epoch_store_one_call_per_task();
         let request = request.into_inner();
         Self::transaction_validity_check(&epoch_store, request.certificate.data())?;
-<<<<<<< HEAD
-
-        let span = error_span!("handle_certificate_v3", tx_digest = ?request.certificate.digest());
-=======
->>>>>>> 08b50387
 
         let span = error_span!("handle_certificate_v3", tx_digest = ?request.certificate.digest());
         self.handle_certificates(
@@ -726,8 +721,6 @@
         &self,
         certificates: &NonEmpty<CertifiedTransaction>,
         epoch_store: &Arc<AuthorityPerEpochStore>,
-<<<<<<< HEAD
-=======
     ) -> Result<(), tonic::Status> {
         let protocol_config = epoch_store.protocol_config();
         let node_config = &self.state.config;
@@ -853,7 +846,6 @@
 
     fn transaction_validity_check(
         epoch_store: &Arc<AuthorityPerEpochStore>,
->>>>>>> 08b50387
         transaction: &SenderSignedData,
     ) -> SuiResult<()> {
         let config = epoch_store.protocol_config();
