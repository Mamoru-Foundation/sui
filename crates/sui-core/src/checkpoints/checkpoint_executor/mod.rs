// Copyright (c) Mysten Labs, Inc.
// SPDX-License-Identifier: Apache-2.0

//! CheckpointExecutor is a Node component that executes all checkpoints for the
//! given epoch. It acts as a Consumer to StateSync
//! for newly synced checkpoints, taking these checkpoints and
//! scheduling and monitoring their execution. Its primary goal is to allow
//! for catching up to the current checkpoint sequence number of the network
//! as quickly as possible so that a newly joined, or recovering Node can
//! participate in a timely manner. To that end, CheckpointExecutor attempts
//! to saturate the CPU with executor tasks (one per checkpoint), each of which
//! handle scheduling and awaiting checkpoint transaction execution.
//!
//! CheckpointExecutor is made recoverable in the event of Node shutdown by way of a watermark,
//! highest_executed_checkpoint, which is guaranteed to be updated sequentially in order,
//! despite checkpoints themselves potentially being executed nonsequentially and in parallel.
//! CheckpointExecutor parallelizes checkpoints of the same epoch as much as possible.
//! CheckpointExecutor enforces the invariant that if `run` returns successfully, we have reached the
//! end of epoch. This allows us to use it as a signal for reconfig.

use std::path::PathBuf;
use std::{
    collections::HashMap,
    sync::Arc,
    time::{Duration, Instant},
};

use either::Either;
use futures::stream::FuturesOrdered;
use itertools::izip;
use mysten_metrics::spawn_monitored_task;
<<<<<<< HEAD
use prometheus::Registry;
=======
>>>>>>> 08b50387
use sui_config::node::{CheckpointExecutorConfig, RunWithRange};
use sui_macros::{fail_point, fail_point_async};
use sui_types::accumulator::Accumulator;
use sui_types::crypto::RandomnessRound;
use sui_types::effects::{TransactionEffects, TransactionEffectsAPI};
use sui_types::executable_transaction::VerifiedExecutableTransaction;
use sui_types::inner_temporary_store::PackageStoreWithFallback;
use sui_types::message_envelope::Message;
use sui_types::transaction::TransactionKind;
use sui_types::{
    base_types::{ExecutionDigests, TransactionDigest, TransactionEffectsDigest},
    messages_checkpoint::{CheckpointSequenceNumber, VerifiedCheckpoint},
    transaction::VerifiedTransaction,
};
use sui_types::{error::SuiResult, transaction::TransactionDataAPI};
use tap::{TapFallible, TapOptional};
use tokio::{
    sync::broadcast::{self, error::RecvError},
    task::JoinHandle,
    time::timeout,
};
use tokio_stream::StreamExt;
use tracing::{debug, error, info, instrument, trace, warn};

use self::metrics::CheckpointExecutorMetrics;
use crate::authority::authority_per_epoch_store::AuthorityPerEpochStore;
use crate::authority::AuthorityState;
use crate::checkpoints::checkpoint_executor::data_ingestion_handler::{
    load_checkpoint_data, store_checkpoint_locally,
};
use crate::state_accumulator::StateAccumulator;
use crate::transaction_manager::TransactionManager;
use crate::{
    checkpoints::CheckpointStore,
    execution_cache::{ObjectCacheRead, TransactionCacheRead},
};

mod data_ingestion_handler;
pub mod metrics;

#[cfg(test)]
pub(crate) mod tests;

type CheckpointExecutionBuffer = FuturesOrdered<
    JoinHandle<(
        VerifiedCheckpoint,
        Option<Accumulator>,
        Vec<TransactionDigest>,
    )>,
>;

/// The interval to log checkpoint progress, in # of checkpoints processed.
const CHECKPOINT_PROGRESS_LOG_COUNT_INTERVAL: u64 = 5000;

#[derive(Debug, Clone, Copy)]
pub struct CheckpointTimeoutConfig {
    pub panic_timeout: Option<Duration>,
    pub warning_timeout: Duration,
}

// We use a thread local so that the config can be overridden on a per-test basis. This means
// that get_scheduling_timeout() can be called multiple times in a multithreaded context, but
// the function is still very cheap to call so this is okay.
thread_local! {
    static SCHEDULING_TIMEOUT: once_cell::sync::OnceCell<CheckpointTimeoutConfig> =
        once_cell::sync::OnceCell::new();
}

#[cfg(msim)]
pub fn init_checkpoint_timeout_config(config: CheckpointTimeoutConfig) {
    SCHEDULING_TIMEOUT.with(|s| {
        s.set(config).expect("SchedulingTimeoutConfig already set");
    });
}

fn get_scheduling_timeout() -> CheckpointTimeoutConfig {
    fn inner() -> CheckpointTimeoutConfig {
        let panic_timeout: Option<Duration> = if cfg!(msim) {
            Some(Duration::from_secs(45))
        } else {
            std::env::var("NEW_CHECKPOINT_PANIC_TIMEOUT_MS")
                .ok()
                .and_then(|s| s.parse::<u64>().ok())
                .map(Duration::from_millis)
        };

        let warning_timeout: Duration = std::env::var("NEW_CHECKPOINT_WARNING_TIMEOUT_MS")
            .ok()
            .and_then(|s| s.parse::<u64>().ok())
            .map(Duration::from_millis)
            .unwrap_or(Duration::from_secs(5));

        CheckpointTimeoutConfig {
            panic_timeout,
            warning_timeout,
        }
    }

    SCHEDULING_TIMEOUT.with(|s| *s.get_or_init(inner))
}

#[derive(PartialEq, Eq, Debug)]
pub enum StopReason {
    EpochComplete,
    RunWithRangeCondition,
}

pub struct CheckpointExecutor {
    mailbox: broadcast::Receiver<VerifiedCheckpoint>,
    // TODO: AuthorityState is only needed because we have to call deprecated_insert_finalized_transactions
    // once that code is fully deprecated we can remove this
    state: Arc<AuthorityState>,
    checkpoint_store: Arc<CheckpointStore>,
    object_cache_reader: Arc<dyn ObjectCacheRead>,
    transaction_cache_reader: Arc<dyn TransactionCacheRead>,
    tx_manager: Arc<TransactionManager>,
    accumulator: Arc<StateAccumulator>,
    config: CheckpointExecutorConfig,
    metrics: Arc<CheckpointExecutorMetrics>,
}

impl CheckpointExecutor {
    pub fn new(
        mailbox: broadcast::Receiver<VerifiedCheckpoint>,
        checkpoint_store: Arc<CheckpointStore>,
        state: Arc<AuthorityState>,
        accumulator: Arc<StateAccumulator>,
        config: CheckpointExecutorConfig,
        metrics: Arc<CheckpointExecutorMetrics>,
    ) -> Self {
        Self {
            mailbox,
            state: state.clone(),
            checkpoint_store,
            object_cache_reader: state.get_object_cache_reader().clone(),
            transaction_cache_reader: state.get_transaction_cache_reader().clone(),
            tx_manager: state.transaction_manager().clone(),
            accumulator,
            config,
            metrics,
        }
    }

    pub fn new_for_tests(
        mailbox: broadcast::Receiver<VerifiedCheckpoint>,
        checkpoint_store: Arc<CheckpointStore>,
        state: Arc<AuthorityState>,
        accumulator: Arc<StateAccumulator>,
    ) -> Self {
        Self::new(
            mailbox,
            checkpoint_store,
            state,
            accumulator,
            Default::default(),
            CheckpointExecutorMetrics::new_for_tests(),
        )
    }

    /// Ensure that all checkpoints in the current epoch will be executed.
    /// We don't technically need &mut on self, but passing it to make sure only one instance is
    /// running at one time.
    pub async fn run_epoch(
        &mut self,
        epoch_store: Arc<AuthorityPerEpochStore>,
        run_with_range: Option<RunWithRange>,
    ) -> StopReason {
        // check if we want to run this epoch based on RunWithRange condition value
        // we want to be inclusive of the defined RunWithRangeEpoch::Epoch
        // i.e Epoch(N) means we will execute epoch N and stop when reaching N+1
        if run_with_range.map_or(false, |rwr| rwr.is_epoch_gt(epoch_store.epoch())) {
            info!(
                "RunWithRange condition satisfied at {:?}, run_epoch={:?}",
                run_with_range,
                epoch_store.epoch()
            );
            return StopReason::RunWithRangeCondition;
        };

        debug!(
            "Checkpoint executor running for epoch {}",
            epoch_store.epoch(),
        );
        self.metrics
            .checkpoint_exec_epoch
            .set(epoch_store.epoch() as i64);

        // Decide the first checkpoint to schedule for execution.
        // If we haven't executed anything in the past, we schedule checkpoint 0.
        // Otherwise we schedule the one after highest executed.
        let mut highest_executed = self
            .checkpoint_store
            .get_highest_executed_checkpoint()
            .unwrap();

        if let Some(highest_executed) = &highest_executed {
            if epoch_store.epoch() == highest_executed.epoch()
                && highest_executed.is_last_checkpoint_of_epoch()
            {
                // We can arrive at this point if we bump the highest_executed_checkpoint watermark, and then
                // crash before completing reconfiguration.
                info!(seq = ?highest_executed.sequence_number, "final checkpoint of epoch has already been executed");
                return StopReason::EpochComplete;
            }
        }

        let mut next_to_schedule = highest_executed
            .as_ref()
            .map(|c| c.sequence_number() + 1)
            .unwrap_or_else(|| {
                // TODO this invariant may no longer hold once we introduce snapshots
                assert_eq!(epoch_store.epoch(), 0);
                0
            });
        let mut pending: CheckpointExecutionBuffer = FuturesOrdered::new();

        let mut now_time = Instant::now();
        let mut now_transaction_num = highest_executed
            .as_ref()
            .map(|c| c.network_total_transactions)
            .unwrap_or(0);
        let scheduling_timeout_config = get_scheduling_timeout();

        loop {
            // If we have executed the last checkpoint of the current epoch, stop.
            // Note: when we arrive here with highest_executed == the final checkpoint of the epoch,
            // we are in an edge case where highest_executed does not actually correspond to the watermark.
            // The watermark is only bumped past the epoch final checkpoint after execution of the change
            // epoch tx, and state accumulation.
            if self
                .check_epoch_last_checkpoint(epoch_store.clone(), &highest_executed)
                .await
            {
                self.checkpoint_store
                    .prune_local_summaries()
                    .tap_err(|e| error!("Failed to prune local summaries: {}", e))
                    .ok();

                // be extra careful to ensure we don't have orphans
                assert!(
                    pending.is_empty(),
                    "Pending checkpoint execution buffer should be empty after processing last checkpoint of epoch",
                );
                fail_point_async!("crash");
                debug!(epoch = epoch_store.epoch(), "finished epoch");
                return StopReason::EpochComplete;
            }

            self.schedule_synced_checkpoints(
                &mut pending,
                // next_to_schedule will be updated to the next checkpoint to schedule.
                // This makes sure we don't re-schedule the same checkpoint multiple times.
                &mut next_to_schedule,
                epoch_store.clone(),
                run_with_range,
            );

            self.metrics
                .checkpoint_exec_inflight
                .set(pending.len() as i64);

            let panic_timeout = scheduling_timeout_config.panic_timeout;
            let warning_timeout = scheduling_timeout_config.warning_timeout;

            tokio::select! {
                // Check for completed workers and ratchet the highest_checkpoint_executed
                // watermark accordingly. Note that given that checkpoints are guaranteed to
                // be processed (added to FuturesOrdered) in seq_number order, using FuturesOrdered
                // guarantees that we will also ratchet the watermarks in order.
                Some(Ok((checkpoint, checkpoint_acc, tx_digests))) = pending.next() => {
                    self.process_executed_checkpoint(&epoch_store, &checkpoint, checkpoint_acc, &tx_digests).await;
                    highest_executed = Some(checkpoint.clone());

                    // Estimate TPS every 10k transactions or 30 sec
                    let elapsed = now_time.elapsed().as_millis();
                    let current_transaction_num =  highest_executed.as_ref().map(|c| c.network_total_transactions).unwrap_or(0);
                    if current_transaction_num - now_transaction_num > 10_000 || elapsed > 30_000 {
                        let tps = (1000.0 * (current_transaction_num - now_transaction_num) as f64 / elapsed as f64) as i32;
                        self.metrics.checkpoint_exec_sync_tps.set(tps as i64);
                        now_time = Instant::now();
                        now_transaction_num = current_transaction_num;
                    }
                     // we want to be inclusive of checkpoints in RunWithRange::Checkpoint type
                    if run_with_range.map_or(false, |rwr| rwr.matches_checkpoint(checkpoint.sequence_number)) {
                        info!(
                            "RunWithRange condition satisfied after checkpoint sequence number {:?}",
                            checkpoint.sequence_number
                        );
                        return StopReason::RunWithRangeCondition;
                    }
                }
<<<<<<< HEAD
                // Check for newly synced checkpoints from StateSync.
                received = timeout(scheduling_timeout, self.mailbox.recv()) => match received {
                    Err(_elapsed) => {
                        warn!(
                            "Received no new synced checkpoints for {scheduling_timeout:?}. Next checkpoint to be scheduled: {next_to_schedule}",
                        );
                        if scheduling_timeout_config.panic_on_timeout {
                            panic!("No new synced checkpoints received for {scheduling_timeout:?} on node {:?}", self.state.name);
                        }
                        fail_point!("cp_exec_scheduling_timeout_reached");
                    },
                    Ok(Ok(checkpoint)) => {
=======

                received = self.mailbox.recv() => match received {
                    Ok(checkpoint) => {
>>>>>>> 08b50387
                        info!(
                            sequence_number = ?checkpoint.sequence_number,
                            "Received checkpoint summary from state sync"
                        );
                        checkpoint.report_checkpoint_age_ms(&self.metrics.checkpoint_contents_age_ms);
                    },
                    Err(RecvError::Lagged(num_skipped)) => {
                        debug!(
                            "Checkpoint Execution Recv channel overflowed with {:?} messages",
                            num_skipped,
                        );
                    }
                    Err(RecvError::Closed) => {
                        panic!("Checkpoint Execution Sender (StateSync) closed channel unexpectedly");
                    },
                },

                _ = tokio::time::sleep(warning_timeout) => {
                    warn!(
                        "Received no new synced checkpoints for {warning_timeout:?}. Next checkpoint to be scheduled: {next_to_schedule}",
                    );
                }

                _ = panic_timeout
                            .map(|d| Either::Left(tokio::time::sleep(d)))
                            .unwrap_or_else(|| Either::Right(futures::future::pending())) => {
                    panic!("No new synced checkpoints received for {panic_timeout:?} on node {:?}", self.state.name);
                },
            }
        }
    }

<<<<<<< HEAD
    pub fn set_inconsistent_state(&self, is_inconsistent_state: bool) {
        self.metrics
            .accumulator_inconsistent_state
            .set(is_inconsistent_state as i64);
    }

    async fn bump_highest_executed_checkpoint(&self, checkpoint: &VerifiedCheckpoint) {
=======
    fn bump_highest_executed_checkpoint(&self, checkpoint: &VerifiedCheckpoint) {
>>>>>>> 08b50387
        // Ensure that we are not skipping checkpoints at any point
        let seq = *checkpoint.sequence_number();
        debug!("Bumping highest_executed_checkpoint watermark to {seq:?}");
        if let Some(prev_highest) = self
            .checkpoint_store
            .get_highest_executed_checkpoint_seq_number()
            .unwrap()
        {
            assert_eq!(prev_highest + 1, seq);
        } else {
            assert_eq!(seq, 0);
        }
        if seq % CHECKPOINT_PROGRESS_LOG_COUNT_INTERVAL == 0 {
            info!("Finished syncing and executing checkpoint {}", seq);
        }

        fail_point!("highest-executed-checkpoint");

        // We store a fixed number of additional FullCheckpointContents after execution is complete
        // for use in state sync.
        const NUM_SAVED_FULL_CHECKPOINT_CONTENTS: u64 = 5_000;
        if seq >= NUM_SAVED_FULL_CHECKPOINT_CONTENTS {
            let prune_seq = seq - NUM_SAVED_FULL_CHECKPOINT_CONTENTS;
            if let Some(prune_checkpoint) = self
                .checkpoint_store
                .get_checkpoint_by_sequence_number(prune_seq)
                .expect("Failed to fetch checkpoint")
            {
                self.checkpoint_store
                    .delete_full_checkpoint_contents(prune_seq)
                    .expect("Failed to delete full checkpoint contents");
                self.checkpoint_store
                    .delete_contents_digest_sequence_number_mapping(
                        &prune_checkpoint.content_digest,
                    )
                    .expect("Failed to delete contents digest -> sequence number mapping");
            } else {
                // If this is directly after a snapshot restore with skiplisting,
                // this is expected for the first `NUM_SAVED_FULL_CHECKPOINT_CONTENTS`
                // checkpoints.
                debug!(
                    "Failed to fetch checkpoint with sequence number {:?}",
                    prune_seq
                );
            }
        }

        self.checkpoint_store
            .update_highest_executed_checkpoint(checkpoint)
            .unwrap();
        self.metrics.last_executed_checkpoint.set(seq as i64);

        self.metrics
            .last_executed_checkpoint_timestamp_ms
            .set(checkpoint.timestamp_ms as i64);
        checkpoint.report_checkpoint_age_ms(&self.metrics.last_executed_checkpoint_age_ms);
    }

    /// Post processing and plumbing after we executed a checkpoint. This function is guaranteed
    /// to be called in the order of checkpoint sequence number.
    #[instrument(level = "debug", skip_all)]
    async fn process_executed_checkpoint(
        &self,
        epoch_store: &AuthorityPerEpochStore,
        checkpoint: &VerifiedCheckpoint,
        checkpoint_acc: Option<Accumulator>,
        all_tx_digests: &[TransactionDigest],
    ) {
        // Commit all transaction effects to disk
        let cache_commit = self.state.get_cache_commit();
        debug!(seq = ?checkpoint.sequence_number, "committing checkpoint transactions to disk");
        cache_commit
            .commit_transaction_outputs(epoch_store.epoch(), all_tx_digests)
            .await
            .expect("commit_transaction_outputs cannot fail");

        // pending_execution stores transactions received from consensus which may not have
        // been executed yet. At this point, they have been committed to the db durably and
        // can be removed.
        // After end-to-end quarantining, we will not need pending_execution since the consensus
        // log itself will be used for recovery.
        epoch_store
            .multi_remove_pending_execution(all_tx_digests)
            .expect("cannot fail");

        if !checkpoint.is_last_checkpoint_of_epoch() {
            self.accumulator
                .accumulate_running_root(epoch_store, checkpoint.sequence_number, checkpoint_acc)
                .await
                .expect("Failed to accumulate running root");
<<<<<<< HEAD
            self.bump_highest_executed_checkpoint(checkpoint).await;
=======
            self.bump_highest_executed_checkpoint(checkpoint);
>>>>>>> 08b50387
        }
    }

    #[instrument(level = "debug", skip_all)]
    fn schedule_synced_checkpoints(
        &self,
        pending: &mut CheckpointExecutionBuffer,
        next_to_schedule: &mut CheckpointSequenceNumber,
        epoch_store: Arc<AuthorityPerEpochStore>,
        run_with_range: Option<RunWithRange>,
    ) {
        let Some(latest_synced_checkpoint) = self
            .checkpoint_store
            .get_highest_synced_checkpoint()
            .expect("Failed to read highest synced checkpoint")
        else {
            debug!("No checkpoints to schedule, highest synced checkpoint is None",);
            return;
        };

        while *next_to_schedule <= *latest_synced_checkpoint.sequence_number()
            && pending.len() < self.config.checkpoint_execution_max_concurrency
        {
            let checkpoint = self
                .checkpoint_store
                .get_checkpoint_by_sequence_number(*next_to_schedule)
                .unwrap()
                .unwrap_or_else(|| {
                    panic!(
                        "Checkpoint sequence number {:?} does not exist in checkpoint store",
                        *next_to_schedule
                    )
                });
            if checkpoint.epoch() > epoch_store.epoch() {
                return;
            }
            match run_with_range {
                Some(RunWithRange::Checkpoint(seq)) if *next_to_schedule > seq => {
                    debug!(
                        "RunWithRange Checkpoint {} is set, not scheduling checkpoint {}",
                        seq, *next_to_schedule
                    );
                    return;
                }
                _ => {
                    self.schedule_checkpoint(checkpoint, pending, epoch_store.clone());
                    *next_to_schedule += 1;
                }
            }
        }
    }

    #[instrument(level = "error", skip_all, fields(seq = ?checkpoint.sequence_number(), epoch = ?epoch_store.epoch()))]
    fn schedule_checkpoint(
        &self,
        checkpoint: VerifiedCheckpoint,
        pending: &mut CheckpointExecutionBuffer,
        epoch_store: Arc<AuthorityPerEpochStore>,
    ) {
        debug!("Scheduling checkpoint for execution");

        // Mismatch between node epoch and checkpoint epoch after startup
        // crash recovery is invalid
        let checkpoint_epoch = checkpoint.epoch();
        assert_eq!(
            checkpoint_epoch,
            epoch_store.epoch(),
            "Epoch mismatch after startup recovery. checkpoint epoch: {:?}, node epoch: {:?}",
            checkpoint_epoch,
            epoch_store.epoch(),
        );

        let metrics = self.metrics.clone();
        let local_execution_timeout_sec = self.config.local_execution_timeout_sec;
        let data_ingestion_dir = self.config.data_ingestion_dir.clone();
        let checkpoint_store = self.checkpoint_store.clone();
        let object_cache_reader = self.object_cache_reader.clone();
        let transaction_cache_reader = self.transaction_cache_reader.clone();
        let tx_manager = self.tx_manager.clone();
        let accumulator = self.accumulator.clone();
        let state = self.state.clone();

        pending.push_back(spawn_monitored_task!(async move {
            let epoch_store = epoch_store.clone();
            let (tx_digests, checkpoint_acc) = loop {
                match execute_checkpoint(
                    checkpoint.clone(),
                    &state,
                    object_cache_reader.as_ref(),
                    transaction_cache_reader.as_ref(),
                    checkpoint_store.clone(),
                    epoch_store.clone(),
                    tx_manager.clone(),
                    accumulator.clone(),
                    local_execution_timeout_sec,
                    &metrics,
                    data_ingestion_dir.clone(),
                )
                .await
                {
                    Err(err) => {
                        error!(
                            "Error while executing checkpoint, will retry in 1s: {:?}",
                            err
                        );
                        tokio::time::sleep(Duration::from_secs(1)).await;
                        metrics.checkpoint_exec_errors.inc();
                    }
                    Ok((tx_digests, checkpoint_acc)) => break (tx_digests, checkpoint_acc),
                }
            };
            (checkpoint, checkpoint_acc, tx_digests)
        }));
    }

    #[instrument(level = "info", skip_all)]
    async fn execute_change_epoch_tx(
        &self,
        execution_digests: ExecutionDigests,
        change_epoch_tx_digest: TransactionDigest,
        change_epoch_tx: VerifiedExecutableTransaction,
        epoch_store: Arc<AuthorityPerEpochStore>,
        checkpoint: VerifiedCheckpoint,
    ) {
        let change_epoch_fx = self
            .transaction_cache_reader
            .get_effects(&execution_digests.effects)
            .expect("Fetching effects for change_epoch tx cannot fail")
            .expect("Change_epoch tx effects must exist");

        if change_epoch_tx.contains_shared_object() {
            epoch_store
                .acquire_shared_locks_from_effects(
                    &change_epoch_tx,
                    &change_epoch_fx,
                    self.object_cache_reader.as_ref(),
                )
                .await
                .expect("Acquiring shared locks for change_epoch tx cannot fail");
        }

        self.tx_manager.enqueue_with_expected_effects_digest(
            vec![(change_epoch_tx.clone(), execution_digests.effects)],
            &epoch_store,
        );
        handle_execution_effects(
            &self.state,
            vec![execution_digests],
            vec![change_epoch_tx_digest],
            checkpoint.clone(),
            self.checkpoint_store.clone(),
            self.object_cache_reader.as_ref(),
            self.transaction_cache_reader.as_ref(),
            epoch_store.clone(),
            self.tx_manager.clone(),
            self.accumulator.clone(),
            self.config.local_execution_timeout_sec,
            self.config.data_ingestion_dir.clone(),
        )
        .await;
    }

    /// Check whether `checkpoint` is the last checkpoint of the current epoch. If so,
    /// perform special case logic (execute change_epoch tx, accumulate epoch,
    /// finalize transactions), then return true.
    pub async fn check_epoch_last_checkpoint(
        &self,
        epoch_store: Arc<AuthorityPerEpochStore>,
        checkpoint: &Option<VerifiedCheckpoint>,
    ) -> bool {
        let cur_epoch = epoch_store.epoch();

        if let Some(checkpoint) = checkpoint {
            if checkpoint.epoch() == cur_epoch {
                if let Some((change_epoch_execution_digests, change_epoch_tx)) =
                    extract_end_of_epoch_tx(
                        checkpoint,
                        self.transaction_cache_reader.as_ref(),
                        self.checkpoint_store.clone(),
                        epoch_store.clone(),
                    )
                {
                    let change_epoch_tx_digest = change_epoch_execution_digests.transaction;

                    info!(
                        ended_epoch = cur_epoch,
                        last_checkpoint = checkpoint.sequence_number(),
                        "Reached end of epoch, executing change_epoch transaction",
                    );

                    self.execute_change_epoch_tx(
                        change_epoch_execution_digests,
                        change_epoch_tx_digest,
                        change_epoch_tx,
                        epoch_store.clone(),
                        checkpoint.clone(),
                    )
                    .await;

                    let cache_commit = self.state.get_cache_commit();
                    cache_commit
                        .commit_transaction_outputs(cur_epoch, &[change_epoch_tx_digest])
                        .await
                        .expect("commit_transaction_outputs cannot fail");
                    fail_point_async!("prune-and-compact");

                    // For finalizing the checkpoint, we need to pass in all checkpoint
                    // transaction effects, not just the change_epoch tx effects. However,
                    // we have already notify awaited all tx effects separately (once
                    // for change_epoch tx, and once for all other txes). Therefore this
                    // should be a fast operation
                    let all_tx_digests: Vec<_> = self
                        .checkpoint_store
                        .get_checkpoint_contents(&checkpoint.content_digest)
                        .expect("read cannot fail")
                        .expect("Checkpoint contents should exist")
                        .iter()
                        .map(|digests| digests.transaction)
                        .collect();

                    let effects = self
                        .transaction_cache_reader
                        .notify_read_executed_effects(&all_tx_digests)
                        .await
                        .expect("Failed to get executed effects for finalizing checkpoint");

                    finalize_checkpoint(
                        &self.state,
                        self.object_cache_reader.as_ref(),
                        self.transaction_cache_reader.as_ref(),
                        self.checkpoint_store.clone(),
                        &all_tx_digests,
                        &epoch_store,
                        checkpoint.clone(),
                        self.accumulator.clone(),
                        effects,
                        self.config.data_ingestion_dir.clone(),
                    )
                    .await
                    .expect("Finalizing checkpoint cannot fail");

                    self.checkpoint_store
                        .insert_epoch_last_checkpoint(cur_epoch, checkpoint)
                        .expect("Failed to insert epoch last checkpoint");

                    self.accumulator
                        .accumulate_running_root(&epoch_store, checkpoint.sequence_number, None)
                        .await
                        .expect("Failed to accumulate running root");
                    self.accumulator
                        .accumulate_epoch(epoch_store.clone(), *checkpoint.sequence_number())
                        .await
                        .expect("Accumulating epoch cannot fail");

                    self.bump_highest_executed_checkpoint(checkpoint).await;

                    return true;
                }
            }
        }
        false
    }
}

// Logs within the function are annotated with the checkpoint sequence number and epoch,
// from schedule_checkpoint().
#[instrument(level = "debug", skip_all, fields(seq = ?checkpoint.sequence_number(), epoch = ?epoch_store.epoch()))]
async fn execute_checkpoint(
    checkpoint: VerifiedCheckpoint,
    state: &AuthorityState,
    object_cache_reader: &dyn ObjectCacheRead,
    transaction_cache_reader: &dyn TransactionCacheRead,
    checkpoint_store: Arc<CheckpointStore>,
    epoch_store: Arc<AuthorityPerEpochStore>,
    transaction_manager: Arc<TransactionManager>,
    accumulator: Arc<StateAccumulator>,
    local_execution_timeout_sec: u64,
    metrics: &Arc<CheckpointExecutorMetrics>,
    data_ingestion_dir: Option<PathBuf>,
) -> SuiResult<(Vec<TransactionDigest>, Option<Accumulator>)> {
    debug!("Preparing checkpoint for execution",);
    let prepare_start = Instant::now();

    // this function must guarantee that all transactions in the checkpoint are executed before it
    // returns. This invariant is enforced in two phases:
    // - First, we filter out any already executed transactions from the checkpoint in
    //   get_unexecuted_transactions()
    // - Second, we execute all remaining transactions.

    let (execution_digests, all_tx_digests, executable_txns, randomness_rounds) =
        get_unexecuted_transactions(
            checkpoint.clone(),
            transaction_cache_reader,
            checkpoint_store.clone(),
            epoch_store.clone(),
        );

    let tx_count = execution_digests.len();
    debug!("Number of transactions in the checkpoint: {:?}", tx_count);
    metrics.checkpoint_transaction_count.report(tx_count as u64);

    let checkpoint_acc = execute_transactions(
        execution_digests,
        all_tx_digests.clone(),
        executable_txns,
        state,
        object_cache_reader,
        transaction_cache_reader,
        checkpoint_store.clone(),
        epoch_store.clone(),
        transaction_manager,
        accumulator,
        local_execution_timeout_sec,
        checkpoint,
        metrics,
        prepare_start,
        data_ingestion_dir,
    )
    .await?;

    // Once execution is complete, we know that any randomness contained in this checkpoint has
    // been successfully included in a checkpoint certified by quorum of validators.
    // (RandomnessManager/RandomnessReporter is only present on validators.)
    if let Some(randomness_reporter) = epoch_store.randomness_reporter() {
        for round in randomness_rounds {
            debug!(
                ?round,
                "notifying RandomnessReporter that randomness update was executed in checkpoint"
            );
            randomness_reporter.notify_randomness_in_checkpoint(round)?;
        }
    }

    Ok((all_tx_digests, checkpoint_acc))
}

#[instrument(level = "error", skip_all, fields(seq = ?checkpoint.sequence_number(), epoch = ?epoch_store.epoch()))]
async fn handle_execution_effects(
    state: &AuthorityState,
    execution_digests: Vec<ExecutionDigests>,
    all_tx_digests: Vec<TransactionDigest>,
    checkpoint: VerifiedCheckpoint,
    checkpoint_store: Arc<CheckpointStore>,
    object_cache_reader: &dyn ObjectCacheRead,
    transaction_cache_reader: &dyn TransactionCacheRead,
    epoch_store: Arc<AuthorityPerEpochStore>,
    transaction_manager: Arc<TransactionManager>,
    accumulator: Arc<StateAccumulator>,
    local_execution_timeout_sec: u64,
    data_ingestion_dir: Option<PathBuf>,
) -> Option<Accumulator> {
    // Once synced_txns have been awaited, all txns should have effects committed.
    let mut periods = 1;
    let log_timeout_sec = Duration::from_secs(local_execution_timeout_sec);
    // Whether the checkpoint is next to execute and blocking additional executions.
    let mut blocking_execution = false;
    loop {
        let effects_future = transaction_cache_reader.notify_read_executed_effects(&all_tx_digests);

        match timeout(log_timeout_sec, effects_future).await {
            Err(_elapsed) => {
                // Reading this value every timeout should be ok.
                let highest_seq = checkpoint_store
                    .get_highest_executed_checkpoint_seq_number()
                    .unwrap()
                    .unwrap_or_default();
                if checkpoint.sequence_number <= highest_seq {
                    error!(
                        "Re-executing checkpoint {} after higher checkpoint {} has executed!",
                        checkpoint.sequence_number, highest_seq
                    );
                    continue;
                }
                if checkpoint.sequence_number > highest_seq + 1 {
                    trace!(
                        "Checkpoint {} is still executing. Highest executed = {}",
                        checkpoint.sequence_number,
                        highest_seq
                    );
                    continue;
                }
                if !blocking_execution {
                    trace!(
                        "Checkpoint {} is next to execute.",
                        checkpoint.sequence_number
                    );
                    blocking_execution = true;
                    continue;
                }

                // Only log details when the checkpoint is next to execute, but has not finished
                // execution within log_timeout_sec.
                let missing_digests: Vec<TransactionDigest> = transaction_cache_reader
                    .multi_get_executed_effects_digests(&all_tx_digests)
                    .expect("multi_get_executed_effects cannot fail")
                    .iter()
                    .zip(all_tx_digests.clone())
                    .filter_map(
                        |(fx, digest)| {
                            if fx.is_none() {
                                Some(digest)
                            } else {
                                None
                            }
                        },
                    )
                    .collect();

                if missing_digests.is_empty() {
                    // All effects just become available.
                    continue;
                }

                warn!(
                    "Transaction effects for checkpoint tx digests {:?} not present within {:?}. ",
                    missing_digests,
                    log_timeout_sec * periods,
                );

                // Print out more information for the 1st pending transaction, which should have
                // all of its input available.
                let pending_digest = missing_digests.first().unwrap();
                if let Some(missing_input) = transaction_manager.get_missing_input(pending_digest) {
                    warn!(
                        "Transaction {pending_digest:?} has missing input objects {missing_input:?}",
                    );
                }
                periods += 1;
            }
            Ok(Err(err)) => panic!("Failed to notify_read_executed_effects: {:?}", err),
            Ok(Ok(effects)) => {
                for (tx_digest, expected_digest, actual_effects) in
                    izip!(&all_tx_digests, &execution_digests, &effects)
                {
                    let expected_effects_digest = &expected_digest.effects;
                    assert_not_forked(
                        &checkpoint,
                        tx_digest,
                        expected_effects_digest,
                        &actual_effects.digest(),
                        transaction_cache_reader,
                    );
                }

                // if end of epoch checkpoint, we must finalize the checkpoint after executing
                // the change epoch tx, which is done after all other checkpoint execution
                if checkpoint.end_of_epoch_data.is_none() {
                    return Some(
                        finalize_checkpoint(
                            state,
                            object_cache_reader,
                            transaction_cache_reader,
                            checkpoint_store.clone(),
                            &all_tx_digests,
<<<<<<< HEAD
                            epoch_store.clone(),
=======
                            &epoch_store,
>>>>>>> 08b50387
                            checkpoint.clone(),
                            accumulator.clone(),
                            effects,
                            data_ingestion_dir,
                        )
                        .await
                        .expect("Finalizing checkpoint cannot fail"),
                    );
                } else {
                    return None;
                }
            }
        }
    }
}

fn assert_not_forked(
    checkpoint: &VerifiedCheckpoint,
    tx_digest: &TransactionDigest,
    expected_digest: &TransactionEffectsDigest,
    actual_effects_digest: &TransactionEffectsDigest,
    cache_reader: &dyn TransactionCacheRead,
) {
    if *expected_digest != *actual_effects_digest {
        let actual_effects = cache_reader
            .get_executed_effects(tx_digest)
            .expect("get_executed_effects cannot fail")
            .expect("actual effects should exist");

        // log observed effects (too big for panic message) and then panic.
        error!(
            ?checkpoint,
            ?tx_digest,
            ?expected_digest,
            ?actual_effects,
            "fork detected!"
        );
        panic!(
            "When executing checkpoint {}, transaction {} \
            is expected to have effects digest {}, but got {}!",
            checkpoint.sequence_number(),
            tx_digest,
            expected_digest,
            actual_effects_digest,
        );
    }
}

// Given a checkpoint, find the end of epoch transaction, if it exists
fn extract_end_of_epoch_tx(
    checkpoint: &VerifiedCheckpoint,
    cache_reader: &dyn TransactionCacheRead,
    checkpoint_store: Arc<CheckpointStore>,
    epoch_store: Arc<AuthorityPerEpochStore>,
) -> Option<(ExecutionDigests, VerifiedExecutableTransaction)> {
    checkpoint.end_of_epoch_data.as_ref()?;

    // Last checkpoint must have the end of epoch transaction as the last transaction.

    let checkpoint_sequence = checkpoint.sequence_number();
    let execution_digests = checkpoint_store
        .get_checkpoint_contents(&checkpoint.content_digest)
        .expect("Failed to get checkpoint contents from store")
        .unwrap_or_else(|| {
            panic!(
                "Checkpoint contents for digest {:?} does not exist",
                checkpoint.content_digest
            )
        })
        .into_inner();

    let digests = execution_digests
        .last()
        .expect("Final checkpoint must have at least one transaction");

    let change_epoch_tx = cache_reader
        .get_transaction_block(&digests.transaction)
        .expect("read cannot fail");

    let change_epoch_tx = VerifiedExecutableTransaction::new_from_checkpoint(
        (*change_epoch_tx.unwrap_or_else(||
            panic!(
                "state-sync should have ensured that transaction with digest {:?} exists for checkpoint: {checkpoint:?}",
                digests.transaction,
            )
        )).clone(),
        epoch_store.epoch(),
        *checkpoint_sequence,
    );

    assert!(change_epoch_tx
        .data()
        .intent_message()
        .value
        .is_end_of_epoch_tx());

    Some((*digests, change_epoch_tx))
}

// Given a checkpoint, filter out any already executed transactions, then return the remaining
// execution digests, transaction digests, transactions to be executed, and randomness rounds
// (if any) included in the checkpoint.
#[allow(clippy::type_complexity)]
fn get_unexecuted_transactions(
    checkpoint: VerifiedCheckpoint,
    cache_reader: &dyn TransactionCacheRead,
    checkpoint_store: Arc<CheckpointStore>,
    epoch_store: Arc<AuthorityPerEpochStore>,
) -> (
    Vec<ExecutionDigests>,
    Vec<TransactionDigest>,
    Vec<(VerifiedExecutableTransaction, TransactionEffectsDigest)>,
    Vec<RandomnessRound>,
) {
    let checkpoint_sequence = checkpoint.sequence_number();
    let full_contents = checkpoint_store
        .get_full_checkpoint_contents_by_sequence_number(*checkpoint_sequence)
        .expect("Failed to get checkpoint contents from store")
        .tap_some(|_| {
            debug!("loaded full checkpoint contents in bulk for sequence {checkpoint_sequence}")
        });

    let mut execution_digests = checkpoint_store
        .get_checkpoint_contents(&checkpoint.content_digest)
        .expect("Failed to get checkpoint contents from store")
        .unwrap_or_else(|| {
            panic!(
                "Checkpoint contents for digest {:?} does not exist",
                checkpoint.content_digest
            )
        })
        .into_inner();

    let full_contents_txns = full_contents.map(|c| {
        c.into_iter()
            .zip(execution_digests.iter())
            .map(|(txn, digests)| (digests.transaction, txn))
            .collect::<HashMap<_, _>>()
    });

    // Remove the change epoch transaction so that we can special case its execution.
    checkpoint.end_of_epoch_data.as_ref().tap_some(|_| {
        let change_epoch_tx_digest = execution_digests
            .pop()
            .expect("Final checkpoint must have at least one transaction")
            .transaction;

        let change_epoch_tx = cache_reader
            .get_transaction_block(&change_epoch_tx_digest)
            .expect("read cannot fail")
            .unwrap_or_else(||
                panic!(
                    "state-sync should have ensured that transaction with digest {change_epoch_tx_digest:?} exists for checkpoint: {}",
                    checkpoint.sequence_number()
                )
            );
        assert!(change_epoch_tx.data().intent_message().value.is_end_of_epoch_tx());
    });

    let randomness_rounds = if let Some(version_specific_data) = checkpoint
        .version_specific_data(epoch_store.protocol_config())
        .expect("unable to get verison_specific_data")
    {
        // With version-specific data, randomness rounds are stored in checkpoint summary.
        version_specific_data.into_v1().randomness_rounds
    } else {
        // Before version-specific data, checkpoint batching must be disabled. In this case,
        // randomness state update tx must be first if it exists, because all other
        // transactions in a checkpoint that includes a randomness state update are causally
        // dependent on it.
        assert_eq!(
            0,
            epoch_store
                .protocol_config()
                .min_checkpoint_interval_ms_as_option()
                .unwrap_or_default(),
        );
        if let Some(first_digest) = execution_digests.first() {
            let maybe_randomness_tx = cache_reader.get_transaction_block(&first_digest.transaction)
            .expect("read cannot fail")
            .unwrap_or_else(||
                panic!(
                    "state-sync should have ensured that transaction with digest {first_digest:?} exists for checkpoint: {}",
                    checkpoint.sequence_number()
                )
            );
            if let TransactionKind::RandomnessStateUpdate(rsu) =
                maybe_randomness_tx.data().transaction_data().kind()
            {
                vec![rsu.randomness_round]
            } else {
                Vec::new()
            }
        } else {
            Vec::new()
        }
    };

    let all_tx_digests: Vec<TransactionDigest> =
        execution_digests.iter().map(|tx| tx.transaction).collect();

    let executed_effects_digests = cache_reader
        .multi_get_executed_effects_digests(&all_tx_digests)
        .expect("failed to read executed_effects from store");

    let (unexecuted_txns, expected_effects_digests): (Vec<_>, Vec<_>) =
        izip!(execution_digests.iter(), executed_effects_digests.iter())
            .filter_map(|(digests, effects_digest)| match effects_digest {
                None => Some((digests.transaction, digests.effects)),
                Some(actual_effects_digest) => {
                    let tx_digest = &digests.transaction;
                    let effects_digest = &digests.effects;
                    trace!(
                        "Transaction with digest {:?} has already been executed",
                        tx_digest
                    );
                    assert_not_forked(
                        &checkpoint,
                        tx_digest,
                        effects_digest,
                        actual_effects_digest,
                        cache_reader,
                    );
                    None
                }
            })
            .unzip();

    // read remaining unexecuted transactions from store
    let executable_txns: Vec<_> = if let Some(full_contents_txns) = full_contents_txns {
        unexecuted_txns
            .into_iter()
            .zip(expected_effects_digests)
            .map(|(tx_digest, expected_effects_digest)| {
                let tx = &full_contents_txns.get(&tx_digest).unwrap().transaction;
                (
                    VerifiedExecutableTransaction::new_from_checkpoint(
                        VerifiedTransaction::new_unchecked(tx.clone()),
                        epoch_store.epoch(),
                        *checkpoint_sequence,
                    ),
                    expected_effects_digest,
                )
            })
            .collect()
    } else {
        cache_reader
            .multi_get_transaction_blocks(&unexecuted_txns)
            .expect("Failed to get checkpoint txes from store")
            .into_iter()
            .zip(expected_effects_digests)
            .enumerate()
            .map(|(i, (tx, expected_effects_digest))| {
                let tx = tx.unwrap_or_else(||
                    panic!(
                        "state-sync should have ensured that transaction with digest {:?} exists for checkpoint: {checkpoint:?}",
                        unexecuted_txns[i]
                    )
                );
                // change epoch tx is handled specially in check_epoch_last_checkpoint
                assert!(!tx.data().intent_message().value.is_end_of_epoch_tx());
                (
                    VerifiedExecutableTransaction::new_from_checkpoint(
                        Arc::try_unwrap(tx).unwrap_or_else(|tx| (*tx).clone()),
                        epoch_store.epoch(),
                        *checkpoint_sequence,
                    ),
                    expected_effects_digest
                )
            })
            .collect()
    };

    (
        execution_digests,
        all_tx_digests,
        executable_txns,
        randomness_rounds,
    )
}

// Logs within the function are annotated with the checkpoint sequence number and epoch,
// from schedule_checkpoint().
#[instrument(level = "debug", skip_all)]
async fn execute_transactions(
    execution_digests: Vec<ExecutionDigests>,
    all_tx_digests: Vec<TransactionDigest>,
    executable_txns: Vec<(VerifiedExecutableTransaction, TransactionEffectsDigest)>,
    state: &AuthorityState,
    object_cache_reader: &dyn ObjectCacheRead,
    transaction_cache_reader: &dyn TransactionCacheRead,
    checkpoint_store: Arc<CheckpointStore>,
    epoch_store: Arc<AuthorityPerEpochStore>,
    transaction_manager: Arc<TransactionManager>,
    state_accumulator: Arc<StateAccumulator>,
    local_execution_timeout_sec: u64,
    checkpoint: VerifiedCheckpoint,
    metrics: &Arc<CheckpointExecutorMetrics>,
    prepare_start: Instant,
    data_ingestion_dir: Option<PathBuf>,
) -> SuiResult<Option<Accumulator>> {
    let effects_digests: HashMap<_, _> = execution_digests
        .iter()
        .map(|digest| (digest.transaction, digest.effects))
        .collect();

    let shared_effects_digests = executable_txns
        .iter()
        .filter(|(tx, _)| tx.contains_shared_object())
        .map(|(tx, _)| {
            *effects_digests
                .get(tx.digest())
                .expect("Transaction digest not found in effects_digests")
        })
        .collect::<Vec<_>>();

    let digest_to_effects: HashMap<TransactionDigest, TransactionEffects> =
        transaction_cache_reader
            .multi_get_effects(&shared_effects_digests)?
            .into_iter()
            .zip(shared_effects_digests)
            .map(|(fx, fx_digest)| {
                if fx.is_none() {
                    panic!(
                        "Transaction effects for effects digest {:?} do not exist in effects table",
                        fx_digest
                    );
                }
                let fx = fx.unwrap();
                (*fx.transaction_digest(), fx)
            })
            .collect();

    for (tx, _) in &executable_txns {
        if tx.contains_shared_object() {
            epoch_store
                .acquire_shared_locks_from_effects(
                    tx,
                    digest_to_effects.get(tx.digest()).unwrap(),
                    object_cache_reader,
                )
                .await?;
        }
    }

    let prepare_elapsed = prepare_start.elapsed();
    metrics
        .checkpoint_prepare_latency_us
        .report(prepare_elapsed.as_micros() as u64);
    if checkpoint.sequence_number % CHECKPOINT_PROGRESS_LOG_COUNT_INTERVAL == 0 {
        info!(
            "Checkpoint preparation for execution took {:?}",
            prepare_elapsed
        );
    }

    let exec_start = Instant::now();
    transaction_manager.enqueue_with_expected_effects_digest(executable_txns.clone(), &epoch_store);

    let checkpoint_acc = handle_execution_effects(
        state,
        execution_digests,
        all_tx_digests,
        checkpoint.clone(),
        checkpoint_store,
        object_cache_reader,
        transaction_cache_reader,
        epoch_store,
        transaction_manager,
        state_accumulator,
        local_execution_timeout_sec,
        data_ingestion_dir,
    )
    .await;

    let exec_elapsed = exec_start.elapsed();
    metrics
        .checkpoint_exec_latency_us
        .report(exec_elapsed.as_micros() as u64);
    if checkpoint.sequence_number % CHECKPOINT_PROGRESS_LOG_COUNT_INTERVAL == 0 {
        info!("Checkpoint execution took {:?}", exec_elapsed);
    }

    Ok(checkpoint_acc)
}

#[instrument(level = "info", skip_all, fields(seq = ?checkpoint.sequence_number(), epoch = ?epoch_store.epoch()))]
async fn finalize_checkpoint(
    state: &AuthorityState,
    object_cache_reader: &dyn ObjectCacheRead,
    transaction_cache_reader: &dyn TransactionCacheRead,
    checkpoint_store: Arc<CheckpointStore>,
    tx_digests: &[TransactionDigest],
    epoch_store: &Arc<AuthorityPerEpochStore>,
    checkpoint: VerifiedCheckpoint,
    accumulator: Arc<StateAccumulator>,
    effects: Vec<TransactionEffects>,
    data_ingestion_dir: Option<PathBuf>,
) -> SuiResult<Accumulator> {
    debug!("finalizing checkpoint");
    epoch_store.insert_finalized_transactions(tx_digests, checkpoint.sequence_number)?;

    // TODO remove once we no longer need to support this table for read RPC
    state
        .get_checkpoint_cache()
        .deprecated_insert_finalized_transactions(
            tx_digests,
            epoch_store.epoch(),
            checkpoint.sequence_number,
        )?;

    let checkpoint_acc =
        accumulator.accumulate_checkpoint(effects, checkpoint.sequence_number, epoch_store)?;

<<<<<<< HEAD
    if let Some(path) = data_ingestion_dir {
        store_checkpoint_locally(
            path,
=======
    if data_ingestion_dir.is_some() || state.rest_index.is_some() {
        let checkpoint_data = load_checkpoint_data(
>>>>>>> 08b50387
            checkpoint,
            object_cache_reader,
            transaction_cache_reader,
            checkpoint_store,
            tx_digests,
        )?;

        // TODO(bmwill) discuss with team a better location for this indexing so that it isn't on
        // the critical path and the writes to the DB are done in checkpoint order
        if let Some(rest_index) = &state.rest_index {
            let mut layout_resolver = epoch_store.executor().type_layout_resolver(Box::new(
                PackageStoreWithFallback::new(state.get_backing_package_store(), &checkpoint_data),
            ));

            rest_index.index_checkpoint(&checkpoint_data, layout_resolver.as_mut())?;
        }

        if let Some(path) = data_ingestion_dir {
            store_checkpoint_locally(path, &checkpoint_data)?;
        }
    }
    Ok(checkpoint_acc)
}<|MERGE_RESOLUTION|>--- conflicted
+++ resolved
@@ -29,10 +29,6 @@
 use futures::stream::FuturesOrdered;
 use itertools::izip;
 use mysten_metrics::spawn_monitored_task;
-<<<<<<< HEAD
-use prometheus::Registry;
-=======
->>>>>>> 08b50387
 use sui_config::node::{CheckpointExecutorConfig, RunWithRange};
 use sui_macros::{fail_point, fail_point_async};
 use sui_types::accumulator::Accumulator;
@@ -324,24 +320,9 @@
                         return StopReason::RunWithRangeCondition;
                     }
                 }
-<<<<<<< HEAD
-                // Check for newly synced checkpoints from StateSync.
-                received = timeout(scheduling_timeout, self.mailbox.recv()) => match received {
-                    Err(_elapsed) => {
-                        warn!(
-                            "Received no new synced checkpoints for {scheduling_timeout:?}. Next checkpoint to be scheduled: {next_to_schedule}",
-                        );
-                        if scheduling_timeout_config.panic_on_timeout {
-                            panic!("No new synced checkpoints received for {scheduling_timeout:?} on node {:?}", self.state.name);
-                        }
-                        fail_point!("cp_exec_scheduling_timeout_reached");
-                    },
-                    Ok(Ok(checkpoint)) => {
-=======
 
                 received = self.mailbox.recv() => match received {
                     Ok(checkpoint) => {
->>>>>>> 08b50387
                         info!(
                             sequence_number = ?checkpoint.sequence_number,
                             "Received checkpoint summary from state sync"
@@ -374,17 +355,7 @@
         }
     }
 
-<<<<<<< HEAD
-    pub fn set_inconsistent_state(&self, is_inconsistent_state: bool) {
-        self.metrics
-            .accumulator_inconsistent_state
-            .set(is_inconsistent_state as i64);
-    }
-
-    async fn bump_highest_executed_checkpoint(&self, checkpoint: &VerifiedCheckpoint) {
-=======
     fn bump_highest_executed_checkpoint(&self, checkpoint: &VerifiedCheckpoint) {
->>>>>>> 08b50387
         // Ensure that we are not skipping checkpoints at any point
         let seq = *checkpoint.sequence_number();
         debug!("Bumping highest_executed_checkpoint watermark to {seq:?}");
@@ -475,11 +446,7 @@
                 .accumulate_running_root(epoch_store, checkpoint.sequence_number, checkpoint_acc)
                 .await
                 .expect("Failed to accumulate running root");
-<<<<<<< HEAD
-            self.bump_highest_executed_checkpoint(checkpoint).await;
-=======
             self.bump_highest_executed_checkpoint(checkpoint);
->>>>>>> 08b50387
         }
     }
 
@@ -734,7 +701,7 @@
                         .await
                         .expect("Accumulating epoch cannot fail");
 
-                    self.bump_highest_executed_checkpoint(checkpoint).await;
+                    self.bump_highest_executed_checkpoint(checkpoint);
 
                     return true;
                 }
@@ -934,11 +901,7 @@
                             transaction_cache_reader,
                             checkpoint_store.clone(),
                             &all_tx_digests,
-<<<<<<< HEAD
-                            epoch_store.clone(),
-=======
                             &epoch_store,
->>>>>>> 08b50387
                             checkpoint.clone(),
                             accumulator.clone(),
                             effects,
@@ -1353,14 +1316,8 @@
     let checkpoint_acc =
         accumulator.accumulate_checkpoint(effects, checkpoint.sequence_number, epoch_store)?;
 
-<<<<<<< HEAD
-    if let Some(path) = data_ingestion_dir {
-        store_checkpoint_locally(
-            path,
-=======
     if data_ingestion_dir.is_some() || state.rest_index.is_some() {
         let checkpoint_data = load_checkpoint_data(
->>>>>>> 08b50387
             checkpoint,
             object_cache_reader,
             transaction_cache_reader,
