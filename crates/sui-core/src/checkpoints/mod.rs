--- conflicted
+++ resolved
@@ -1345,16 +1345,6 @@
                     .unwrap_or_else(|| panic!("Could not find executed transaction {:?}", effects));
                 match transaction.inner().transaction_data().kind() {
                     TransactionKind::ConsensusCommitPrologue(_)
-<<<<<<< HEAD
-                        | TransactionKind::ConsensusCommitPrologueV2(_)
-                        | TransactionKind::ConsensusCommitPrologueV3(_)
-                        | TransactionKind::AuthenticatorStateUpdate(_)
-                        | TransactionKind::RandomnessStateUpdate(_)
-                ) {
-                    transaction_keys.push(SequencedConsensusTransactionKey::External(
-                        ConsensusTransactionKey::Certificate(*effects.transaction_digest()),
-                    ));
-=======
                     | TransactionKind::ConsensusCommitPrologueV2(_)
                     | TransactionKind::ConsensusCommitPrologueV3(_)
                     | TransactionKind::AuthenticatorStateUpdate(_) => {
@@ -1372,7 +1362,6 @@
                             ConsensusTransactionKey::Certificate(*effects.transaction_digest()),
                         ));
                     }
->>>>>>> 08b50387
                 }
                 transactions.push(transaction);
                 all_effects_and_transaction_sizes.push((effects, size));
@@ -1444,21 +1433,6 @@
                 let committee = system_state_obj.get_current_epoch_committee().committee;
 
                 // This must happen after the call to augment_epoch_last_checkpoint,
-<<<<<<< HEAD
-                // otherwise we will not capture the change_epoch tx
-                let acc = self.accumulator.accumulate_checkpoint(
-                    effects.clone(),
-                    sequence_number,
-                    self.epoch_store.clone(),
-                )?;
-                self.accumulator
-                    .accumulate_running_root(&self.epoch_store, sequence_number, Some(acc))
-                    .await?;
-                let root_state_digest = self
-                    .accumulator
-                    .digest_epoch(self.epoch_store.clone(), sequence_number)
-                    .await?;
-=======
                 // otherwise we will not capture the change_epoch tx.
                 let root_state_digest = {
                     let state_acc = self
@@ -1477,7 +1451,6 @@
                         .digest_epoch(self.epoch_store.clone(), sequence_number)
                         .await?
                 };
->>>>>>> 08b50387
                 self.metrics.highest_accumulated_epoch.set(epoch as i64);
                 info!("Epoch {epoch} root state hash digest: {root_state_digest:?}");
 
@@ -2536,15 +2509,10 @@
         let checkpoint_store = CheckpointStore::new(ckpt_dir.path());
         let epoch_store = state.epoch_store_for_testing();
 
-<<<<<<< HEAD
-        let accumulator =
-            StateAccumulator::new(state.get_accumulator_store().clone(), &epoch_store);
-=======
         let accumulator = Arc::new(StateAccumulator::new_for_tests(
             state.get_accumulator_store().clone(),
             &epoch_store,
         ));
->>>>>>> 08b50387
 
         let (checkpoint_service, _exit) = CheckpointService::spawn(
             state.clone(),
