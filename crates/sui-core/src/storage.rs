--- conflicted
+++ resolved
@@ -21,14 +21,11 @@
 use sui_types::messages_checkpoint::VerifiedCheckpointContents;
 use sui_types::object::Object;
 use sui_types::storage::error::Error as StorageError;
-<<<<<<< HEAD
-=======
 use sui_types::storage::error::Result;
 use sui_types::storage::AccountOwnedObjectInfo;
 use sui_types::storage::CoinInfo;
 use sui_types::storage::ObjectStore;
 use sui_types::storage::RestDynamicFieldInfo;
->>>>>>> 08b50387
 use sui_types::storage::RestStateReader;
 use sui_types::storage::WriteStore;
 use sui_types::storage::{ObjectKey, ReadStore};
@@ -372,8 +369,6 @@
     pub fn new(state: Arc<AuthorityState>, rocks: RocksDbStore) -> Self {
         Self { state, rocks }
     }
-<<<<<<< HEAD
-=======
 
     fn index(&self) -> sui_types::storage::error::Result<&RestIndexStore> {
         self.state
@@ -381,7 +376,6 @@
             .as_deref()
             .ok_or_else(|| sui_types::storage::error::Error::custom("rest index store is disabled"))
     }
->>>>>>> 08b50387
 }
 
 impl ObjectStore for RestReadStore {
@@ -505,12 +499,6 @@
         &self,
         digest: &TransactionDigest,
     ) -> sui_types::storage::error::Result<Option<CheckpointSequenceNumber>> {
-<<<<<<< HEAD
-        self.state
-            .get_checkpoint_cache()
-            .deprecated_get_transaction_checkpoint(digest)
-            .map(|res| res.map(|(_epoch, checkpoint)| checkpoint))
-=======
         self.index()?
             .get_transaction_info(digest)
             .map(|maybe_info| maybe_info.map(|info| info.checkpoint))
@@ -524,7 +512,6 @@
             .get_object_cache_reader()
             .get_highest_pruned_checkpoint()
             .map(|seq| seq + 1)
->>>>>>> 08b50387
             .map_err(StorageError::custom)
     }
 
@@ -535,8 +522,6 @@
             .get_chain_identifier()
             .ok_or_else(|| StorageError::missing("unable to query chain identifier"))
     }
-<<<<<<< HEAD
-=======
 
     fn account_owned_objects_info_iter(
         &self,
@@ -604,5 +589,4 @@
             )
             .pipe(Ok)
     }
->>>>>>> 08b50387
 }