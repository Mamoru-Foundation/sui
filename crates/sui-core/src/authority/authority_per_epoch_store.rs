--- conflicted
+++ resolved
@@ -679,31 +679,6 @@
         batch.write()?;
         Ok(())
     }
-
-    pub fn check_and_fix_consistency(&self) {
-        if let Some(randomness_highest_completed_round) = self
-            .randomness_highest_completed_round
-            .get(&crate::epoch::randomness::SINGLETON_KEY)
-            .expect("typed_store should not fail")
-        {
-            let old_randomness_rounds = self
-                .randomness_rounds_pending
-                .unbounded_iter()
-                .map(|(round, _)| round)
-                .take_while(|round| *round <= randomness_highest_completed_round)
-                .collect::<Vec<_>>();
-            // TODO: enable this debug_assert once race is fixed.
-            // debug_assert!(old_randomness_rounds.is_empty());
-            if !old_randomness_rounds.is_empty() {
-                error!("Found {} pending randomness rounds that are older than the highest completed round {randomness_highest_completed_round}. Removing them now.", old_randomness_rounds.len());
-            };
-            for round in old_randomness_rounds {
-                self.randomness_rounds_pending
-                    .remove(&round)
-                    .expect("typed_store should not fail");
-            }
-        }
-    }
 }
 
 pub(crate) const MUTEX_TABLE_SIZE: usize = 1024;
@@ -728,8 +703,6 @@
         let epoch_id = committee.epoch;
 
         let tables = AuthorityEpochTables::open(epoch_id, parent_path, db_options.clone());
-        tables.check_and_fix_consistency();
-
         let end_of_publish =
             StakeAggregator::from_iter(committee.clone(), tables.end_of_publish.unbounded_iter());
         let reconfig_state = tables
@@ -943,18 +916,12 @@
     }
 
     pub fn state_accumulator_v2_enabled(&self) -> bool {
-<<<<<<< HEAD
-        self.epoch_start_configuration
-            .flags()
-            .contains(&EpochFlag::StateAccumulatorV2Enabled)
-=======
         let flag = match self.get_chain_identifier().chain() {
             Chain::Unknown | Chain::Testnet => EpochFlag::StateAccumulatorV2EnabledTestnet,
             Chain::Mainnet => EpochFlag::StateAccumulatorV2EnabledMainnet,
         };
 
         self.epoch_start_configuration.flags().contains(&flag)
->>>>>>> 08b50387
     }
 
     /// Returns `&Arc<EpochStartConfiguration>`
@@ -2814,14 +2781,8 @@
         batch: &mut DBBatch,
         transactions: &mut VecDeque<VerifiedExecutableTransaction>,
         consensus_commit_info: &ConsensusCommitInfo,
-<<<<<<< HEAD
-        roots: &mut BTreeSet<TransactionKey>,
-        cancelled_txns: &BTreeMap<TransactionDigest, CancelConsensusCertificateReason>,
-    ) -> SuiResult {
-=======
         cancelled_txns: &BTreeMap<TransactionDigest, CancelConsensusCertificateReason>,
     ) -> SuiResult<Option<TransactionKey>> {
->>>>>>> 08b50387
         #[cfg(any(test, feature = "test-utils"))]
         {
             if consensus_commit_info.skip_consensus_commit_prologue_in_test() {
@@ -2862,11 +2823,7 @@
             self.protocol_config(),
             version_assignment,
         );
-<<<<<<< HEAD
-        match self.process_consensus_system_transaction(&transaction) {
-=======
         let consensus_commit_prologue_root = match self.process_consensus_system_transaction(&transaction) {
->>>>>>> 08b50387
             ConsensusCertificateResult::SuiTransaction(processed_tx) => {
                 transactions.push_front(processed_tx.clone());
                 Some(processed_tx.key())
@@ -3145,10 +3102,6 @@
             batch,
             &mut verified_certificates,
             consensus_commit_info,
-<<<<<<< HEAD
-            roots,
-=======
->>>>>>> 08b50387
             &cancelled_txns,
         )?;
 
@@ -3494,16 +3447,12 @@
                             "Received RandomnessDkgMessage from {:?}",
                             authority.concise()
                         );
-<<<<<<< HEAD
-                        match bcs::from_bytes(bytes) {
-=======
                         let versioned_dkg_message = match self.protocol_config.dkg_version() {
                             // old message was not an enum
                             0 => bcs::from_bytes(bytes).map(VersionedDkgMessage::V0),
                             _ => bcs::from_bytes(bytes),
                         };
                         match versioned_dkg_message {
->>>>>>> 08b50387
                             Ok(message) => randomness_manager.add_message(authority, message)?,
                             Err(e) => {
                                 warn!(
@@ -3536,19 +3485,6 @@
                             "Received RandomnessDkgConfirmation from {:?}",
                             authority.concise()
                         );
-<<<<<<< HEAD
-                        match bcs::from_bytes(bytes) {
-                            Ok(confirmation) => randomness_manager.add_confirmation(
-                                batch,
-                                authority,
-                                confirmation,
-                            )?,
-                            Err(e) => {
-                                warn!(
-                                    "Failed to deserialize RandomnessDkgMessage from {:?}: {e:?}",
-                                    authority.concise(),
-                                );
-=======
 
                         let versioned_dkg_confirmation = match self.protocol_config.dkg_version() {
                             // old message was not an enum
@@ -3565,7 +3501,6 @@
                                         "Failed to deserialize RandomnessDkgConfirmation from {:?}: {e:?}",
                                         authority.concise(),
                                     );
->>>>>>> 08b50387
                             }
                         }
                     } else {
