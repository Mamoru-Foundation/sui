--- conflicted
+++ resolved
@@ -609,9 +609,6 @@
                         .unwrap_or(false);
 
                 if highest != cache_entry && !tombstone_possibly_pruned {
-<<<<<<< HEAD
-                    tracing::error!("object_by_id cache is incoherent for {:?}", object_id);
-=======
                     tracing::error!(
                         ?highest,
                         ?cache_entry,
@@ -619,7 +616,6 @@
                         "object_by_id cache is incoherent for {:?}",
                         object_id
                     );
->>>>>>> 08b50387
                     panic!("object_by_id cache is incoherent for {:?}", object_id);
                 }
             }
@@ -1153,13 +1149,10 @@
                 self.packages.invalidate(object_id);
             }
             self.cached.object_by_id_cache.invalidate(object_id);
-<<<<<<< HEAD
-=======
         }
 
         for ObjectKey(object_id, _) in outputs.deleted.iter().chain(outputs.wrapped.iter()) {
             self.cached.object_by_id_cache.invalidate(object_id);
->>>>>>> 08b50387
         }
 
         // Note: individual object entries are removed when clear_state_end_of_epoch_impl is called
