--- conflicted
+++ resolved
@@ -46,10 +46,7 @@
 use sui_config::NodeConfig;
 use sui_types::crypto::RandomnessRound;
 use sui_types::execution_status::ExecutionStatus;
-<<<<<<< HEAD
-=======
 use sui_types::inner_temporary_store::PackageStoreWithFallback;
->>>>>>> 08b50387
 use sui_types::type_resolver::into_struct_layout;
 use sui_types::type_resolver::LayoutResolver;
 use tap::{TapFallible, TapOptional};
@@ -448,6 +445,13 @@
                 registry,
             )
             .unwrap(),
+            execution_load_input_objects_latency: register_histogram_with_registry!(
+                "authority_state_execution_load_input_objects_latency",
+                "Latency of loading input objects for execution",
+                LOW_LATENCY_SEC_BUCKETS.to_vec(),
+                registry,
+            )
+            .unwrap(),
             prepare_certificate_latency: register_histogram_with_registry!(
                 "authority_state_prepare_certificate_latency",
                 "Latency of executing certificates, before committing the results",
@@ -455,12 +459,6 @@
                 registry,
             )
             .unwrap(),
-            execution_load_input_objects_latency: register_histogram_with_registry!(
-                "authority_state_execution_load_input_objects_latency",
-                "Latency of loading input objects for execution",
-                LOW_LATENCY_SEC_BUCKETS.to_vec(),
-                registry,
-            ).unwrap(),
             commit_certificate_latency: register_histogram_with_registry!(
                 "authority_state_commit_certificate_latency",
                 "Latency of committing certificate execution results",
@@ -1278,9 +1276,12 @@
         // non-transient (transaction input is invalid, move vm errors). However, all errors from
         // this function occur before we have written anything to the db, so we commit the tx
         // guard and rely on the client to retry the tx (if it was transient).
-        let (mut inner_temporary_store, effects, execution_error_opt) = match self
-            .prepare_certificate(&execution_guard, certificate, input_objects, epoch_store)
-        {
+        let (mut inner_temporary_store, effects, execution_error_opt) = match self.prepare_certificate(
+            &execution_guard,
+            certificate,
+            input_objects,
+            epoch_store,
+        ) {
             Err(e) => {
                 info!(name = ?self.name, ?digest, "Error preparing transaction: {e}");
                 tx_guard.release();
@@ -1432,10 +1433,7 @@
 
             let ctx = {
                 let mut layout_resolver = epoch_store.executor().type_layout_resolver(Box::new(
-                    TemporaryPackageStore::new(
-                        &inner_temporary_store,
                         self.get_backing_package_store().clone(),
-                    ),
                 ));
 
                 // We can't pass `layout_resolver` to a future, so using a plain function to prepare the context.
