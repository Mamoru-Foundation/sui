[package]
name = "sui-rest-api"
version = "0.1.0"
edition = "2021"
license = "Apache-2.0"
publish = false

[dependencies]
mime = "0.3.17"
anyhow.workspace = true
axum = { workspace = true, features = ["matched-path"] }
bcs.workspace = true
rand.workspace = true
reqwest.workspace = true
serde.workspace = true
serde_json.workspace = true
serde_with.workspace = true
tap.workspace = true
thiserror.workspace = true
async-trait.workspace = true
itertools.workspace = true
sui-sdk2.workspace = true
prometheus.workspace = true

fastcrypto.workspace = true
sui-types.workspace = true
mysten-network.workspace = true
<<<<<<< HEAD
=======
sui-protocol-config.workspace = true
>>>>>>> 08b50387

[dev-dependencies]
tokio.workspace = true<|MERGE_RESOLUTION|>--- conflicted
+++ resolved
@@ -25,10 +25,7 @@
 fastcrypto.workspace = true
 sui-types.workspace = true
 mysten-network.workspace = true
-<<<<<<< HEAD
-=======
 sui-protocol-config.workspace = true
->>>>>>> 08b50387
 
 [dev-dependencies]
 tokio.workspace = true