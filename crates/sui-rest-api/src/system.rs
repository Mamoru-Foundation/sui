--- conflicted
+++ resolved
@@ -779,9 +779,5 @@
 pub struct GasInfo {
     #[serde(with = "serde_with::As::<serde_with::DisplayFromStr>")]
     #[schemars(with = "crate::_schemars::U64")]
-<<<<<<< HEAD
-    reference_gas_price: u64,
-=======
     pub reference_gas_price: u64,
->>>>>>> 1bf77fe1
 }