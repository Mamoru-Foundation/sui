--- conflicted
+++ resolved
@@ -10,10 +10,7 @@
 mod accounts;
 mod checkpoints;
 pub mod client;
-<<<<<<< HEAD
-=======
 mod committee;
->>>>>>> 08b50387
 pub mod content_type;
 mod error;
 mod health;
@@ -22,10 +19,7 @@
 mod objects;
 mod reader;
 mod response;
-<<<<<<< HEAD
-=======
 mod system;
->>>>>>> 08b50387
 pub mod transactions;
 pub mod types;
 
@@ -36,11 +30,7 @@
 use reader::StateReader;
 use std::sync::Arc;
 pub use sui_types::full_checkpoint_content::{CheckpointData, CheckpointTransaction};
-<<<<<<< HEAD
-use sui_types::storage::{ReadStore, RestStateReader};
-=======
 use sui_types::storage::RestStateReader;
->>>>>>> 08b50387
 use tap::Pipe;
 pub use transactions::{ExecuteTransactionQueryParameters, TransactionExecutor};
 
@@ -123,14 +113,6 @@
     pub fn into_router(self) -> Router {
         let executor = self.executor.clone();
         let metrics = self.metrics.clone();
-<<<<<<< HEAD
-        let store = self.reader.inner().clone();
-
-        Router::new()
-            .route("/", get(info::node_info))
-            .with_state(self.clone())
-            .merge(rest_router(store))
-=======
 
         Router::new()
             .route("/", get(info::node_info))
@@ -183,7 +165,6 @@
                 get(objects::get_object_with_version),
             )
             .with_state(self.clone())
->>>>>>> 08b50387
             .pipe(|router| {
                 if let Some(executor) = executor {
                     router.merge(execution_router(executor))
@@ -226,17 +207,5 @@
             transactions::POST_EXECUTE_TRANSACTION_PATH,
             post(transactions::execute_transaction),
         )
-<<<<<<< HEAD
-        .with_state(state)
-}
-
-fn execution_router(executor: Arc<dyn TransactionExecutor>) -> Router {
-    Router::new()
-        .route(
-            transactions::POST_EXECUTE_TRANSACTION_PATH,
-            post(transactions::execute_transaction),
-        )
-=======
->>>>>>> 08b50387
         .with_state(executor)
 }