--- conflicted
+++ resolved
@@ -130,24 +130,17 @@
     response: Response,
 ) -> impl IntoResponse {
     let latest_checkpoint = state.reader.inner().get_latest_checkpoint().unwrap();
-<<<<<<< HEAD
-    let oldest_checkpoint = state
-=======
     let lowest_available_checkpoint = state
->>>>>>> 08b50387
         .reader
         .inner()
         .get_lowest_available_checkpoint()
         .unwrap();
-<<<<<<< HEAD
-=======
 
     let lowest_available_checkpoint_objects = state
         .reader
         .inner()
         .get_lowest_available_checkpoint_objects()
         .unwrap();
->>>>>>> 08b50387
 
     let mut headers = HeaderMap::new();
 
