--- conflicted
+++ resolved
@@ -3936,8 +3936,6 @@
 }
 
 #[tokio::test]
-<<<<<<< HEAD
-=======
 async fn test_move_build_bytecode_with_address_resolution() -> Result<(), anyhow::Error> {
     let test_cluster = TestClusterBuilder::new().build().await;
     let config_path = test_cluster.swarm.dir().join(SUI_CLIENT_CONFIG);
@@ -3991,7 +3989,6 @@
 }
 
 #[tokio::test]
->>>>>>> 1bf77fe1
 async fn test_parse_host_port() {
     let input = "127.0.0.0";
     let result = parse_host_port(input.to_string(), 9123).unwrap();
