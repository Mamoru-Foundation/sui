// Copyright (c) Mysten Labs, Inc.
// SPDX-License-Identifier: Apache-2.0

use crate::client_commands::SuiClientCommands;
use crate::console::start_console;
use crate::fire_drill::{run_fire_drill, FireDrill};
use crate::genesis_ceremony::{run, Ceremony};
use crate::keytool::KeyToolCommand;
use crate::validator_commands::SuiValidatorCommand;
use anyhow::{anyhow, bail, ensure};
use clap::*;
use fastcrypto::traits::KeyPair;
use move_analyzer::analyzer;
use move_package::BuildConfig;
use rand::rngs::OsRng;
use std::io::{stderr, stdout, Write};
use std::num::NonZeroUsize;
use std::path::{Path, PathBuf};
use std::sync::Arc;
use std::{fs, io};
use sui_bridge::config::BridgeCommitteeConfig;
use sui_bridge::sui_client::SuiBridgeClient;
use sui_bridge::sui_transaction_builder::build_committee_register_transaction;
use sui_config::node::Genesis;
use sui_config::p2p::SeedPeer;
use sui_config::{
    genesis_blob_exists, sui_config_dir, Config, PersistedConfig, FULL_NODE_DB_PATH,
    SUI_CLIENT_CONFIG, SUI_FULLNODE_CONFIG, SUI_NETWORK_CONFIG,
};
use sui_config::{
    SUI_BENCHMARK_GENESIS_GAS_KEYSTORE_FILENAME, SUI_GENESIS_FILENAME, SUI_KEYSTORE_FILENAME,
};
use sui_faucet::{create_wallet_context, start_faucet, AppState, FaucetConfig, SimpleFaucet};
#[cfg(feature = "indexer")]
use sui_graphql_rpc::{
    config::ConnectionConfig, test_infra::cluster::start_graphql_server_with_fn_rpc,
};
#[cfg(feature = "indexer")]
use sui_indexer::test_utils::{start_test_indexer, ReaderWriterConfig};
use sui_keys::keypair_file::read_key;
use sui_keys::keystore::{AccountKeystore, FileBasedKeystore, Keystore};
use sui_move::{self, execute_move_command};
use sui_move_build::SuiPackageHooks;
use sui_sdk::sui_client_config::{SuiClientConfig, SuiEnv};
use sui_sdk::wallet_context::WalletContext;
use sui_swarm::memory::Swarm;
use sui_swarm_config::genesis_config::{GenesisConfig, DEFAULT_NUMBER_OF_AUTHORITIES};
use sui_swarm_config::network_config::NetworkConfig;
use sui_swarm_config::network_config_builder::ConfigBuilder;
use sui_swarm_config::node_config_builder::FullnodeConfigBuilder;
use sui_types::base_types::SuiAddress;
use sui_types::crypto::{SignatureScheme, SuiKeyPair, ToFromBytes};
use tempfile::tempdir;
use tracing;
use tracing::info;

const CONCURRENCY_LIMIT: usize = 30;
const DEFAULT_EPOCH_DURATION_MS: u64 = 60_000;
const DEFAULT_FAUCET_NUM_COINS: usize = 5; // 5 coins per request was the default in sui-test-validator
const DEFAULT_FAUCET_MIST_AMOUNT: u64 = 200_000_000_000; // 200 SUI

#[cfg(feature = "indexer")]
#[derive(Args)]
pub struct IndexerFeatureArgs {
    /// Start an indexer with default host and port: 0.0.0.0:9124, or on the port provided.
    /// When providing a specific value, please use the = sign between the flag and value:
    /// `--with-indexer=6124`.
    /// The indexer will be started in writer mode and reader mode.
    #[clap(long,
            default_missing_value = "9124",
            num_args = 0..=1,
            require_equals = true,
            value_name = "INDEXER_PORT"
        )]
    with_indexer: Option<u16>,

    /// Start a GraphQL server on localhost and port: 127.0.0.1:9125, or on the port provided.
    /// When providing a specific value, please use the = sign between the flag and value:
    /// `--with-graphql=6125`.
    /// Note that GraphQL requires a running indexer, which will be enabled by default if the
    /// `--with-indexer` flag is not set.
    #[clap(
            long,
            default_missing_value = "9125",
            num_args = 0..=1,
            require_equals = true,
            value_name = "GRAPHQL_PORT"
        )]
    with_graphql: Option<u16>,

    /// Port for the Indexer Postgres DB. Default port is 5432.
    #[clap(long, default_value = "5432")]
    pg_port: u16,

    /// Hostname for the Indexer Postgres DB. Default host is localhost.
    #[clap(long, default_value = "localhost")]
    pg_host: String,

    /// DB name for the Indexer Postgres DB. Default DB name is sui_indexer.
    #[clap(long, default_value = "sui_indexer")]
    pg_db_name: String,

    /// DB username for the Indexer Postgres DB. Default username is postgres.
    #[clap(long, default_value = "postgres")]
    pg_user: String,

    /// DB password for the Indexer Postgres DB. Default password is postgrespw.
    #[clap(long, default_value = "postgrespw")]
    pg_password: String,
}

#[cfg(feature = "indexer")]
impl IndexerFeatureArgs {
    pub fn for_testing() -> Self {
        Self {
            with_indexer: None,
            with_graphql: None,
            pg_port: 5432,
            pg_host: "localhost".to_string(),
            pg_db_name: "sui_indexer".to_string(),
            pg_user: "postgres".to_string(),
            pg_password: "postgrespw".to_string(),
        }
    }
}

#[allow(clippy::large_enum_variant)]
#[derive(Parser)]
#[clap(rename_all = "kebab-case")]
pub enum SuiCommand {
    /// Start a local network in two modes: saving state between re-runs and not saving state
    /// between re-runs. Please use (--help) to see the full description.
    ///
    /// By default, sui start will start a local network from the genesis blob that exists in
    /// the Sui config default dir or in the config_dir that was passed. If the default directory
    /// does not exist and the config_dir is not passed, it will generate a new default directory,
    /// generate the genesis blob, and start the network.
    ///
    /// Note that if you want to start an indexer, Postgres DB is required.
    #[clap(name = "start")]
    Start {
        /// Config directory that will be used to store network config, node db, keystore
        /// sui genesis -f --with-faucet generates a genesis config that can be used to start this
        /// proces. Use with caution as the `-f` flag will overwrite the existing config directory.
        /// We can use any config dir that is generated by the `sui genesis`.
        #[clap(long = "network.config")]
        config_dir: Option<std::path::PathBuf>,

        /// A new genesis is created each time this flag is set, and state is not persisted between
        /// runs. Only use this flag when you want to start the network from scratch every time you
        /// run this command.
        ///
        /// To run with persisted state, do not pass this flag and use the `sui genesis` command
        /// to generate a genesis that can be used to start the network with.
        #[clap(long)]
        force_regenesis: bool,

        /// Start a faucet with default host and port: 127.0.0.1:9123, or on the port provided.
        /// When providing a specific value, please use the = sign between the flag and value:
        /// `--with-faucet=6123`.
        #[clap(
            long,
            default_missing_value = "9123",
            num_args = 0..=1,
            require_equals = true,
            value_name = "FAUCET_PORT"
        )]
        with_faucet: Option<u16>,

        #[cfg(feature = "indexer")]
        #[clap(flatten)]
        indexer_feature_args: IndexerFeatureArgs,

        /// Port to start the Fullnode RPC server on. Default port is 9000.
        #[clap(long, default_value = "9000")]
        fullnode_rpc_port: u16,

        /// Set the epoch duration. Can only be used when `--force-regenesis` flag is passed or if
        /// there's no genesis config and one will be auto-generated. When this flag is not set but
        /// `--force-regenesis` is set, the epoch duration will be set to 60 seconds.
        #[clap(long)]
        epoch_duration_ms: Option<u64>,

        /// Start the network without a fullnode
        #[clap(long = "no-full-node")]
        no_full_node: bool,
    },
    #[clap(name = "network")]
    Network {
        #[clap(long = "network.config")]
        config: Option<PathBuf>,
        #[clap(short, long, help = "Dump the public keys of all authorities")]
        dump_addresses: bool,
    },
    /// Bootstrap and initialize a new sui network
    #[clap(name = "genesis")]
    Genesis {
        #[clap(long, help = "Start genesis with a given config file")]
        from_config: Option<PathBuf>,
        #[clap(
            long,
            help = "Build a genesis config, write it to the specified path, and exit"
        )]
        write_config: Option<PathBuf>,
        #[clap(long)]
        working_dir: Option<PathBuf>,
        #[clap(short, long, help = "Forces overwriting existing configuration")]
        force: bool,
        #[clap(long = "epoch-duration-ms")]
        epoch_duration_ms: Option<u64>,
        #[clap(
            long,
            value_name = "ADDR",
            num_args(1..),
            value_delimiter = ',',
            help = "A list of ip addresses to generate a genesis suitable for benchmarks"
        )]
        benchmark_ips: Option<Vec<String>>,
        #[clap(
            long,
            help = "Creates an extra faucet configuration for sui persisted runs."
        )]
        with_faucet: bool,
    },
    GenesisCeremony(Ceremony),
    /// Sui keystore tool.
    #[clap(name = "keytool")]
    KeyTool {
        #[clap(long)]
        keystore_path: Option<PathBuf>,
        ///Return command outputs in json format
        #[clap(long, global = true)]
        json: bool,
        /// Subcommands.
        #[clap(subcommand)]
        cmd: KeyToolCommand,
    },
    /// Start Sui interactive console.
    #[clap(name = "console")]
    Console {
        /// Sets the file storing the state of our user accounts (an empty one will be created if missing)
        #[clap(long = "client.config")]
        config: Option<PathBuf>,
    },
    /// Client for interacting with the Sui network.
    #[clap(name = "client")]
    Client {
        /// Sets the file storing the state of our user accounts (an empty one will be created if missing)
        #[clap(long = "client.config")]
        config: Option<PathBuf>,
        #[clap(subcommand)]
        cmd: Option<SuiClientCommands>,
        /// Return command outputs in json format.
        #[clap(long, global = true)]
        json: bool,
        #[clap(short = 'y', long = "yes")]
        accept_defaults: bool,
    },
    /// A tool for validators and validator candidates.
    #[clap(name = "validator")]
    Validator {
        /// Sets the file storing the state of our user accounts (an empty one will be created if missing)
        #[clap(long = "client.config")]
        config: Option<PathBuf>,
        #[clap(subcommand)]
        cmd: Option<SuiValidatorCommand>,
        /// Return command outputs in json format.
        #[clap(long, global = true)]
        json: bool,
        #[clap(short = 'y', long = "yes")]
        accept_defaults: bool,
    },

    /// Tool to build and test Move applications.
    #[clap(name = "move")]
    Move {
        /// Path to a package which the command should be run with respect to.
        #[clap(long = "path", short = 'p', global = true)]
        package_path: Option<PathBuf>,
        /// Package build options
        #[clap(flatten)]
        build_config: BuildConfig,
        /// Subcommands.
        #[clap(subcommand)]
        cmd: sui_move::Command,
    },

    /// Command to initialize the bridge committee, usually used when
    /// running local bridge cluster.
    #[clap(name = "bridge-committee-init")]
    BridgeInitialize {
        #[clap(long = "network.config")]
        network_config: Option<PathBuf>,
        #[clap(long = "client.config")]
        client_config: Option<PathBuf>,
        #[clap(long = "bridge_committee.config")]
        bridge_committee_config_path: PathBuf,
    },

    /// Tool for Fire Drill
    FireDrill {
        #[clap(subcommand)]
        fire_drill: FireDrill,
    },

    /// Invoke Sui's move-analyzer via CLI
    #[clap(name = "analyzer", hide = true)]
    Analyzer,
}

impl SuiCommand {
    pub async fn execute(self) -> Result<(), anyhow::Error> {
        move_package::package_hooks::register_package_hooks(Box::new(SuiPackageHooks));
        match self {
            SuiCommand::Network {
                config,
                dump_addresses,
            } => {
                let config_path = config.unwrap_or(sui_config_dir()?.join(SUI_NETWORK_CONFIG));
                let config: NetworkConfig = PersistedConfig::read(&config_path).map_err(|err| {
                    err.context(format!(
                        "Cannot open Sui network config file at {:?}",
                        config_path
                    ))
                })?;

                if dump_addresses {
                    for validator in config.validator_configs() {
                        println!(
                            "{} - {}",
                            validator.network_address(),
                            validator.protocol_key_pair().public(),
                        );
                    }
                }
                Ok(())
            }
            SuiCommand::Start {
                config_dir,
                force_regenesis,
                with_faucet,
                #[cfg(feature = "indexer")]
                indexer_feature_args,
                fullnode_rpc_port,
                no_full_node,
                epoch_duration_ms,
            } => {
                start(
                    config_dir.clone(),
                    with_faucet,
                    #[cfg(feature = "indexer")]
                    indexer_feature_args,
                    force_regenesis,
                    epoch_duration_ms,
                    fullnode_rpc_port,
                    no_full_node,
                )
                .await?;

                Ok(())
            }
            SuiCommand::Genesis {
                working_dir,
                force,
                from_config,
                write_config,
                epoch_duration_ms,
                benchmark_ips,
                with_faucet,
            } => {
                genesis(
                    from_config,
                    write_config,
                    working_dir,
                    force,
                    epoch_duration_ms,
                    benchmark_ips,
                    with_faucet,
                )
                .await
            }
            SuiCommand::GenesisCeremony(cmd) => run(cmd),
            SuiCommand::KeyTool {
                keystore_path,
                json,
                cmd,
            } => {
                let keystore_path =
                    keystore_path.unwrap_or(sui_config_dir()?.join(SUI_KEYSTORE_FILENAME));
                let mut keystore = Keystore::from(FileBasedKeystore::new(&keystore_path)?);
                cmd.execute(&mut keystore).await?.print(!json);
                Ok(())
            }
            SuiCommand::Console { config } => {
                let config = config.unwrap_or(sui_config_dir()?.join(SUI_CLIENT_CONFIG));
                prompt_if_no_config(&config, false).await?;
                let context = WalletContext::new(&config, None, None)?;
                start_console(context, &mut stdout(), &mut stderr()).await
            }
            SuiCommand::Client {
                config,
                cmd,
                json,
                accept_defaults,
            } => {
                let config_path = config.unwrap_or(sui_config_dir()?.join(SUI_CLIENT_CONFIG));
                prompt_if_no_config(&config_path, accept_defaults).await?;
                let mut context = WalletContext::new(&config_path, None, None)?;
                if let Some(cmd) = cmd {
                    cmd.execute(&mut context).await?.print(!json);
                } else {
                    // Print help
                    let mut app: Command = SuiCommand::command();
                    app.build();
                    app.find_subcommand_mut("client").unwrap().print_help()?;
                }
                Ok(())
            }
            SuiCommand::Validator {
                config,
                cmd,
                json,
                accept_defaults,
            } => {
                let config_path = config.unwrap_or(sui_config_dir()?.join(SUI_CLIENT_CONFIG));
                prompt_if_no_config(&config_path, accept_defaults).await?;
                let mut context = WalletContext::new(&config_path, None, None)?;
                if let Some(cmd) = cmd {
                    cmd.execute(&mut context).await?.print(!json);
                } else {
                    // Print help
                    let mut app: Command = SuiCommand::command();
                    app.build();
                    app.find_subcommand_mut("validator").unwrap().print_help()?;
                }
                Ok(())
            }
            SuiCommand::Move {
                package_path,
                build_config,
                cmd,
            } => execute_move_command(package_path.as_deref(), build_config, cmd),
            SuiCommand::BridgeInitialize {
                network_config,
                client_config,
                bridge_committee_config_path,
            } => {
                // Load the config of the Sui authority.
                let network_config_path = network_config
                    .clone()
                    .unwrap_or(sui_config_dir()?.join(SUI_NETWORK_CONFIG));
                let network_config: NetworkConfig = PersistedConfig::read(&network_config_path)
                    .map_err(|err| {
                        err.context(format!(
                            "Cannot open Sui network config file at {:?}",
                            network_config_path
                        ))
                    })?;
                let bridge_committee_config: BridgeCommitteeConfig =
                    PersistedConfig::read(&bridge_committee_config_path).map_err(|err| {
                        err.context(format!(
                            "Cannot open Bridge Committee config file at {:?}",
                            network_config_path
                        ))
                    })?;

                let config_path =
                    client_config.unwrap_or(sui_config_dir()?.join(SUI_CLIENT_CONFIG));
                let mut context = WalletContext::new(&config_path, None, None)?;
                let rgp = context.get_reference_gas_price().await?;
                let rpc_url = &context.config.get_active_env()?.rpc;
                println!("rpc_url: {}", rpc_url);
                let sui_bridge_client = SuiBridgeClient::new(rpc_url).await?;
                let bridge_arg = sui_bridge_client
                    .get_mutable_bridge_object_arg_must_succeed()
                    .await;
                assert_eq!(
                    network_config.validator_configs().len(),
                    bridge_committee_config
                        .bridge_authority_port_and_key_path
                        .len()
                );
                for node_config in network_config.validator_configs() {
                    let account_kp = node_config.account_key_pair.keypair();
                    context.add_account(None, account_kp.copy());
                }

                let context = context;
                let mut tasks = vec![];
                for (node_config, (port, key_path)) in network_config
                    .validator_configs()
                    .iter()
                    .zip(bridge_committee_config.bridge_authority_port_and_key_path)
                {
                    let account_kp = node_config.account_key_pair.keypair();
                    let sui_address = SuiAddress::from(&account_kp.public());
                    let gas_obj_ref = context
                        .get_one_gas_object_owned_by_address(sui_address)
                        .await?
                        .expect("Validator does not own any gas objects");
                    let kp = match read_key(&key_path, true)? {
                        SuiKeyPair::Secp256k1(key) => key,
                        _ => unreachable!("we required secp256k1 key in `read_key`"),
                    };

                    // build registration tx
                    let tx = build_committee_register_transaction(
                        sui_address,
                        &gas_obj_ref,
                        bridge_arg,
                        kp.public().as_bytes().to_vec(),
                        &format!("http://127.0.0.1:{port}"),
                        rgp,
                        1000000000,
                    )
                    .unwrap();
                    let signed_tx = context.sign_transaction(&tx);
                    tasks.push(context.execute_transaction_must_succeed(signed_tx));
                }
                futures::future::join_all(tasks).await;
                Ok(())
            }
            SuiCommand::FireDrill { fire_drill } => run_fire_drill(fire_drill).await,
            SuiCommand::Analyzer => {
                analyzer::run();
                Ok(())
            }
<<<<<<< HEAD
=======
        }
    }
}

/// Starts a local network with the given configuration.
async fn start(
    config: Option<PathBuf>,
    with_faucet: Option<u16>,
    #[cfg(feature = "indexer")] indexer_feature_args: IndexerFeatureArgs,
    force_regenesis: bool,
    epoch_duration_ms: Option<u64>,
    fullnode_rpc_port: u16,
    no_full_node: bool,
) -> Result<(), anyhow::Error> {
    if force_regenesis {
        ensure!(
            config.is_none(),
            "Cannot pass `--force-regenesis` and `--network.config` at the same time."
        );
    }

    #[cfg(feature = "indexer")]
    let IndexerFeatureArgs {
        mut with_indexer,
        with_graphql,
        pg_port,
        pg_host,
        pg_db_name,
        pg_user,
        pg_password,
    } = indexer_feature_args;

    #[cfg(feature = "indexer")]
    if with_graphql.is_some() {
        with_indexer = Some(with_indexer.unwrap_or_default());
    }

    #[cfg(feature = "indexer")]
    if with_indexer.is_some() {
        ensure!(
            !no_full_node,
            "Cannot start the indexer without a fullnode."
        );
    }

    if epoch_duration_ms.is_some() && genesis_blob_exists(config.clone()) && !force_regenesis {
        bail!(
            "Epoch duration can only be set when passing the `--force-regenesis` flag, or when \
            there is no genesis configuration in the default Sui configuration folder or the given \
            network.config argument.",
        );
    }

    #[cfg(feature = "indexer")]
    if let Some(indexer_rpc_port) = with_indexer {
        tracing::info!("Starting the indexer service at 0.0.0.0:{indexer_rpc_port}");
    }
    #[cfg(feature = "indexer")]
    if let Some(graphql_port) = with_graphql {
        tracing::info!("Starting the GraphQL service at 127.0.0.1:{graphql_port}");
    }
    if let Some(faucet_port) = with_faucet {
        tracing::info!("Starting the faucet service at 127.0.0.1:{faucet_port}");
    }

    let mut swarm_builder = Swarm::builder();
    // If this is set, then no data will be persisted between runs, and a new genesis will be
    // generated each run.
    if force_regenesis {
        swarm_builder =
            swarm_builder.committee_size(NonZeroUsize::new(DEFAULT_NUMBER_OF_AUTHORITIES).unwrap());
        let genesis_config = GenesisConfig::custom_genesis(1, 100);
        swarm_builder = swarm_builder.with_genesis_config(genesis_config);
        let epoch_duration_ms = epoch_duration_ms.unwrap_or(DEFAULT_EPOCH_DURATION_MS);
        swarm_builder = swarm_builder.with_epoch_duration_ms(epoch_duration_ms);
    } else {
        if config.is_none() && !sui_config_dir()?.join(SUI_NETWORK_CONFIG).exists() {
            genesis(None, None, None, false, epoch_duration_ms, None, false).await?;
>>>>>>> 08b50387
        }

        // Load the config of the Sui authority.
        // To keep compatibility with sui-test-validator where the user can pass a config
        // directory, this checks if the config is a file or a directory
        let network_config_path = if let Some(ref config) = config {
            if config.is_dir() {
                config.join(SUI_NETWORK_CONFIG)
            } else if config.is_file()
                && config
                    .extension()
                    .is_some_and(|ext| (ext == "yml" || ext == "yaml"))
            {
                config.clone()
            } else {
                config.join(SUI_NETWORK_CONFIG)
            }
        } else {
            config
                .clone()
                .unwrap_or(sui_config_dir()?)
                .join(SUI_NETWORK_CONFIG)
        };
        let network_config: NetworkConfig =
            PersistedConfig::read(&network_config_path).map_err(|err| {
                err.context(format!(
                    "Cannot open Sui network config file at {:?}",
                    network_config_path
                ))
            })?;

        swarm_builder = swarm_builder
            .dir(sui_config_dir()?)
            .with_network_config(network_config);
    }

    #[cfg(feature = "indexer")]
    let data_ingestion_path = tempdir()?.into_path();

    // the indexer requires to set the fullnode's data ingestion directory
    // note that this overrides the default configuration that is set when running the genesis
    // command, which sets data_ingestion_dir to None.
    #[cfg(feature = "indexer")]
    if with_indexer.is_some() {
        swarm_builder = swarm_builder.with_data_ingestion_dir(data_ingestion_path.clone());
    }

    let mut fullnode_url = sui_config::node::default_json_rpc_address();
    fullnode_url.set_port(fullnode_rpc_port);

    if no_full_node {
        swarm_builder = swarm_builder.with_fullnode_count(0);
    } else {
        swarm_builder = swarm_builder
            .with_fullnode_count(1)
            .with_fullnode_rpc_addr(fullnode_url);
    }

    let mut swarm = swarm_builder.build();
    swarm.launch().await?;
    // Let nodes connect to one another
    tokio::time::sleep(tokio::time::Duration::from_secs(2)).await;
    info!("Cluster started");

    // the indexer requires a fullnode url with protocol specified
    let fullnode_url = format!("http://{}", fullnode_url);
    info!("Fullnode URL: {}", fullnode_url);
    #[cfg(feature = "indexer")]
    let pg_address = format!("postgres://{pg_user}:{pg_password}@{pg_host}:{pg_port}/{pg_db_name}");

    #[cfg(feature = "indexer")]
    if with_indexer.is_some() {
        let indexer_address = format!("0.0.0.0:{}", with_indexer.unwrap_or_default());
        // Start in writer mode
        start_test_indexer::<diesel::PgConnection>(
            Some(pg_address.clone()),
            fullnode_url.clone(),
            ReaderWriterConfig::writer_mode(None),
            data_ingestion_path.clone(),
        )
        .await;
        info!("Indexer in writer mode started");

        // Start in reader mode
        start_test_indexer::<diesel::PgConnection>(
            Some(pg_address.clone()),
            fullnode_url.clone(),
            ReaderWriterConfig::reader_mode(indexer_address.to_string()),
            data_ingestion_path,
        )
        .await;
        info!("Indexer in reader mode started");
    }

    #[cfg(feature = "indexer")]
    if with_graphql.is_some() {
        let graphql_connection_config = ConnectionConfig::new(
            Some(with_graphql.unwrap_or_default()),
            None,
            Some(pg_address),
            None,
            None,
            None,
        );
        start_graphql_server_with_fn_rpc(
            graphql_connection_config,
            Some(fullnode_url.clone()),
            None, // it will be initialized by default
        )
        .await;
        info!("GraphQL started");
    }
    if with_faucet.is_some() {
        let config_dir = if force_regenesis {
            tempdir()?.into_path()
        } else {
            match config {
                Some(config) => config,
                None => sui_config_dir()?,
            }
        };

        let config = FaucetConfig {
            port: with_faucet.unwrap_or_default(),
            num_coins: DEFAULT_FAUCET_NUM_COINS,
            amount: DEFAULT_FAUCET_MIST_AMOUNT,
            ..Default::default()
        };
        let prometheus_registry = prometheus::Registry::new();
        if force_regenesis {
            let kp = swarm.config_mut().account_keys.swap_remove(0);
            let keystore_path = config_dir.join(SUI_KEYSTORE_FILENAME);
            let mut keystore = Keystore::from(FileBasedKeystore::new(&keystore_path).unwrap());
            let address: SuiAddress = kp.public().into();
            keystore.add_key(None, SuiKeyPair::Ed25519(kp)).unwrap();
            SuiClientConfig {
                keystore,
                envs: vec![SuiEnv {
                    alias: "localnet".to_string(),
                    rpc: fullnode_url,
                    ws: None,
                    basic_auth: None,
                }],
                active_address: Some(address),
                active_env: Some("localnet".to_string()),
            }
            .persisted(config_dir.join(SUI_CLIENT_CONFIG).as_path())
            .save()
            .unwrap();
        }
        let faucet_wal = config_dir.join("faucet.wal");
        let simple_faucet = SimpleFaucet::new(
            create_wallet_context(config.wallet_client_timeout_secs, config_dir)?,
            &prometheus_registry,
            faucet_wal.as_path(),
            config.clone(),
        )
        .await
        .unwrap();

        let app_state = Arc::new(AppState {
            faucet: simple_faucet,
            config,
        });

        start_faucet(app_state, CONCURRENCY_LIMIT, &prometheus_registry).await?;
    }

    let mut interval = tokio::time::interval(std::time::Duration::from_secs(3));
    let mut unhealthy_cnt = 0;
    loop {
        for node in swarm.validator_nodes() {
            if let Err(err) = node.health_check(true).await {
                unhealthy_cnt += 1;
                if unhealthy_cnt > 3 {
                    // The network could temporarily go down during reconfiguration.
                    // If we detect a failed validator 3 times in a row, give up.
                    return Err(err.into());
                }
                // Break the inner loop so that we could retry latter.
                break;
            } else {
                unhealthy_cnt = 0;
            }
        }

        interval.tick().await;
    }
}

async fn genesis(
    from_config: Option<PathBuf>,
    write_config: Option<PathBuf>,
    working_dir: Option<PathBuf>,
    force: bool,
    epoch_duration_ms: Option<u64>,
    benchmark_ips: Option<Vec<String>>,
    with_faucet: bool,
) -> Result<(), anyhow::Error> {
    let sui_config_dir = &match working_dir {
        // if a directory is specified, it must exist (it
        // will not be created)
        Some(v) => v,
        // create default Sui config dir if not specified
        // on the command line and if it does not exist
        // yet
        None => {
            let config_path = sui_config_dir()?;
            fs::create_dir_all(&config_path)?;
            config_path
        }
    };

    // if Sui config dir is not empty then either clean it
    // up (if --force/-f option was specified or report an
    // error
    let dir = sui_config_dir.read_dir().map_err(|err| {
        anyhow!(err).context(format!("Cannot open Sui config dir {:?}", sui_config_dir))
    })?;
    let files = dir.collect::<Result<Vec<_>, _>>()?;

    let client_path = sui_config_dir.join(SUI_CLIENT_CONFIG);
    let keystore_path = sui_config_dir.join(SUI_KEYSTORE_FILENAME);

    if write_config.is_none() && !files.is_empty() {
        if force {
            // check old keystore and client.yaml is compatible
            let is_compatible = FileBasedKeystore::new(&keystore_path).is_ok()
                && PersistedConfig::<SuiClientConfig>::read(&client_path).is_ok();
            // Keep keystore and client.yaml if they are compatible
            if is_compatible {
                for file in files {
                    let path = file.path();
                    if path != client_path && path != keystore_path {
                        if path.is_file() {
                            fs::remove_file(path)
                        } else {
                            fs::remove_dir_all(path)
                        }
                        .map_err(|err| {
                            anyhow!(err).context(format!("Cannot remove file {:?}", file.path()))
                        })?;
                    }
                }
            } else {
                fs::remove_dir_all(sui_config_dir).map_err(|err| {
                    anyhow!(err)
                        .context(format!("Cannot remove Sui config dir {:?}", sui_config_dir))
                })?;
                fs::create_dir(sui_config_dir).map_err(|err| {
                    anyhow!(err)
                        .context(format!("Cannot create Sui config dir {:?}", sui_config_dir))
                })?;
            }
        } else if files.len() != 2 || !client_path.exists() || !keystore_path.exists() {
            bail!("Cannot run genesis with non-empty Sui config directory {}, please use the --force/-f option to remove the existing configuration", sui_config_dir.to_str().unwrap());
        }
    }

    let network_path = sui_config_dir.join(SUI_NETWORK_CONFIG);
    let genesis_path = sui_config_dir.join(SUI_GENESIS_FILENAME);

    let mut genesis_conf = match from_config {
        Some(path) => PersistedConfig::read(&path)?,
        None => {
            if let Some(ips) = benchmark_ips {
                // Make a keystore containing the key for the genesis gas object.
                let path = sui_config_dir.join(SUI_BENCHMARK_GENESIS_GAS_KEYSTORE_FILENAME);
                let mut keystore = FileBasedKeystore::new(&path)?;
                for gas_key in GenesisConfig::benchmark_gas_keys(ips.len()) {
                    keystore.add_key(None, gas_key)?;
                }
                keystore.save()?;

                // Make a new genesis config from the provided ip addresses.
                GenesisConfig::new_for_benchmarks(&ips)
            } else if keystore_path.exists() {
                let existing_keys = FileBasedKeystore::new(&keystore_path)?.addresses();
                GenesisConfig::for_local_testing_with_addresses(existing_keys)
            } else {
                GenesisConfig::for_local_testing()
            }
        }
    };

    // Adds an extra faucet account to the genesis
    if with_faucet {
        info!("Adding faucet account in genesis config...");
        genesis_conf = genesis_conf.add_faucet_account();
    }

    if let Some(path) = write_config {
        let persisted = genesis_conf.persisted(&path);
        persisted.save()?;
        return Ok(());
    }

    let validator_info = genesis_conf.validator_config_info.take();
    let ssfn_info = genesis_conf.ssfn_config_info.take();

    let builder = ConfigBuilder::new(sui_config_dir);
    if let Some(epoch_duration_ms) = epoch_duration_ms {
        genesis_conf.parameters.epoch_duration_ms = epoch_duration_ms;
    }
    let mut network_config = if let Some(validators) = validator_info {
        builder
            .with_genesis_config(genesis_conf)
            .with_validators(validators)
            .build()
    } else {
        builder
            .committee_size(NonZeroUsize::new(DEFAULT_NUMBER_OF_AUTHORITIES).unwrap())
            .with_genesis_config(genesis_conf)
            .build()
    };

    let mut keystore = FileBasedKeystore::new(&keystore_path)?;
    for key in &network_config.account_keys {
        keystore.add_key(None, SuiKeyPair::Ed25519(key.copy()))?;
    }
    let active_address = keystore.addresses().pop();

    network_config.genesis.save(&genesis_path)?;
    for validator in &mut network_config.validator_configs {
        validator.genesis = sui_config::node::Genesis::new_from_file(&genesis_path);
    }

    info!("Network genesis completed.");
    network_config.save(&network_path)?;
    info!("Network config file is stored in {:?}.", network_path);

    info!("Client keystore is stored in {:?}.", keystore_path);

    let fullnode_config = FullnodeConfigBuilder::new()
        .with_config_directory(FULL_NODE_DB_PATH.into())
        .with_rpc_addr(sui_config::node::default_json_rpc_address())
        .build(&mut OsRng, &network_config);

    fullnode_config.save(sui_config_dir.join(SUI_FULLNODE_CONFIG))?;
    let mut ssfn_nodes = vec![];
    if let Some(ssfn_info) = ssfn_info {
        for (i, ssfn) in ssfn_info.into_iter().enumerate() {
            let path =
                sui_config_dir.join(sui_config::ssfn_config_file(ssfn.p2p_address.clone(), i));
            // join base fullnode config with each SsfnGenesisConfig entry
            let ssfn_config = FullnodeConfigBuilder::new()
                .with_config_directory(FULL_NODE_DB_PATH.into())
                .with_p2p_external_address(ssfn.p2p_address)
                .with_network_key_pair(ssfn.network_key_pair)
                .with_p2p_listen_address("0.0.0.0:8084".parse().unwrap())
                .with_db_path(PathBuf::from("/opt/sui/db/authorities_db/full_node_db"))
                .with_network_address("/ip4/0.0.0.0/tcp/8080/http".parse().unwrap())
                .with_metrics_address("0.0.0.0:9184".parse().unwrap())
                .with_admin_interface_port(1337)
                .with_json_rpc_address("0.0.0.0:9000".parse().unwrap())
                .with_genesis(Genesis::new_from_file("/opt/sui/config/genesis.blob"))
                .build(&mut OsRng, &network_config);
            ssfn_nodes.push(ssfn_config.clone());
            ssfn_config.save(path)?;
        }

        let ssfn_seed_peers: Vec<SeedPeer> = ssfn_nodes
            .iter()
            .map(|config| SeedPeer {
                peer_id: Some(anemo::PeerId(
                    config.network_key_pair().public().0.to_bytes(),
                )),
                address: config.p2p_config.external_address.clone().unwrap(),
            })
            .collect();

        for (i, mut validator) in network_config
            .into_validator_configs()
            .into_iter()
            .enumerate()
        {
            let path = sui_config_dir.join(sui_config::validator_config_file(
                validator.network_address.clone(),
                i,
            ));
            let mut val_p2p = validator.p2p_config.clone();
            val_p2p.seed_peers = ssfn_seed_peers.clone();
            validator.p2p_config = val_p2p;
            validator.save(path)?;
        }
    } else {
        for (i, validator) in network_config
            .into_validator_configs()
            .into_iter()
            .enumerate()
        {
            let path = sui_config_dir.join(sui_config::validator_config_file(
                validator.network_address.clone(),
                i,
            ));
            validator.save(path)?;
        }
    }

    let mut client_config = if client_path.exists() {
        PersistedConfig::read(&client_path)?
    } else {
        SuiClientConfig::new(keystore.into())
    };

    if client_config.active_address.is_none() {
        client_config.active_address = active_address;
    }
    client_config.add_env(SuiEnv {
        alias: "localnet".to_string(),
        rpc: format!("http://{}", fullnode_config.json_rpc_address),
        ws: None,
        basic_auth: None,
    });
    client_config.add_env(SuiEnv::devnet());

    if client_config.active_env.is_none() {
        client_config.active_env = client_config.envs.first().map(|env| env.alias.clone());
    }

    client_config.save(&client_path)?;
    info!("Client config file is stored in {:?}.", client_path);

    Ok(())
}

async fn prompt_if_no_config(
    wallet_conf_path: &Path,
    accept_defaults: bool,
) -> Result<(), anyhow::Error> {
    // Prompt user for connect to devnet fullnode if config does not exist.
    if !wallet_conf_path.exists() {
        let env = match std::env::var_os("SUI_CONFIG_WITH_RPC_URL") {
            Some(v) => Some(SuiEnv {
                alias: "custom".to_string(),
                rpc: v.into_string().unwrap(),
                ws: None,
                basic_auth: None,
            }),
            None => {
                if accept_defaults {
                    print!("Creating config file [{:?}] with default (devnet) Full node server and ed25519 key scheme.", wallet_conf_path);
                } else {
                    print!(
                        "Config file [{:?}] doesn't exist, do you want to connect to a Sui Full node server [y/N]?",
                        wallet_conf_path
                    );
                }
                if accept_defaults
                    || matches!(read_line(), Ok(line) if line.trim().to_lowercase() == "y")
                {
                    let url = if accept_defaults {
                        String::new()
                    } else {
                        print!(
                            "Sui Full node server URL (Defaults to Sui Testnet if not specified) : "
                        );
                        read_line()?
                    };
                    Some(if url.trim().is_empty() {
                        SuiEnv::testnet()
                    } else {
                        print!("Environment alias for [{url}] : ");
                        let alias = read_line()?;
                        let alias = if alias.trim().is_empty() {
                            "custom".to_string()
                        } else {
                            alias
                        };
                        SuiEnv {
                            alias,
                            rpc: url,
                            ws: None,
                            basic_auth: None,
                        }
                    })
                } else {
                    None
                }
            }
        };

        if let Some(env) = env {
            let keystore_path = wallet_conf_path
                .parent()
                .unwrap_or(&sui_config_dir()?)
                .join(SUI_KEYSTORE_FILENAME);
            let mut keystore = Keystore::from(FileBasedKeystore::new(&keystore_path)?);
            let key_scheme = if accept_defaults {
                SignatureScheme::ED25519
            } else {
                println!("Select key scheme to generate keypair (0 for ed25519, 1 for secp256k1, 2: for secp256r1):");
                match SignatureScheme::from_flag(read_line()?.trim()) {
                    Ok(s) => s,
                    Err(e) => return Err(anyhow!("{e}")),
                }
            };
            let (new_address, phrase, scheme) =
                keystore.generate_and_add_new_key(key_scheme, None, None, None)?;
            let alias = keystore.get_alias_by_address(&new_address)?;
            println!(
                "Generated new keypair and alias for address with scheme {:?} [{alias}: {new_address}]",
                scheme.to_string()
            );
            println!("Secret Recovery Phrase : [{phrase}]");
            let alias = env.alias.clone();
            SuiClientConfig {
                keystore,
                envs: vec![env],
                active_address: Some(new_address),
                active_env: Some(alias),
            }
            .persisted(wallet_conf_path)
            .save()?;
        }
    }
    Ok(())
}

fn read_line() -> Result<String, anyhow::Error> {
    let mut s = String::new();
    let _ = stdout().flush();
    io::stdin().read_line(&mut s)?;
    Ok(s.trim_end().to_string())
}<|MERGE_RESOLUTION|>--- conflicted
+++ resolved
@@ -525,8 +525,6 @@
                 analyzer::run();
                 Ok(())
             }
-<<<<<<< HEAD
-=======
         }
     }
 }
@@ -605,7 +603,6 @@
     } else {
         if config.is_none() && !sui_config_dir()?.join(SUI_NETWORK_CONFIG).exists() {
             genesis(None, None, None, false, epoch_duration_ms, None, false).await?;
->>>>>>> 08b50387
         }
 
         // Load the config of the Sui authority.
