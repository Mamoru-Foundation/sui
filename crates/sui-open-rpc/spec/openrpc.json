--- conflicted
+++ resolved
@@ -1359,11 +1359,7 @@
             "name": "Result",
             "value": {
               "minSupportedProtocolVersion": "1",
-<<<<<<< HEAD
-              "maxSupportedProtocolVersion": "48",
-=======
               "maxSupportedProtocolVersion": "49",
->>>>>>> e5f08092
               "protocolVersion": "6",
               "featureFlags": {
                 "accept_zklogin_in_multisig": false,
