--- conflicted
+++ resolved
@@ -12,11 +12,7 @@
       "name": "Apache-2.0",
       "url": "https://raw.githubusercontent.com/MystenLabs/sui/main/LICENSE"
     },
-<<<<<<< HEAD
-    "version": "1.24.1"
-=======
     "version": "1.25.0"
->>>>>>> b10ea733
   },
   "methods": [
     {
