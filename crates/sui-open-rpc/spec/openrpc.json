{
  "openrpc": "1.2.6",
  "info": {
    "title": "Sui JSON-RPC",
    "description": "Sui JSON-RPC API for interaction with Sui Full node. Make RPC calls using https://fullnode.NETWORK.sui.io:443, where NETWORK is the network you want to use (testnet, devnet, mainnet). By default, local networks use port 9000.",
    "contact": {
      "name": "Mysten Labs",
      "url": "https://mystenlabs.com",
      "email": "build@mystenlabs.com"
    },
    "license": {
      "name": "Apache-2.0",
      "url": "https://raw.githubusercontent.com/MystenLabs/sui/main/LICENSE"
    },
<<<<<<< HEAD
    "version": "1.27.0"
=======
    "version": "1.28.2"
>>>>>>> 08b50387
  },
  "methods": [
    {
      "name": "sui_devInspectTransactionBlock",
      "tags": [
        {
          "name": "Write API"
        }
      ],
      "description": "Runs the transaction in dev-inspect mode. Which allows for nearly any transaction (or Move call) with any arguments. Detailed results are provided, including both the transaction effects and any return values.",
      "params": [
        {
          "name": "sender_address",
          "required": true,
          "schema": {
            "$ref": "#/components/schemas/SuiAddress"
          }
        },
        {
          "name": "tx_bytes",
          "description": "BCS encoded TransactionKind(as opposed to TransactionData, which include gasBudget and gasPrice)",
          "required": true,
          "schema": {
            "$ref": "#/components/schemas/Base64"
          }
        },
        {
          "name": "gas_price",
          "description": "Gas is not charged, but gas usage is still calculated. Default to use reference gas price",
          "schema": {
            "$ref": "#/components/schemas/BigInt_for_uint64"
          }
        },
        {
          "name": "epoch",
          "description": "The epoch to perform the call. Will be set from the system state object if not provided",
          "schema": {
            "$ref": "#/components/schemas/BigInt_for_uint64"
          }
        },
        {
          "name": "additional_args",
          "description": "Additional arguments including gas_budget, gas_objects, gas_sponsor and skip_checks.",
          "schema": {
            "$ref": "#/components/schemas/DevInspectArgs"
          }
        }
      ],
      "result": {
        "name": "DevInspectResults",
        "required": true,
        "schema": {
          "$ref": "#/components/schemas/DevInspectResults"
        }
      },
      "examples": [
        {
          "name": "Runs the transaction in dev-inspect mode. Which allows for nearly any transaction (or Move call) with any arguments. Detailed results are provided, including both the transaction effects and any return values.",
          "params": [
            {
              "name": "sender_address",
              "value": "0xd70420418b84502e506794227f897237764dde8d79a01ab2104bf742a277a2ab"
            },
            {
              "name": "tx_bytes",
              "value": "AAACACBnxtMcbJcOVn8D72fYEaT4Q2ZbjePygvpIs+AQO6m77QEAagYVO5/EhuEB8OnicDrIZm0GrsxN3355JqNhlwxlpbECAAAAAAAAACDoQ3EipycU+/EOvBcDPFtMkZiSbdzWAw3CwdmQCAtBWAEBAQEBAAEAAC9cVD1xauQ9RT3rOxmbva8bxwMMdoL4dwPc5DEkj+3gASxDgF0Nb1QCp60Npb3sVJx83qBrxKHTOaIlIe6pM7iJAgAAAAAAAAAgnvsgc1pPauyCE27/c+aBnHN3fSsxRAWdEJYzYFOryNAvXFQ9cWrkPUU96zsZm72vG8cDDHaC+HcD3OQxJI/t4AoAAAAAAAAAoIYBAAAAAAAA"
            },
            {
              "name": "gas_price",
              "value": 1000
            },
            {
              "name": "epoch",
              "value": 8888
            },
            {
              "name": "additional_args",
              "value": null
            }
          ],
          "result": {
            "name": "Result",
            "value": {
              "effects": {
                "messageVersion": "v1",
                "status": {
                  "status": "success"
                },
                "executedEpoch": "0",
                "gasUsed": {
                  "computationCost": "100",
                  "storageCost": "100",
                  "storageRebate": "10",
                  "nonRefundableStorageFee": "0"
                },
                "transactionDigest": "76gyHCk7FRrGACRqXM7Ybj5uJLtAzgEMJ5P9CeEzxZSG",
                "mutated": [
                  {
                    "owner": {
                      "AddressOwner": "0x2f5c543d716ae43d453deb3b199bbdaf1bc7030c7682f87703dce431248fede0"
                    },
                    "reference": {
                      "objectId": "0x2c43805d0d6f5402a7ad0da5bdec549c7cdea06bc4a1d339a22521eea933b889",
                      "version": 2,
                      "digest": "BhbWpBeESxuRWvmvLMyb2JNUuFa6j4aG1T4WUiPgKAHm"
                    }
                  },
                  {
                    "owner": {
                      "AddressOwner": "0x67c6d31c6c970e567f03ef67d811a4f843665b8de3f282fa48b3e0103ba9bbed"
                    },
                    "reference": {
                      "objectId": "0x6a06153b9fc486e101f0e9e2703ac8666d06aecc4ddf7e7926a361970c65a5b1",
                      "version": 2,
                      "digest": "GdfET1avZReDftpJNB8LSuHJ2cKUheSbEaLMzuPVXHsM"
                    }
                  }
                ],
                "gasObject": {
                  "owner": {
                    "ObjectOwner": "0x2f5c543d716ae43d453deb3b199bbdaf1bc7030c7682f87703dce431248fede0"
                  },
                  "reference": {
                    "objectId": "0x2c43805d0d6f5402a7ad0da5bdec549c7cdea06bc4a1d339a22521eea933b889",
                    "version": 2,
                    "digest": "BhbWpBeESxuRWvmvLMyb2JNUuFa6j4aG1T4WUiPgKAHm"
                  }
                },
                "eventsDigest": "6kerMphN4S5QTfd9TAhwMiFq1q9c2YwfpheBfWm85vUq"
              },
              "events": []
            }
          }
        }
      ]
    },
    {
      "name": "sui_dryRunTransactionBlock",
      "tags": [
        {
          "name": "Write API"
        }
      ],
      "description": "Return transaction execution effects including the gas cost summary, while the effects are not committed to the chain.",
      "params": [
        {
          "name": "tx_bytes",
          "required": true,
          "schema": {
            "$ref": "#/components/schemas/Base64"
          }
        }
      ],
      "result": {
        "name": "DryRunTransactionBlockResponse",
        "required": true,
        "schema": {
          "$ref": "#/components/schemas/DryRunTransactionBlockResponse"
        }
      },
      "examples": [
        {
          "name": "Dry runs a transaction block to get back estimated gas fees and other potential effects.",
          "params": [
            {
              "name": "tx_bytes",
              "value": "AAACACB7qR3cfnF89wjJNwYPBASHNuwz+xdG2Zml5YzVxnftgAEAT4LxyFh7mNZMAL+0bDhDvYv2zPp8ZahhOGmM0f3Kw9wCAAAAAAAAACCxDABG4pPAjOwPQHg9msS/SrtNf4IGR/2F0ZGD3ufH/wEBAQEBAAEAAGH7tbTzQqQL2/h/5KlGueONGM+P/HsAALl1F1x7apV2AejYx86GPzE9o9vZKoPvJtEouI/ma/JuDg0Jza9yfR2EAgAAAAAAAAAgzMqpegLMOpgEFnDhYJ23FOmFjJbp5GmFXxzzv9+X6GVh+7W080KkC9v4f+SpRrnjjRjPj/x7AAC5dRdce2qVdgoAAAAAAAAAoIYBAAAAAAAA"
            }
          ],
          "result": {
            "name": "Result",
            "value": {
              "digest": "DNtx7EmGqSywGbnSC1CKoqmBFEXGvApXpRVt6bU855xP",
              "transaction": {
                "data": {
                  "messageVersion": "v1",
                  "transaction": {
                    "kind": "ProgrammableTransaction",
                    "inputs": [
                      {
                        "type": "pure",
                        "valueType": "address",
                        "value": "0x7ba91ddc7e717cf708c937060f04048736ec33fb1746d999a5e58cd5c677ed80"
                      },
                      {
                        "type": "object",
                        "objectType": "immOrOwnedObject",
                        "objectId": "0x4f82f1c8587b98d64c00bfb46c3843bd8bf6ccfa7c65a86138698cd1fdcac3dc",
                        "version": "2",
                        "digest": "Cv7n2YaM7Am1ssZGu4khsFkcKHnpgVhwFCSs4kLjrtLW"
                      }
                    ],
                    "transactions": [
                      {
                        "TransferObjects": [
                          [
                            {
                              "Input": 1
                            }
                          ],
                          {
                            "Input": 0
                          }
                        ]
                      }
                    ]
                  },
                  "sender": "0x61fbb5b4f342a40bdbf87fe4a946b9e38d18cf8ffc7b0000b975175c7b6a9576",
                  "gasData": {
                    "payment": [
                      {
                        "objectId": "0xe8d8c7ce863f313da3dbd92a83ef26d128b88fe66bf26e0e0d09cdaf727d1d84",
                        "version": 2,
                        "digest": "EnRQXe1hDGAJCFyF2ds2GmPHdvf9V6yxf24LisEsDkYt"
                      }
                    ],
                    "owner": "0x61fbb5b4f342a40bdbf87fe4a946b9e38d18cf8ffc7b0000b975175c7b6a9576",
                    "price": "10",
                    "budget": "100000"
                  }
                },
                "txSignatures": [
                  "AG+AHZMT7BZWQVagaGfENXyiFQ2nYRkG4XdnwqwToeJEmZ4J1IxKw0xKzTATGiUzFedY/nxKVuHikFibNlZ3wg9Dij1TvBYKLcfLNo8fq6GASb9yfo6uvuwNUBGkTf54wQ=="
                ]
              },
              "rawTransaction": "AQAAAAAAAgAge6kd3H5xfPcIyTcGDwQEhzbsM/sXRtmZpeWM1cZ37YABAE+C8chYe5jWTAC/tGw4Q72L9sz6fGWoYThpjNH9ysPcAgAAAAAAAAAgsQwARuKTwIzsD0B4PZrEv0q7TX+CBkf9hdGRg97nx/8BAQEBAQABAABh+7W080KkC9v4f+SpRrnjjRjPj/x7AAC5dRdce2qVdgHo2MfOhj8xPaPb2SqD7ybRKLiP5mvybg4NCc2vcn0dhAIAAAAAAAAAIMzKqXoCzDqYBBZw4WCdtxTphYyW6eRphV8c87/fl+hlYfu1tPNCpAvb+H/kqUa5440Yz4/8ewAAuXUXXHtqlXYKAAAAAAAAAKCGAQAAAAAAAAFhAG+AHZMT7BZWQVagaGfENXyiFQ2nYRkG4XdnwqwToeJEmZ4J1IxKw0xKzTATGiUzFedY/nxKVuHikFibNlZ3wg9Dij1TvBYKLcfLNo8fq6GASb9yfo6uvuwNUBGkTf54wQ==",
              "effects": {
                "messageVersion": "v1",
                "status": {
                  "status": "success"
                },
                "executedEpoch": "0",
                "gasUsed": {
                  "computationCost": "100",
                  "storageCost": "100",
                  "storageRebate": "10",
                  "nonRefundableStorageFee": "0"
                },
                "transactionDigest": "8UExPV121BEfWkbymSPDYhh23rVNh3MSWtC5juJ9JGMJ",
                "mutated": [
                  {
                    "owner": {
                      "AddressOwner": "0x61fbb5b4f342a40bdbf87fe4a946b9e38d18cf8ffc7b0000b975175c7b6a9576"
                    },
                    "reference": {
                      "objectId": "0xe8d8c7ce863f313da3dbd92a83ef26d128b88fe66bf26e0e0d09cdaf727d1d84",
                      "version": 2,
                      "digest": "EnRQXe1hDGAJCFyF2ds2GmPHdvf9V6yxf24LisEsDkYt"
                    }
                  },
                  {
                    "owner": {
                      "AddressOwner": "0x7ba91ddc7e717cf708c937060f04048736ec33fb1746d999a5e58cd5c677ed80"
                    },
                    "reference": {
                      "objectId": "0x4f82f1c8587b98d64c00bfb46c3843bd8bf6ccfa7c65a86138698cd1fdcac3dc",
                      "version": 2,
                      "digest": "Cv7n2YaM7Am1ssZGu4khsFkcKHnpgVhwFCSs4kLjrtLW"
                    }
                  }
                ],
                "gasObject": {
                  "owner": {
                    "ObjectOwner": "0x61fbb5b4f342a40bdbf87fe4a946b9e38d18cf8ffc7b0000b975175c7b6a9576"
                  },
                  "reference": {
                    "objectId": "0xe8d8c7ce863f313da3dbd92a83ef26d128b88fe66bf26e0e0d09cdaf727d1d84",
                    "version": 2,
                    "digest": "EnRQXe1hDGAJCFyF2ds2GmPHdvf9V6yxf24LisEsDkYt"
                  }
                },
                "eventsDigest": "55TNn3v5vpuXjQfjqamw76P9GZD522pumo4NuT7RYeFB"
              },
              "objectChanges": [
                {
                  "type": "transferred",
                  "sender": "0x61fbb5b4f342a40bdbf87fe4a946b9e38d18cf8ffc7b0000b975175c7b6a9576",
                  "recipient": {
                    "AddressOwner": "0x7ba91ddc7e717cf708c937060f04048736ec33fb1746d999a5e58cd5c677ed80"
                  },
                  "objectType": "0x2::example::Object",
                  "objectId": "0x4f82f1c8587b98d64c00bfb46c3843bd8bf6ccfa7c65a86138698cd1fdcac3dc",
                  "version": "2",
                  "digest": "B3xLC8EbyvTxy5pgiwTNUzHLa6kS7uwD6sZdErKB8F8f"
                }
              ]
            }
          }
        }
      ]
    },
    {
      "name": "sui_executeTransactionBlock",
      "tags": [
        {
          "name": "Write API"
        }
      ],
      "description": "Execute the transaction and wait for results if desired. Request types: 1. WaitForEffectsCert: waits for TransactionEffectsCert and then return to client.     This mode is a proxy for transaction finality. 2. WaitForLocalExecution: waits for TransactionEffectsCert and make sure the node     executed the transaction locally before returning the client. The local execution     makes sure this node is aware of this transaction when client fires subsequent queries.     However if the node fails to execute the transaction locally in a timely manner,     a bool type in the response is set to false to indicated the case. request_type is default to be `WaitForEffectsCert` unless options.show_events or options.show_effects is true",
      "params": [
        {
          "name": "tx_bytes",
          "description": "BCS serialized transaction data bytes without its type tag, as base-64 encoded string.",
          "required": true,
          "schema": {
            "$ref": "#/components/schemas/Base64"
          }
        },
        {
          "name": "signatures",
          "description": "A list of signatures (`flag || signature || pubkey` bytes, as base-64 encoded string). Signature is committed to the intent message of the transaction data, as base-64 encoded string.",
          "required": true,
          "schema": {
            "type": "array",
            "items": {
              "$ref": "#/components/schemas/Base64"
            }
          }
        },
        {
          "name": "options",
          "description": "options for specifying the content to be returned",
          "schema": {
            "$ref": "#/components/schemas/TransactionBlockResponseOptions"
          }
        },
        {
          "name": "request_type",
          "description": "The request type, derived from `SuiTransactionBlockResponseOptions` if None",
          "schema": {
            "$ref": "#/components/schemas/ExecuteTransactionRequestType"
          }
        }
      ],
      "result": {
        "name": "SuiTransactionBlockResponse",
        "required": true,
        "schema": {
          "$ref": "#/components/schemas/TransactionBlockResponse"
        }
      },
      "examples": [
        {
          "name": "Executes a transaction with serialized signatures.",
          "params": [
            {
              "name": "tx_bytes",
              "value": "AAACACBqEB6aOvXIBwES+Ahkizbvv43uihqC3kbZUE6WoRCKFwEAjvdvVsOZYzousxC8qRJOXy84znOeqsu2YAaIgE4HhEgCAAAAAAAAACB9w3+ufZMpihJFwxtCBojBaGy00TVtFxgN2C6TpIPFqwEBAQEBAAEAAAS0l6kWtGVmCaf6gnoJGE1vR2gdO6dM4NejbGSysfiHAZ+Q9/hmzCnfsdpjc86U+dldylpA9OF2mRjuv5+64AvTAgAAAAAAAAAgjleHL0UiRGjh/BfIFHCJ3EMY/dQA22c2TvNQyVJnbYUEtJepFrRlZgmn+oJ6CRhNb0doHTunTODXo2xksrH4hwoAAAAAAAAAoIYBAAAAAAAA"
            },
            {
              "name": "signatures",
              "value": [
                "AKD4XdltkCyBi1Heb4EJJ3lzuV3F4u7+CYeaE+Fd7qXpaT17yd4tHWjMf4CWq3TuXBLxTpkc2MV39P6p7eMV8QnqvbuA0Q1Bqu4RHV3JPpqmH+C527hWJGUBOZN1j9sg8w=="
              ]
            },
            {
              "name": "options",
              "value": {
                "showInput": true,
                "showRawInput": true,
                "showEffects": true,
                "showEvents": true,
                "showObjectChanges": true,
                "showBalanceChanges": true,
                "showRawEffects": false
              }
            },
            {
              "name": "request_type",
              "value": "WaitForLocalExecution"
            }
          ],
          "result": {
            "name": "Result",
            "value": {
              "digest": "Gx7V6EteEAqSsptc1kbi1nUEMP7mhr4qV2cYS7JjzbBd",
              "transaction": {
                "data": {
                  "messageVersion": "v1",
                  "transaction": {
                    "kind": "ProgrammableTransaction",
                    "inputs": [
                      {
                        "type": "pure",
                        "valueType": "address",
                        "value": "0x6a101e9a3af5c8070112f808648b36efbf8dee8a1a82de46d9504e96a1108a17"
                      },
                      {
                        "type": "object",
                        "objectType": "immOrOwnedObject",
                        "objectId": "0x8ef76f56c399633a2eb310bca9124e5f2f38ce739eaacbb6600688804e078448",
                        "version": "2",
                        "digest": "9Tvs1pGrMbNv7kkr1PoKLsWamyQpaFz5UWbL2AQ1ezk2"
                      }
                    ],
                    "transactions": [
                      {
                        "TransferObjects": [
                          [
                            {
                              "Input": 1
                            }
                          ],
                          {
                            "Input": 0
                          }
                        ]
                      }
                    ]
                  },
                  "sender": "0x04b497a916b4656609a7fa827a09184d6f47681d3ba74ce0d7a36c64b2b1f887",
                  "gasData": {
                    "payment": [
                      {
                        "objectId": "0x9f90f7f866cc29dfb1da6373ce94f9d95dca5a40f4e1769918eebf9fbae00bd3",
                        "version": 2,
                        "digest": "AaeJbTYkUuyromsivxzkoxSkHt7pCESTyQG7xz6nbQ2G"
                      }
                    ],
                    "owner": "0x04b497a916b4656609a7fa827a09184d6f47681d3ba74ce0d7a36c64b2b1f887",
                    "price": "10",
                    "budget": "100000"
                  }
                },
                "txSignatures": [
                  "AKD4XdltkCyBi1Heb4EJJ3lzuV3F4u7+CYeaE+Fd7qXpaT17yd4tHWjMf4CWq3TuXBLxTpkc2MV39P6p7eMV8QnqvbuA0Q1Bqu4RHV3JPpqmH+C527hWJGUBOZN1j9sg8w=="
                ]
              },
              "rawTransaction": "AQAAAAAAAgAgahAemjr1yAcBEvgIZIs277+N7ooagt5G2VBOlqEQihcBAI73b1bDmWM6LrMQvKkSTl8vOM5znqrLtmAGiIBOB4RIAgAAAAAAAAAgfcN/rn2TKYoSRcMbQgaIwWhstNE1bRcYDdguk6SDxasBAQEBAQABAAAEtJepFrRlZgmn+oJ6CRhNb0doHTunTODXo2xksrH4hwGfkPf4Zswp37HaY3POlPnZXcpaQPThdpkY7r+fuuAL0wIAAAAAAAAAII5Xhy9FIkRo4fwXyBRwidxDGP3UANtnNk7zUMlSZ22FBLSXqRa0ZWYJp/qCegkYTW9HaB07p0zg16NsZLKx+IcKAAAAAAAAAKCGAQAAAAAAAAFhAKD4XdltkCyBi1Heb4EJJ3lzuV3F4u7+CYeaE+Fd7qXpaT17yd4tHWjMf4CWq3TuXBLxTpkc2MV39P6p7eMV8QnqvbuA0Q1Bqu4RHV3JPpqmH+C527hWJGUBOZN1j9sg8w==",
              "effects": {
                "messageVersion": "v1",
                "status": {
                  "status": "success"
                },
                "executedEpoch": "0",
                "gasUsed": {
                  "computationCost": "100",
                  "storageCost": "100",
                  "storageRebate": "10",
                  "nonRefundableStorageFee": "0"
                },
                "transactionDigest": "9agZ3azEMgMqxrDVG8P4GddELfWag2HhimEkpjixHhGE",
                "mutated": [
                  {
                    "owner": {
                      "AddressOwner": "0x04b497a916b4656609a7fa827a09184d6f47681d3ba74ce0d7a36c64b2b1f887"
                    },
                    "reference": {
                      "objectId": "0x9f90f7f866cc29dfb1da6373ce94f9d95dca5a40f4e1769918eebf9fbae00bd3",
                      "version": 2,
                      "digest": "AaeJbTYkUuyromsivxzkoxSkHt7pCESTyQG7xz6nbQ2G"
                    }
                  },
                  {
                    "owner": {
                      "AddressOwner": "0x6a101e9a3af5c8070112f808648b36efbf8dee8a1a82de46d9504e96a1108a17"
                    },
                    "reference": {
                      "objectId": "0x8ef76f56c399633a2eb310bca9124e5f2f38ce739eaacbb6600688804e078448",
                      "version": 2,
                      "digest": "9Tvs1pGrMbNv7kkr1PoKLsWamyQpaFz5UWbL2AQ1ezk2"
                    }
                  }
                ],
                "gasObject": {
                  "owner": {
                    "ObjectOwner": "0x04b497a916b4656609a7fa827a09184d6f47681d3ba74ce0d7a36c64b2b1f887"
                  },
                  "reference": {
                    "objectId": "0x9f90f7f866cc29dfb1da6373ce94f9d95dca5a40f4e1769918eebf9fbae00bd3",
                    "version": 2,
                    "digest": "AaeJbTYkUuyromsivxzkoxSkHt7pCESTyQG7xz6nbQ2G"
                  }
                },
                "eventsDigest": "816hEv4WAW2reK9xkf11PeHiaZJrp7PQT9oGJZhdf9TN"
              },
              "objectChanges": [
                {
                  "type": "transferred",
                  "sender": "0x04b497a916b4656609a7fa827a09184d6f47681d3ba74ce0d7a36c64b2b1f887",
                  "recipient": {
                    "AddressOwner": "0x6a101e9a3af5c8070112f808648b36efbf8dee8a1a82de46d9504e96a1108a17"
                  },
                  "objectType": "0x2::example::Object",
                  "objectId": "0x8ef76f56c399633a2eb310bca9124e5f2f38ce739eaacbb6600688804e078448",
                  "version": "2",
                  "digest": "7PsBHpUW6yfGNov2WrbVafLjgT9nYziQ3gVDbRq6zTbF"
                }
              ]
            }
          }
        }
      ]
    },
    {
      "name": "sui_getChainIdentifier",
      "tags": [
        {
          "name": "Read API"
        }
      ],
      "description": "Return the first four bytes of the chain's genesis checkpoint digest.",
      "params": [],
      "result": {
        "name": "String",
        "required": true,
        "schema": {
          "type": "string"
        }
      },
      "examples": [
        {
          "name": "Gets the identifier for the chain receiving the POST.",
          "params": [],
          "result": {
            "name": "Result",
            "value": "4c78adac"
          }
        }
      ]
    },
    {
      "name": "sui_getCheckpoint",
      "tags": [
        {
          "name": "Read API"
        }
      ],
      "description": "Return a checkpoint",
      "params": [
        {
          "name": "id",
          "description": "Checkpoint identifier, can use either checkpoint digest, or checkpoint sequence number as input.",
          "required": true,
          "schema": {
            "$ref": "#/components/schemas/CheckpointId"
          }
        }
      ],
      "result": {
        "name": "Checkpoint",
        "required": true,
        "schema": {
          "$ref": "#/components/schemas/Checkpoint"
        }
      },
      "examples": [
        {
          "name": "Gets checkpoint information for the checkpoint ID in the request.",
          "params": [
            {
              "name": "id",
              "value": "1000"
            }
          ],
          "result": {
            "name": "Result",
            "value": {
              "epoch": "5000",
              "sequenceNumber": "1000",
              "digest": "G6Dtzr1ZSfHFhotGsTE3cLENa7L1ooe1BBvknAUsARbV",
              "networkTotalTransactions": "792385",
              "previousDigest": "6tBy8RXZKrdrB4XkMQn7J3MNG4fQCo9XcRduFFvYrL5Z",
              "epochRollingGasCostSummary": {
                "computationCost": "0",
                "storageCost": "0",
                "storageRebate": "0",
                "nonRefundableStorageFee": "0"
              },
              "timestampMs": "1676911928",
              "transactions": [
                "mN8YNBgVR3wB7vfXmjVgDRF4oqxVRRjzmJ6U4mzbq77"
              ],
              "checkpointCommitments": [],
              "validatorSignature": "wAAAAAAAAAAAAAAAAAAAAAAAAAAAAAAAAAAAAAAAAAAAAAAAAAAAAAAAAAAAAAAA"
            }
          }
        }
      ]
    },
    {
      "name": "sui_getCheckpoints",
      "tags": [
        {
          "name": "Read API"
        }
      ],
      "description": "Return paginated list of checkpoints",
      "params": [
        {
          "name": "cursor",
          "description": "An optional paging cursor. If provided, the query will start from the next item after the specified cursor. Default to start from the first item if not specified.",
          "schema": {
            "$ref": "#/components/schemas/BigInt_for_uint64"
          }
        },
        {
          "name": "limit",
          "description": "Maximum item returned per page, default to [QUERY_MAX_RESULT_LIMIT_CHECKPOINTS] if not specified.",
          "schema": {
            "type": "integer",
            "format": "uint",
            "minimum": 0.0
          }
        },
        {
          "name": "descending_order",
          "description": "query result ordering, default to false (ascending order), oldest record first.",
          "required": true,
          "schema": {
            "type": "boolean"
          }
        }
      ],
      "result": {
        "name": "CheckpointPage",
        "required": true,
        "schema": {
          "$ref": "#/components/schemas/Page_for_Checkpoint_and_BigInt_for_uint64"
        }
      },
      "examples": [
        {
          "name": "Gets a paginated list in descending order of all checkpoints starting at the provided cursor. Each page of results has a maximum number of checkpoints set by the provided limit.",
          "params": [
            {
              "name": "cursor",
              "value": "1004"
            },
            {
              "name": "limit",
              "value": 4
            },
            {
              "name": "descending_order",
              "value": false
            }
          ],
          "result": {
            "name": "Result",
            "value": {
              "data": [
                {
                  "epoch": "5000",
                  "sequenceNumber": "1005",
                  "digest": "9zA7Q9Ka1ykvYjSQGhQCdCf32FZkcWNWx7L22JczXGsk",
                  "networkTotalTransactions": "792385",
                  "previousDigest": "8BLFxLTjWZ2KqaGc3FjR1o9aL6kbyYrmhuNfJLU1ehYt",
                  "epochRollingGasCostSummary": {
                    "computationCost": "0",
                    "storageCost": "0",
                    "storageRebate": "0",
                    "nonRefundableStorageFee": "0"
                  },
                  "timestampMs": "1676911928",
                  "transactions": [
                    "7RudGLkQDBNJyqrptkrNU66Zd3pvq8MHVAHYz9WpBm59"
                  ],
                  "checkpointCommitments": [],
                  "validatorSignature": "wAAAAAAAAAAAAAAAAAAAAAAAAAAAAAAAAAAAAAAAAAAAAAAAAAAAAAAAAAAAAAAA"
                },
                {
                  "epoch": "5000",
                  "sequenceNumber": "1006",
                  "digest": "FAUWHyWacmb4Vg4QGi9a6gqeVb7ixAZiL73FaGd6WpoV",
                  "networkTotalTransactions": "792385",
                  "previousDigest": "6Pn25cieaE62AT6BwCeBoca13AGZuneucaaTGqt3gNCo",
                  "epochRollingGasCostSummary": {
                    "computationCost": "0",
                    "storageCost": "0",
                    "storageRebate": "0",
                    "nonRefundableStorageFee": "0"
                  },
                  "timestampMs": "1676911928",
                  "transactions": [
                    "7r7tmP5hzgrusiN6cucFwfTveqDb7K75tMJ7oNCyoDmy"
                  ],
                  "checkpointCommitments": [],
                  "validatorSignature": "wAAAAAAAAAAAAAAAAAAAAAAAAAAAAAAAAAAAAAAAAAAAAAAAAAAAAAAAAAAAAAAA"
                },
                {
                  "epoch": "5000",
                  "sequenceNumber": "1007",
                  "digest": "B3mzC6gy87SomUQwPsmVY7mtwkZLxfm5WwNi3kKyEb3x",
                  "networkTotalTransactions": "792385",
                  "previousDigest": "CnHTfdUJr1UUqwXkYUhbQjXeM16xR33UR62jE72toCis",
                  "epochRollingGasCostSummary": {
                    "computationCost": "0",
                    "storageCost": "0",
                    "storageRebate": "0",
                    "nonRefundableStorageFee": "0"
                  },
                  "timestampMs": "1676911928",
                  "transactions": [
                    "Gb1UDqhmKMzMJ5FL37kBqCcuy4TtBL2ay3qec8tEUBLj"
                  ],
                  "checkpointCommitments": [],
                  "validatorSignature": "wAAAAAAAAAAAAAAAAAAAAAAAAAAAAAAAAAAAAAAAAAAAAAAAAAAAAAAAAAAAAAAA"
                },
                {
                  "epoch": "5000",
                  "sequenceNumber": "1008",
                  "digest": "HunuJWKu7azBfS47rJTq9FHTMvUDNVo2SK4hQeh5brXp",
                  "networkTotalTransactions": "792385",
                  "previousDigest": "38fLUfuigyzLPEDrsmRhcQmhKtbEUohuFBP9NDcWBmFz",
                  "epochRollingGasCostSummary": {
                    "computationCost": "0",
                    "storageCost": "0",
                    "storageRebate": "0",
                    "nonRefundableStorageFee": "0"
                  },
                  "timestampMs": "1676911928",
                  "transactions": [
                    "GWTS9QR7mjNz9fBWGkk4JZU3mrzMXrmj74uS59Cd5und"
                  ],
                  "checkpointCommitments": [],
                  "validatorSignature": "wAAAAAAAAAAAAAAAAAAAAAAAAAAAAAAAAAAAAAAAAAAAAAAAAAAAAAAAAAAAAAAA"
                }
              ],
              "nextCursor": "1008",
              "hasNextPage": true
            }
          }
        }
      ]
    },
    {
      "name": "sui_getEvents",
      "tags": [
        {
          "name": "Read API"
        }
      ],
      "description": "Return transaction events.",
      "params": [
        {
          "name": "transaction_digest",
          "description": "the event query criteria.",
          "required": true,
          "schema": {
            "$ref": "#/components/schemas/TransactionDigest"
          }
        }
      ],
      "result": {
        "name": "Vec<SuiEvent>",
        "required": true,
        "schema": {
          "type": "array",
          "items": {
            "$ref": "#/components/schemas/Event"
          }
        }
      },
      "examples": [
        {
          "name": "Returns the events the transaction in the request emits.",
          "params": [
            {
              "name": "transaction_digest",
              "value": "11a72GCQ5hGNpWGh2QhQkkusTEGS6EDqifJqxr7nSYX"
            }
          ],
          "result": {
            "name": "Result",
            "value": {
              "data": [
                {
                  "id": {
                    "txDigest": "11a72GCQ5hGNpWGh2QhQkkusTEGS6EDqifJqxr7nSYX",
                    "eventSeq": "0"
                  },
                  "packageId": "0xc54ab30a3d9adc07c1429c4d6bbecaf9457c9af77a91f631760853934d383634",
                  "transactionModule": "test_module",
                  "sender": "0xbcf7c32655009a61f1de0eae420a2e4ae1bb772ab2dd5d5a7dfa949c0ef06908",
                  "type": "0x0000000000000000000000000000000000000000000000000000000000000009::test::TestEvent",
                  "parsedJson": {
                    "test": "example value"
                  },
                  "bcs": ""
                }
              ],
              "nextCursor": {
                "txDigest": "11a72GCQ5hGNpWGh2QhQkkusTEGS6EDqifJqxr7nSYX",
                "eventSeq": "5"
              },
              "hasNextPage": false
            }
          }
        }
      ]
    },
    {
      "name": "sui_getLatestCheckpointSequenceNumber",
      "tags": [
        {
          "name": "Read API"
        }
      ],
      "description": "Return the sequence number of the latest checkpoint that has been executed",
      "params": [],
      "result": {
        "name": "BigInt<u64>",
        "required": true,
        "schema": {
          "$ref": "#/components/schemas/BigInt_for_uint64"
        }
      },
      "examples": [
        {
          "name": "Gets the sequence number for the latest checkpoint.",
          "params": [],
          "result": {
            "name": "Result",
            "value": "507021"
          }
        }
      ]
    },
    {
      "name": "sui_getMoveFunctionArgTypes",
      "tags": [
        {
          "name": "Move Utils"
        }
      ],
      "description": "Return the argument types of a Move function, based on normalized Type.",
      "params": [
        {
          "name": "package",
          "required": true,
          "schema": {
            "$ref": "#/components/schemas/ObjectID"
          }
        },
        {
          "name": "module",
          "required": true,
          "schema": {
            "type": "string"
          }
        },
        {
          "name": "function",
          "required": true,
          "schema": {
            "type": "string"
          }
        }
      ],
      "result": {
        "name": "Vec<MoveFunctionArgType>",
        "required": true,
        "schema": {
          "type": "array",
          "items": {
            "$ref": "#/components/schemas/MoveFunctionArgType"
          }
        }
      },
      "examples": [
        {
          "name": "Returns the argument types for the package and function the request provides.",
          "params": [
            {
              "name": "package",
              "value": "0x9c4eb6769ca8b6a23efeb7298cf0a8d0b837b78749c2cfc711c42036cc6b7621"
            },
            {
              "name": "module",
              "value": "suifrens"
            },
            {
              "name": "function",
              "value": "mint"
            }
          ],
          "result": {
            "name": "Result",
            "value": [
              {
                "Object": "ByMutableReference"
              },
              "Pure",
              "Pure",
              {
                "Object": "ByValue"
              },
              {
                "Object": "ByImmutableReference"
              },
              {
                "Object": "ByValue"
              },
              {
                "Object": "ByMutableReference"
              }
            ]
          }
        }
      ]
    },
    {
      "name": "sui_getNormalizedMoveFunction",
      "tags": [
        {
          "name": "Move Utils"
        }
      ],
      "description": "Return a structured representation of Move function",
      "params": [
        {
          "name": "package",
          "required": true,
          "schema": {
            "$ref": "#/components/schemas/ObjectID"
          }
        },
        {
          "name": "module_name",
          "required": true,
          "schema": {
            "type": "string"
          }
        },
        {
          "name": "function_name",
          "required": true,
          "schema": {
            "type": "string"
          }
        }
      ],
      "result": {
        "name": "SuiMoveNormalizedFunction",
        "required": true,
        "schema": {
          "$ref": "#/components/schemas/SuiMoveNormalizedFunction"
        }
      },
      "examples": [
        {
          "name": "Returns the structured representation of the function the request provides.",
          "params": [
            {
              "name": "package",
              "value": "0x1639f3606a53f61f3a566963b3eac49fe3bb57d304a454ed2f4859b44f4e4918"
            },
            {
              "name": "module_name",
              "value": "moduleName"
            },
            {
              "name": "function_name",
              "value": "functionName"
            }
          ],
          "result": {
            "name": "Result",
            "value": {
              "visibility": "Public",
              "isEntry": false,
              "typeParameters": [
                {
                  "abilities": [
                    "Store",
                    "Key"
                  ]
                }
              ],
              "parameters": [
                "U64"
              ],
              "return": [
                "U64"
              ]
            }
          }
        }
      ]
    },
    {
      "name": "sui_getNormalizedMoveModule",
      "tags": [
        {
          "name": "Move Utils"
        }
      ],
      "description": "Return a structured representation of Move module",
      "params": [
        {
          "name": "package",
          "required": true,
          "schema": {
            "$ref": "#/components/schemas/ObjectID"
          }
        },
        {
          "name": "module_name",
          "required": true,
          "schema": {
            "type": "string"
          }
        }
      ],
      "result": {
        "name": "SuiMoveNormalizedModule",
        "required": true,
        "schema": {
          "$ref": "#/components/schemas/SuiMoveNormalizedModule"
        }
      },
      "examples": [
        {
          "name": "Gets a structured representation of the Move module for the package in the request.",
          "params": [
            {
              "name": "package",
              "value": "0x800105867da4655eca6d9eb1258bfd1ad92af329a07781ee71e60065e00f2de9"
            },
            {
              "name": "module_name",
              "value": "module"
            }
          ],
          "result": {
            "name": "Result",
            "value": {
              "fileFormatVersion": 6,
              "address": "0x0047d5fa0a823e7d0ff4d55c32b09995a0ae1eedfee9c7b1354e805ed10ee3d0",
              "name": "module",
              "friends": [],
              "structs": {},
              "exposedFunctions": {}
            }
          }
        }
      ]
    },
    {
      "name": "sui_getNormalizedMoveModulesByPackage",
      "tags": [
        {
          "name": "Move Utils"
        }
      ],
      "description": "Return structured representations of all modules in the given package",
      "params": [
        {
          "name": "package",
          "required": true,
          "schema": {
            "$ref": "#/components/schemas/ObjectID"
          }
        }
      ],
      "result": {
        "name": "BTreeMap<String,SuiMoveNormalizedModule>",
        "required": true,
        "schema": {
          "type": "object",
          "additionalProperties": {
            "$ref": "#/components/schemas/SuiMoveNormalizedModule"
          }
        }
      },
      "examples": [
        {
          "name": "Gets structured representations of all the modules for the package in the request.",
          "params": [
            {
              "name": "package",
              "value": "0xc95b9e341bc3aba1654bdbad707dcd773bd6309363447ef3fe58a960de92aa93"
            }
          ],
          "result": {
            "name": "Result",
            "value": {
              "fileFormatVersion": 6,
              "address": "0x61630d3505f8905a0f4d42c6ff39a78a6ba2b28f68a3299ec3417bbabc6717dc",
              "name": "module",
              "friends": [],
              "structs": {},
              "exposedFunctions": {}
            }
          }
        }
      ]
    },
    {
      "name": "sui_getNormalizedMoveStruct",
      "tags": [
        {
          "name": "Move Utils"
        }
      ],
      "description": "Return a structured representation of Move struct",
      "params": [
        {
          "name": "package",
          "required": true,
          "schema": {
            "$ref": "#/components/schemas/ObjectID"
          }
        },
        {
          "name": "module_name",
          "required": true,
          "schema": {
            "type": "string"
          }
        },
        {
          "name": "struct_name",
          "required": true,
          "schema": {
            "type": "string"
          }
        }
      ],
      "result": {
        "name": "SuiMoveNormalizedStruct",
        "required": true,
        "schema": {
          "$ref": "#/components/schemas/SuiMoveNormalizedStruct"
        }
      },
      "examples": [
        {
          "name": "Gets a structured representation of the struct in the request.",
          "params": [
            {
              "name": "package",
              "value": "0x77b3482580ee8d5bdc5b824808df54bfec4fc817622e5add0e48f749f01def98"
            },
            {
              "name": "module_name",
              "value": "module"
            },
            {
              "name": "struct_name",
              "value": "StructName"
            }
          ],
          "result": {
            "name": "Result",
            "value": {
              "abilities": {
                "abilities": [
                  "Store",
                  "Key"
                ]
              },
              "typeParameters": [],
              "fields": []
            }
          }
        }
      ]
    },
    {
      "name": "sui_getObject",
      "tags": [
        {
          "name": "Read API"
        }
      ],
      "description": "Return the object information for a specified object",
      "params": [
        {
          "name": "object_id",
          "description": "the ID of the queried object",
          "required": true,
          "schema": {
            "$ref": "#/components/schemas/ObjectID"
          }
        },
        {
          "name": "options",
          "description": "options for specifying the content to be returned",
          "schema": {
            "$ref": "#/components/schemas/ObjectDataOptions"
          }
        }
      ],
      "result": {
        "name": "SuiObjectResponse",
        "required": true,
        "schema": {
          "$ref": "#/components/schemas/SuiObjectResponse"
        }
      },
      "examples": [
        {
          "name": "Gets Object data for the ID in the request.",
          "params": [
            {
              "name": "object_id",
              "value": "0x53e4567ccafa5f36ce84c80aa8bc9be64e0d5ae796884274aef3005ae6733809"
            },
            {
              "name": "options",
              "value": {
                "showType": true,
                "showOwner": true,
                "showPreviousTransaction": true,
                "showDisplay": false,
                "showContent": true,
                "showBcs": false,
                "showStorageRebate": true
              }
            }
          ],
          "result": {
            "name": "Result",
            "value": {
              "data": {
                "objectId": "0x53e4567ccafa5f36ce84c80aa8bc9be64e0d5ae796884274aef3005ae6733809",
                "version": "1",
                "digest": "33K5ZXJ3RyubvYaHuEnQ1QXmmbhgtrFwp199dnEbL4n7",
                "type": "0x2::coin::Coin<0x2::sui::SUI>",
                "owner": {
                  "AddressOwner": "0xc8ec1d5b84dd6289e193b9f88de4a994358c9f856135236c3e75a925e1c77ac3"
                },
                "previousTransaction": "5PLgmQye6rraDYqpV3npV6H1cUXoJZgJh1dPCyRa3WCv",
                "storageRebate": "100",
                "content": {
                  "dataType": "moveObject",
                  "type": "0x2::coin::Coin<0x2::sui::SUI>",
                  "hasPublicTransfer": true,
                  "fields": {
                    "balance": "100000000",
                    "id": {
                      "id": "0x53e4567ccafa5f36ce84c80aa8bc9be64e0d5ae796884274aef3005ae6733809"
                    }
                  }
                }
              }
            }
          }
        }
      ]
    },
    {
      "name": "sui_getProtocolConfig",
      "tags": [
        {
          "name": "Read API"
        }
      ],
      "description": "Return the protocol config table for the given version number. If the version number is not specified, If none is specified, the node uses the version of the latest epoch it has processed.",
      "params": [
        {
          "name": "version",
          "description": "An optional protocol version specifier. If omitted, the latest protocol config table for the node will be returned.",
          "schema": {
            "$ref": "#/components/schemas/BigInt_for_uint64"
          }
        }
      ],
      "result": {
        "name": "ProtocolConfigResponse",
        "required": true,
        "schema": {
          "$ref": "#/components/schemas/ProtocolConfig"
        }
      },
      "examples": [
        {
          "name": "Returns the protocol config for the given protocol version. If none is specified, the node uses the version of the latest epoch it has processed",
          "params": [
            {
              "name": "version",
              "value": 6
            }
          ],
          "result": {
            "name": "Result",
            "value": {
              "minSupportedProtocolVersion": "1",
<<<<<<< HEAD
              "maxSupportedProtocolVersion": "49",
=======
              "maxSupportedProtocolVersion": "51",
>>>>>>> 08b50387
              "protocolVersion": "6",
              "featureFlags": {
                "accept_zklogin_in_multisig": false,
                "advance_epoch_start_time_in_safe_mode": true,
                "advance_to_highest_supported_protocol_version": false,
                "allow_receiving_object_id": false,
                "ban_entry_init": false,
                "bridge": false,
                "commit_root_state_digest": false,
                "consensus_order_end_of_epoch_last": true,
                "disable_invariant_violation_check_in_swap_loc": false,
                "disallow_adding_abilities_on_upgrade": false,
                "disallow_change_struct_type_params_on_upgrade": false,
                "enable_coin_deny_list": false,
                "enable_effects_v2": false,
                "enable_group_ops_native_function_msm": false,
                "enable_group_ops_native_functions": false,
                "enable_jwk_consensus_updates": false,
                "enable_poseidon": false,
                "enable_vdf": false,
                "end_of_epoch_transaction_supported": false,
                "fresh_vm_on_framework_upgrade": false,
                "hardened_otw_check": false,
                "include_consensus_digest_in_prologue": false,
                "loaded_child_object_format": false,
                "loaded_child_object_format_type": false,
                "loaded_child_objects_fixed": true,
                "missing_type_is_compatibility_error": true,
                "mysticeti_leader_scoring_and_schedule": false,
                "mysticeti_use_committed_subdag_digest": false,
                "narwhal_certificate_v2": false,
                "narwhal_new_leader_election_schedule": false,
                "narwhal_versioned_metadata": false,
                "no_extraneous_module_bytes": false,
                "package_digest_hash_module": false,
                "package_upgrades": true,
                "prepend_prologue_tx_in_consensus_commit_in_checkpoints": false,
                "random_beacon": false,
                "receive_objects": false,
                "recompute_has_public_transfer_in_execution": false,
                "record_consensus_determined_version_assignments_in_prologue": false,
                "reject_mutable_random_on_entry_functions": false,
                "reshare_at_same_initial_version": false,
                "resolve_abort_locations_to_package_id": false,
                "scoring_decision_with_validity_cutoff": true,
                "shared_object_deletion": false,
                "simple_conservation_checks": false,
                "simplified_unwrap_then_delete": false,
                "soft_bundle": false,
                "throughput_aware_consensus_submission": false,
                "txn_base_cost_as_multiplier": false,
                "upgraded_multisig_supported": false,
                "verify_legacy_zklogin_address": false,
                "zklogin_auth": false
              },
              "attributes": {
                "address_from_bytes_cost_base": {
                  "u64": "52"
                },
                "address_from_u256_cost_base": {
                  "u64": "52"
                },
                "address_to_u256_cost_base": {
                  "u64": "52"
                },
                "base_tx_cost_fixed": {
                  "u64": "2000"
                },
                "base_tx_cost_per_byte": {
                  "u64": "0"
                },
                "binary_address_identifiers": null,
                "binary_constant_pool": null,
                "binary_enum_def_instantiations": null,
                "binary_enum_defs": null,
                "binary_field_handles": null,
                "binary_field_instantiations": null,
                "binary_friend_decls": null,
                "binary_function_defs": null,
                "binary_function_handles": null,
                "binary_function_instantiations": null,
                "binary_identifiers": null,
                "binary_module_handles": null,
                "binary_signatures": null,
                "binary_struct_def_instantiations": null,
                "binary_struct_defs": null,
                "binary_struct_handles": null,
                "binary_variant_handles": null,
                "binary_variant_instantiation_handles": null,
                "bls12381_bls12381_min_pk_verify_cost_base": {
                  "u64": "52"
                },
                "bls12381_bls12381_min_pk_verify_msg_cost_per_block": {
                  "u64": "2"
                },
                "bls12381_bls12381_min_pk_verify_msg_cost_per_byte": {
                  "u64": "2"
                },
                "bls12381_bls12381_min_sig_verify_cost_base": {
                  "u64": "52"
                },
                "bls12381_bls12381_min_sig_verify_msg_cost_per_block": {
                  "u64": "2"
                },
                "bls12381_bls12381_min_sig_verify_msg_cost_per_byte": {
                  "u64": "2"
                },
                "buffer_stake_for_protocol_upgrade_bps": {
                  "u64": "5000"
                },
                "check_zklogin_id_cost_base": null,
                "check_zklogin_issuer_cost_base": null,
                "checkpoint_summary_version_specific_data": null,
                "consensus_bad_nodes_stake_threshold": null,
                "consensus_max_transaction_size_bytes": null,
                "consensus_max_transactions_in_block_bytes": null,
                "crypto_invalid_arguments_cost": {
                  "u64": "100"
                },
                "dynamic_field_add_child_object_cost_base": {
                  "u64": "100"
                },
                "dynamic_field_add_child_object_struct_tag_cost_per_byte": {
                  "u64": "10"
                },
                "dynamic_field_add_child_object_type_cost_per_byte": {
                  "u64": "10"
                },
                "dynamic_field_add_child_object_value_cost_per_byte": {
                  "u64": "10"
                },
                "dynamic_field_borrow_child_object_child_ref_cost_per_byte": {
                  "u64": "10"
                },
                "dynamic_field_borrow_child_object_cost_base": {
                  "u64": "100"
                },
                "dynamic_field_borrow_child_object_type_cost_per_byte": {
                  "u64": "10"
                },
                "dynamic_field_has_child_object_cost_base": {
                  "u64": "100"
                },
                "dynamic_field_has_child_object_with_ty_cost_base": {
                  "u64": "100"
                },
                "dynamic_field_has_child_object_with_ty_type_cost_per_byte": {
                  "u64": "2"
                },
                "dynamic_field_has_child_object_with_ty_type_tag_cost_per_byte": {
                  "u64": "2"
                },
                "dynamic_field_hash_type_and_key_cost_base": {
                  "u64": "100"
                },
                "dynamic_field_hash_type_and_key_type_cost_per_byte": {
                  "u64": "2"
                },
                "dynamic_field_hash_type_and_key_type_tag_cost_per_byte": {
                  "u64": "2"
                },
                "dynamic_field_hash_type_and_key_value_cost_per_byte": {
                  "u64": "2"
                },
                "dynamic_field_remove_child_object_child_cost_per_byte": {
                  "u64": "2"
                },
                "dynamic_field_remove_child_object_cost_base": {
                  "u64": "100"
                },
                "dynamic_field_remove_child_object_type_cost_per_byte": {
                  "u64": "2"
                },
                "ecdsa_k1_decompress_pubkey_cost_base": {
                  "u64": "52"
                },
                "ecdsa_k1_ecrecover_keccak256_cost_base": {
                  "u64": "52"
                },
                "ecdsa_k1_ecrecover_keccak256_msg_cost_per_block": {
                  "u64": "2"
                },
                "ecdsa_k1_ecrecover_keccak256_msg_cost_per_byte": {
                  "u64": "2"
                },
                "ecdsa_k1_ecrecover_sha256_cost_base": {
                  "u64": "52"
                },
                "ecdsa_k1_ecrecover_sha256_msg_cost_per_block": {
                  "u64": "2"
                },
                "ecdsa_k1_ecrecover_sha256_msg_cost_per_byte": {
                  "u64": "2"
                },
                "ecdsa_k1_secp256k1_verify_keccak256_cost_base": {
                  "u64": "52"
                },
                "ecdsa_k1_secp256k1_verify_keccak256_msg_cost_per_block": {
                  "u64": "2"
                },
                "ecdsa_k1_secp256k1_verify_keccak256_msg_cost_per_byte": {
                  "u64": "2"
                },
                "ecdsa_k1_secp256k1_verify_sha256_cost_base": {
                  "u64": "52"
                },
                "ecdsa_k1_secp256k1_verify_sha256_msg_cost_per_block": {
                  "u64": "2"
                },
                "ecdsa_k1_secp256k1_verify_sha256_msg_cost_per_byte": {
                  "u64": "2"
                },
                "ecdsa_r1_ecrecover_keccak256_cost_base": {
                  "u64": "52"
                },
                "ecdsa_r1_ecrecover_keccak256_msg_cost_per_block": {
                  "u64": "2"
                },
                "ecdsa_r1_ecrecover_keccak256_msg_cost_per_byte": {
                  "u64": "2"
                },
                "ecdsa_r1_ecrecover_sha256_cost_base": {
                  "u64": "52"
                },
                "ecdsa_r1_ecrecover_sha256_msg_cost_per_block": {
                  "u64": "2"
                },
                "ecdsa_r1_ecrecover_sha256_msg_cost_per_byte": {
                  "u64": "2"
                },
                "ecdsa_r1_secp256r1_verify_keccak256_cost_base": {
                  "u64": "52"
                },
                "ecdsa_r1_secp256r1_verify_keccak256_msg_cost_per_block": {
                  "u64": "2"
                },
                "ecdsa_r1_secp256r1_verify_keccak256_msg_cost_per_byte": {
                  "u64": "2"
                },
                "ecdsa_r1_secp256r1_verify_sha256_cost_base": {
                  "u64": "52"
                },
                "ecdsa_r1_secp256r1_verify_sha256_msg_cost_per_block": {
                  "u64": "2"
                },
                "ecdsa_r1_secp256r1_verify_sha256_msg_cost_per_byte": {
                  "u64": "2"
                },
                "ecvrf_ecvrf_verify_alpha_string_cost_per_block": {
                  "u64": "2"
                },
                "ecvrf_ecvrf_verify_alpha_string_cost_per_byte": {
                  "u64": "2"
                },
                "ecvrf_ecvrf_verify_cost_base": {
                  "u64": "52"
                },
                "ed25519_ed25519_verify_cost_base": {
                  "u64": "52"
                },
                "ed25519_ed25519_verify_msg_cost_per_block": {
                  "u64": "2"
                },
                "ed25519_ed25519_verify_msg_cost_per_byte": {
                  "u64": "2"
                },
                "event_emit_cost_base": {
                  "u64": "52"
                },
                "event_emit_output_cost_per_byte": {
                  "u64": "10"
                },
                "event_emit_tag_size_derivation_cost_per_byte": {
                  "u64": "5"
                },
                "event_emit_value_size_derivation_cost_per_byte": {
                  "u64": "2"
                },
                "execution_version": null,
                "gas_model_version": {
                  "u64": "5"
                },
                "gas_rounding_step": null,
                "groth16_prepare_verifying_key_bls12381_cost_base": {
                  "u64": "52"
                },
                "groth16_prepare_verifying_key_bn254_cost_base": {
                  "u64": "52"
                },
                "groth16_verify_groth16_proof_internal_bls12381_cost_base": {
                  "u64": "52"
                },
                "groth16_verify_groth16_proof_internal_bls12381_cost_per_public_input": {
                  "u64": "2"
                },
                "groth16_verify_groth16_proof_internal_bn254_cost_base": {
                  "u64": "52"
                },
                "groth16_verify_groth16_proof_internal_bn254_cost_per_public_input": {
                  "u64": "2"
                },
                "groth16_verify_groth16_proof_internal_public_input_cost_per_byte": {
                  "u64": "2"
                },
                "group_ops_bls12381_decode_g1_cost": null,
                "group_ops_bls12381_decode_g2_cost": null,
                "group_ops_bls12381_decode_gt_cost": null,
                "group_ops_bls12381_decode_scalar_cost": null,
                "group_ops_bls12381_g1_add_cost": null,
                "group_ops_bls12381_g1_div_cost": null,
                "group_ops_bls12381_g1_hash_to_base_cost": null,
                "group_ops_bls12381_g1_hash_to_cost_per_byte": null,
                "group_ops_bls12381_g1_msm_base_cost": null,
                "group_ops_bls12381_g1_msm_base_cost_per_input": null,
                "group_ops_bls12381_g1_mul_cost": null,
                "group_ops_bls12381_g1_sub_cost": null,
                "group_ops_bls12381_g2_add_cost": null,
                "group_ops_bls12381_g2_div_cost": null,
                "group_ops_bls12381_g2_hash_to_base_cost": null,
                "group_ops_bls12381_g2_hash_to_cost_per_byte": null,
                "group_ops_bls12381_g2_msm_base_cost": null,
                "group_ops_bls12381_g2_msm_base_cost_per_input": null,
                "group_ops_bls12381_g2_mul_cost": null,
                "group_ops_bls12381_g2_sub_cost": null,
                "group_ops_bls12381_gt_add_cost": null,
                "group_ops_bls12381_gt_div_cost": null,
                "group_ops_bls12381_gt_mul_cost": null,
                "group_ops_bls12381_gt_sub_cost": null,
                "group_ops_bls12381_msm_max_len": null,
                "group_ops_bls12381_pairing_cost": null,
                "group_ops_bls12381_scalar_add_cost": null,
                "group_ops_bls12381_scalar_div_cost": null,
                "group_ops_bls12381_scalar_mul_cost": null,
                "group_ops_bls12381_scalar_sub_cost": null,
                "hash_blake2b256_cost_base": {
                  "u64": "52"
                },
                "hash_blake2b256_data_cost_per_block": {
                  "u64": "2"
                },
                "hash_blake2b256_data_cost_per_byte": {
                  "u64": "2"
                },
                "hash_keccak256_cost_base": {
                  "u64": "52"
                },
                "hash_keccak256_data_cost_per_block": {
                  "u64": "2"
                },
                "hash_keccak256_data_cost_per_byte": {
                  "u64": "2"
                },
                "hmac_hmac_sha3_256_cost_base": {
                  "u64": "52"
                },
                "hmac_hmac_sha3_256_input_cost_per_block": {
                  "u64": "2"
                },
                "hmac_hmac_sha3_256_input_cost_per_byte": {
                  "u64": "2"
                },
                "max_accumulated_txn_cost_per_object_in_checkpoint": null,
                "max_age_of_jwk_in_epochs": null,
                "max_arguments": {
                  "u32": "512"
                },
                "max_back_edges_per_function": {
                  "u64": "10000"
                },
                "max_back_edges_per_module": {
                  "u64": "10000"
                },
                "max_basic_blocks": {
                  "u64": "1024"
                },
                "max_checkpoint_size_bytes": {
                  "u64": "31457280"
                },
                "max_deferral_rounds_for_congestion_control": null,
                "max_dependency_depth": {
                  "u64": "100"
                },
                "max_event_emit_size": {
                  "u64": "256000"
                },
                "max_event_emit_size_total": null,
                "max_fields_in_struct": {
                  "u64": "32"
                },
                "max_function_definitions": {
                  "u64": "1000"
                },
                "max_function_parameters": {
                  "u64": "128"
                },
                "max_gas_computation_bucket": {
                  "u64": "5000000"
                },
                "max_gas_payment_objects": {
                  "u32": "256"
                },
                "max_gas_price": {
                  "u64": "100000"
                },
                "max_generic_instantiation_length": {
                  "u64": "32"
                },
                "max_input_objects": {
                  "u64": "2048"
                },
                "max_jwk_votes_per_validator_per_epoch": null,
                "max_loop_depth": {
                  "u64": "5"
                },
                "max_meter_ticks_per_module": {
                  "u64": "6000000"
                },
                "max_meter_ticks_per_package": null,
                "max_modules_in_publish": {
                  "u32": "128"
                },
                "max_move_enum_variants": null,
                "max_move_identifier_len": null,
                "max_move_object_size": {
                  "u64": "256000"
                },
                "max_move_package_size": {
                  "u64": "102400"
                },
                "max_move_value_depth": null,
                "max_move_vector_len": {
                  "u64": "262144"
                },
                "max_num_deleted_move_object_ids": {
                  "u64": "2048"
                },
                "max_num_deleted_move_object_ids_system_tx": {
                  "u64": "32768"
                },
                "max_num_event_emit": {
                  "u64": "256"
                },
                "max_num_new_move_object_ids": {
                  "u64": "2048"
                },
                "max_num_new_move_object_ids_system_tx": {
                  "u64": "32768"
                },
                "max_num_transferred_move_object_ids": {
                  "u64": "2048"
                },
                "max_num_transferred_move_object_ids_system_tx": {
                  "u64": "32768"
                },
                "max_package_dependencies": null,
                "max_programmable_tx_commands": {
                  "u32": "1024"
                },
                "max_publish_or_upgrade_per_ptb": null,
                "max_pure_argument_size": {
                  "u32": "16384"
                },
                "max_push_size": {
                  "u64": "10000"
                },
                "max_serialized_tx_effects_size_bytes": {
                  "u64": "524288"
                },
                "max_serialized_tx_effects_size_bytes_system_tx": {
                  "u64": "8388608"
                },
                "max_size_written_objects": {
                  "u64": "5000000"
                },
                "max_size_written_objects_system_tx": {
                  "u64": "50000000"
                },
                "max_soft_bundle_size": null,
                "max_struct_definitions": {
                  "u64": "200"
                },
                "max_transactions_per_checkpoint": {
                  "u64": "10000"
                },
                "max_tx_gas": {
                  "u64": "50000000000"
                },
                "max_tx_size_bytes": {
                  "u64": "131072"
                },
                "max_type_argument_depth": {
                  "u32": "16"
                },
                "max_type_arguments": {
                  "u32": "16"
                },
                "max_type_nodes": {
                  "u64": "256"
                },
                "max_value_stack_size": {
                  "u64": "1024"
                },
                "max_verifier_meter_ticks_per_function": {
                  "u64": "6000000"
                },
                "min_checkpoint_interval_ms": null,
                "min_move_binary_format_version": null,
                "move_binary_format_version": {
                  "u32": "6"
                },
                "obj_access_cost_delete_per_byte": {
                  "u64": "40"
                },
                "obj_access_cost_mutate_per_byte": {
                  "u64": "40"
                },
                "obj_access_cost_read_per_byte": {
                  "u64": "15"
                },
                "obj_access_cost_verify_per_byte": {
                  "u64": "200"
                },
                "obj_data_cost_refundable": {
                  "u64": "100"
                },
                "obj_metadata_cost_non_refundable": {
                  "u64": "50"
                },
                "object_borrow_uid_cost_base": {
                  "u64": "52"
                },
                "object_delete_impl_cost_base": {
                  "u64": "52"
                },
                "object_record_new_uid_cost_base": {
                  "u64": "52"
                },
                "object_runtime_max_num_cached_objects": {
                  "u64": "1000"
                },
                "object_runtime_max_num_cached_objects_system_tx": {
                  "u64": "16000"
                },
                "object_runtime_max_num_store_entries": {
                  "u64": "1000"
                },
                "object_runtime_max_num_store_entries_system_tx": {
                  "u64": "16000"
                },
                "package_publish_cost_fixed": {
                  "u64": "1000"
                },
                "package_publish_cost_per_byte": {
                  "u64": "80"
                },
                "poseidon_bn254_cost_base": null,
                "poseidon_bn254_cost_per_block": null,
                "random_beacon_dkg_timeout_round": null,
                "random_beacon_dkg_version": null,
                "random_beacon_min_round_interval_ms": null,
                "random_beacon_reduction_allowed_delta": null,
                "random_beacon_reduction_lower_bound": null,
                "reward_slashing_rate": {
                  "u64": "10000"
                },
                "scoring_decision_cutoff_value": {
                  "f64": "2.5"
                },
                "scoring_decision_mad_divisor": {
                  "f64": "2.3"
                },
                "storage_fund_reinvest_rate": {
                  "u64": "500"
                },
                "storage_gas_price": {
                  "u64": "76"
                },
                "storage_rebate_rate": {
                  "u64": "9900"
                },
                "transfer_freeze_object_cost_base": {
                  "u64": "52"
                },
                "transfer_receive_object_cost_base": null,
                "transfer_share_object_cost_base": {
                  "u64": "52"
                },
                "transfer_transfer_internal_cost_base": {
                  "u64": "52"
                },
                "tx_context_derive_id_cost_base": {
                  "u64": "52"
                },
                "types_is_one_time_witness_cost_base": {
                  "u64": "52"
                },
                "types_is_one_time_witness_type_cost_per_byte": {
                  "u64": "2"
                },
                "types_is_one_time_witness_type_tag_cost_per_byte": {
                  "u64": "2"
                },
                "validator_validate_metadata_cost_base": {
                  "u64": "52"
                },
                "validator_validate_metadata_data_cost_per_byte": {
                  "u64": "2"
                },
                "vdf_hash_to_input_cost": null,
                "vdf_verify_vdf_cost": null
              }
            }
          }
        }
      ]
    },
    {
      "name": "sui_getTotalTransactionBlocks",
      "tags": [
        {
          "name": "Read API"
        }
      ],
      "description": "Return the total number of transaction blocks known to the server.",
      "params": [],
      "result": {
        "name": "BigInt<u64>",
        "required": true,
        "schema": {
          "$ref": "#/components/schemas/BigInt_for_uint64"
        }
      },
      "examples": [
        {
          "name": "Gets total number of transactions on the network.",
          "params": [],
          "result": {
            "name": "Result",
            "value": "2451485"
          }
        }
      ]
    },
    {
      "name": "sui_getTransactionBlock",
      "tags": [
        {
          "name": "Read API"
        }
      ],
      "description": "Return the transaction response object.",
      "params": [
        {
          "name": "digest",
          "description": "the digest of the queried transaction",
          "required": true,
          "schema": {
            "$ref": "#/components/schemas/TransactionDigest"
          }
        },
        {
          "name": "options",
          "description": "options for specifying the content to be returned",
          "schema": {
            "$ref": "#/components/schemas/TransactionBlockResponseOptions"
          }
        }
      ],
      "result": {
        "name": "SuiTransactionBlockResponse",
        "required": true,
        "schema": {
          "$ref": "#/components/schemas/TransactionBlockResponse"
        }
      },
      "examples": [
        {
          "name": "Returns the transaction response object for specified transaction digest.",
          "params": [
            {
              "name": "digest",
              "value": "Hay2tj3GcDYcE3AMHrej5WDsHGPVAYsegcubixLUvXUF"
            },
            {
              "name": "options",
              "value": {
                "showInput": true,
                "showRawInput": false,
                "showEffects": true,
                "showEvents": true,
                "showObjectChanges": false,
                "showBalanceChanges": false,
                "showRawEffects": false
              }
            }
          ],
          "result": {
            "name": "Result",
            "value": {
              "digest": "Hay2tj3GcDYcE3AMHrej5WDsHGPVAYsegcubixLUvXUF",
              "transaction": {
                "data": {
                  "messageVersion": "v1",
                  "transaction": {
                    "kind": "ProgrammableTransaction",
                    "inputs": [
                      {
                        "type": "pure",
                        "valueType": "address",
                        "value": "0x8196d048b7a6d04c8edc89579d86fd3fc90c52f9a14c6b812b94fe613c5bcebb"
                      },
                      {
                        "type": "object",
                        "objectType": "immOrOwnedObject",
                        "objectId": "0x5eeb1d449e2516166d57d71fdeb154d0dc9ecdb7b30057d0a932684cac352cdc",
                        "version": "2",
                        "digest": "GK4NxEKSrK88XkPNeuBqtJYPmU9yMTWMD7K9TdU4ybKN"
                      }
                    ],
                    "transactions": [
                      {
                        "TransferObjects": [
                          [
                            {
                              "Input": 1
                            }
                          ],
                          {
                            "Input": 0
                          }
                        ]
                      }
                    ]
                  },
                  "sender": "0x82179c57d5895babfb655cd62e8e886a53334b5e7be9be658eb759cc35e3fc66",
                  "gasData": {
                    "payment": [
                      {
                        "objectId": "0x1a3e898029d024eec1d44c6af5e2facded84d03b5373514f16e3d66e00081051",
                        "version": 2,
                        "digest": "7nDZ5J4VyvYGUbX2f6mQdhkr3RFrb3vZqui1ogoyApD9"
                      }
                    ],
                    "owner": "0x82179c57d5895babfb655cd62e8e886a53334b5e7be9be658eb759cc35e3fc66",
                    "price": "10",
                    "budget": "100000"
                  }
                },
                "txSignatures": [
                  "AMU7cJTEsJ5WoVlKZ2zsVuGMk9linDuNqLV9eGIIrqarP2x4R9riuvmmMgXfdxMm7jTzYxbHrsDNMwlxpTbbFghtCxWrqsEEHAdxoMDwblU5hyWJ8H3zFvk20E2fO5bzHA=="
                ]
              },
              "rawTransaction": "AQAAAAAAAgAggZbQSLem0EyO3IlXnYb9P8kMUvmhTGuBK5T+YTxbzrsBAF7rHUSeJRYWbVfXH96xVNDcns23swBX0KkyaEysNSzcAgAAAAAAAAAg43+UGkUe+CCaD7+/G1SbK7Jrjq7giJUUbfJ7w88mEMEBAQEBAQABAACCF5xX1Ylbq/tlXNYujohqUzNLXnvpvmWOt1nMNeP8ZgEaPomAKdAk7sHUTGr14vrN7YTQO1NzUU8W49ZuAAgQUQIAAAAAAAAAIGS7c6HtWLLBiwy/N3eS4gbmuA1NXupk4ucFY7FYkCbEghecV9WJW6v7ZVzWLo6IalMzS1576b5ljrdZzDXj/GYKAAAAAAAAAKCGAQAAAAAAAAFhAMU7cJTEsJ5WoVlKZ2zsVuGMk9linDuNqLV9eGIIrqarP2x4R9riuvmmMgXfdxMm7jTzYxbHrsDNMwlxpTbbFghtCxWrqsEEHAdxoMDwblU5hyWJ8H3zFvk20E2fO5bzHA==",
              "effects": {
                "messageVersion": "v1",
                "status": {
                  "status": "success"
                },
                "executedEpoch": "0",
                "gasUsed": {
                  "computationCost": "100",
                  "storageCost": "100",
                  "storageRebate": "10",
                  "nonRefundableStorageFee": "0"
                },
                "transactionDigest": "6AyFnAuKAKCqm1cD94EyGzBqJCDDJ716ojjmsKF2rqoi",
                "mutated": [
                  {
                    "owner": {
                      "AddressOwner": "0x82179c57d5895babfb655cd62e8e886a53334b5e7be9be658eb759cc35e3fc66"
                    },
                    "reference": {
                      "objectId": "0x1a3e898029d024eec1d44c6af5e2facded84d03b5373514f16e3d66e00081051",
                      "version": 2,
                      "digest": "7nDZ5J4VyvYGUbX2f6mQdhkr3RFrb3vZqui1ogoyApD9"
                    }
                  },
                  {
                    "owner": {
                      "AddressOwner": "0x8196d048b7a6d04c8edc89579d86fd3fc90c52f9a14c6b812b94fe613c5bcebb"
                    },
                    "reference": {
                      "objectId": "0x5eeb1d449e2516166d57d71fdeb154d0dc9ecdb7b30057d0a932684cac352cdc",
                      "version": 2,
                      "digest": "GK4NxEKSrK88XkPNeuBqtJYPmU9yMTWMD7K9TdU4ybKN"
                    }
                  }
                ],
                "gasObject": {
                  "owner": {
                    "ObjectOwner": "0x82179c57d5895babfb655cd62e8e886a53334b5e7be9be658eb759cc35e3fc66"
                  },
                  "reference": {
                    "objectId": "0x1a3e898029d024eec1d44c6af5e2facded84d03b5373514f16e3d66e00081051",
                    "version": 2,
                    "digest": "7nDZ5J4VyvYGUbX2f6mQdhkr3RFrb3vZqui1ogoyApD9"
                  }
                },
                "eventsDigest": "9BQobwxQvJ1JxSXNn8v8htZPTu8FEzJJGgcD4kgLUuMd"
              },
              "objectChanges": [
                {
                  "type": "transferred",
                  "sender": "0x82179c57d5895babfb655cd62e8e886a53334b5e7be9be658eb759cc35e3fc66",
                  "recipient": {
                    "AddressOwner": "0x8196d048b7a6d04c8edc89579d86fd3fc90c52f9a14c6b812b94fe613c5bcebb"
                  },
                  "objectType": "0x2::example::Object",
                  "objectId": "0x5eeb1d449e2516166d57d71fdeb154d0dc9ecdb7b30057d0a932684cac352cdc",
                  "version": "2",
                  "digest": "64UQ3a7m1mjWuzgyGoH8RnMyPGDN4XYTC9dS4qiSfdK4"
                }
              ]
            }
          }
        }
      ]
    },
    {
      "name": "sui_multiGetObjects",
      "tags": [
        {
          "name": "Read API"
        }
      ],
      "description": "Return the object data for a list of objects",
      "params": [
        {
          "name": "object_ids",
          "description": "the IDs of the queried objects",
          "required": true,
          "schema": {
            "type": "array",
            "items": {
              "$ref": "#/components/schemas/ObjectID"
            }
          }
        },
        {
          "name": "options",
          "description": "options for specifying the content to be returned",
          "schema": {
            "$ref": "#/components/schemas/ObjectDataOptions"
          }
        }
      ],
      "result": {
        "name": "Vec<SuiObjectResponse>",
        "required": true,
        "schema": {
          "type": "array",
          "items": {
            "$ref": "#/components/schemas/SuiObjectResponse"
          }
        }
      },
      "examples": [
        {
          "name": "Gets objects by IDs.",
          "params": [
            {
              "name": "object_ids",
              "value": [
                "0x504d411325e3c7f89d412044fe99007efb0f94f1e64d2e8090c619a39299d87e",
                "0x23618df6438d21a48040e6bb568cafc13246bd847c60448160e0358cac4a1134",
                "0x8b95b4eaa9fd3b22b43f6b2c8e92090bd6d16522a6fd4fa83ec70a5f197ad656",
                "0x3fbbd3ebef7dbcc7b02346cdf05674452cc61f316af5d5d7c02b94b023242685",
                "0x9b5cd5df0df2a168259b7115a41ccc0a372b6fd0026e0c63043492ce4d0c19a6"
              ]
            },
            {
              "name": "options",
              "value": {
                "showType": true,
                "showOwner": true,
                "showPreviousTransaction": true,
                "showDisplay": false,
                "showContent": true,
                "showBcs": false,
                "showStorageRebate": true
              }
            }
          ],
          "result": {
            "name": "Result",
            "value": [
              {
                "data": {
                  "objectId": "0x504d411325e3c7f89d412044fe99007efb0f94f1e64d2e8090c619a39299d87e",
                  "version": "1",
                  "digest": "AibMqH69gKT5t7rVTsDZFy2X5iHtoNDobKaZ62mg3FCU",
                  "type": "0x2::coin::Coin<0x2::sui::SUI>",
                  "owner": {
                    "AddressOwner": "0xe8070b5f56bb10bafa0e2261d819b2582f82ab308bf9c96dfb22ec7345db1b5f"
                  },
                  "previousTransaction": "2QwXW3qzMEZPAyyP9VHtXbC2tp7iomypQc5XnkyPsu5d",
                  "storageRebate": "100",
                  "content": {
                    "dataType": "moveObject",
                    "type": "0x2::coin::Coin<0x2::sui::SUI>",
                    "hasPublicTransfer": true,
                    "fields": {
                      "balance": "100000000",
                      "id": {
                        "id": "0x504d411325e3c7f89d412044fe99007efb0f94f1e64d2e8090c619a39299d87e"
                      }
                    }
                  }
                }
              },
              {
                "data": {
                  "objectId": "0x23618df6438d21a48040e6bb568cafc13246bd847c60448160e0358cac4a1134",
                  "version": "1",
                  "digest": "D5W76mT1A3tqCmE1Z5MdV5obNzesMXLfLKpRDHSp1fyz",
                  "type": "0x2::coin::Coin<0x2::sui::SUI>",
                  "owner": {
                    "AddressOwner": "0x5594d02890c986dbf328d28d21acece356d10d89e75f565b0934851ba8d5bc59"
                  },
                  "previousTransaction": "5itvhMFvtJcV6fY2VY4x7F9Ex18q2N4Rr5WU4FXTJsFU",
                  "storageRebate": "100",
                  "content": {
                    "dataType": "moveObject",
                    "type": "0x2::coin::Coin<0x2::sui::SUI>",
                    "hasPublicTransfer": true,
                    "fields": {
                      "balance": "100000000",
                      "id": {
                        "id": "0x23618df6438d21a48040e6bb568cafc13246bd847c60448160e0358cac4a1134"
                      }
                    }
                  }
                }
              },
              {
                "data": {
                  "objectId": "0x8b95b4eaa9fd3b22b43f6b2c8e92090bd6d16522a6fd4fa83ec70a5f197ad656",
                  "version": "1",
                  "digest": "H2o2pWgceQgTtYrMacR4xnCi4vqGiuozDA6k2rBc4m3q",
                  "type": "0x2::coin::Coin<0x2::sui::SUI>",
                  "owner": {
                    "AddressOwner": "0xda104dde1de9880be827a1a753e502ebcdfec53f33e745e3f021366b7bc47c2b"
                  },
                  "previousTransaction": "8rsTRNPs13DZvD2xneZEtf2nAAipep6uHXPXWVXfzDBr",
                  "storageRebate": "100",
                  "content": {
                    "dataType": "moveObject",
                    "type": "0x2::coin::Coin<0x2::sui::SUI>",
                    "hasPublicTransfer": true,
                    "fields": {
                      "balance": "100000000",
                      "id": {
                        "id": "0x8b95b4eaa9fd3b22b43f6b2c8e92090bd6d16522a6fd4fa83ec70a5f197ad656"
                      }
                    }
                  }
                }
              },
              {
                "data": {
                  "objectId": "0x3fbbd3ebef7dbcc7b02346cdf05674452cc61f316af5d5d7c02b94b023242685",
                  "version": "1",
                  "digest": "3ovR1s3bZt6AN1AQ7QhGUfX9BSwgjJPvL6XaczgeSKXU",
                  "type": "0x2::coin::Coin<0x2::sui::SUI>",
                  "owner": {
                    "AddressOwner": "0x00a65bf5fdccb50582333b61721e6963a25f25ac8ead5916a83f49a7b372eae7"
                  },
                  "previousTransaction": "3w6ars2tmgBST4ozGxPWzSpEGyn4AdxMBv3K9sdkCWfR",
                  "storageRebate": "100",
                  "content": {
                    "dataType": "moveObject",
                    "type": "0x2::coin::Coin<0x2::sui::SUI>",
                    "hasPublicTransfer": true,
                    "fields": {
                      "balance": "100000000",
                      "id": {
                        "id": "0x3fbbd3ebef7dbcc7b02346cdf05674452cc61f316af5d5d7c02b94b023242685"
                      }
                    }
                  }
                }
              },
              {
                "data": {
                  "objectId": "0x9b5cd5df0df2a168259b7115a41ccc0a372b6fd0026e0c63043492ce4d0c19a6",
                  "version": "1",
                  "digest": "25QdFqrh9FgxhGQyAxZsNEakYmHezqmU3FMPud7JGRB5",
                  "type": "0x2::coin::Coin<0x2::sui::SUI>",
                  "owner": {
                    "AddressOwner": "0x3e7f360c51d035a6470f09c8d23716e4085025b89d176840d61dde92a452a72f"
                  },
                  "previousTransaction": "BE9GoMd7Mr8fGte3EdsXxUMwYjcErW71n6Gsm4iPvDmv",
                  "storageRebate": "100",
                  "content": {
                    "dataType": "moveObject",
                    "type": "0x2::coin::Coin<0x2::sui::SUI>",
                    "hasPublicTransfer": true,
                    "fields": {
                      "balance": "100000000",
                      "id": {
                        "id": "0x9b5cd5df0df2a168259b7115a41ccc0a372b6fd0026e0c63043492ce4d0c19a6"
                      }
                    }
                  }
                }
              }
            ]
          }
        }
      ]
    },
    {
      "name": "sui_multiGetTransactionBlocks",
      "tags": [
        {
          "name": "Read API"
        }
      ],
      "description": "Returns an ordered list of transaction responses The method will throw an error if the input contains any duplicate or the input size exceeds QUERY_MAX_RESULT_LIMIT",
      "params": [
        {
          "name": "digests",
          "description": "A list of transaction digests.",
          "required": true,
          "schema": {
            "type": "array",
            "items": {
              "$ref": "#/components/schemas/TransactionDigest"
            }
          }
        },
        {
          "name": "options",
          "description": "config options to control which fields to fetch",
          "schema": {
            "$ref": "#/components/schemas/TransactionBlockResponseOptions"
          }
        }
      ],
      "result": {
        "name": "Vec<SuiTransactionBlockResponse>",
        "required": true,
        "schema": {
          "type": "array",
          "items": {
            "$ref": "#/components/schemas/TransactionBlockResponse"
          }
        }
      },
      "examples": [
        {
          "name": "Returns the transaction data for specified digest.",
          "params": [
            {
              "name": "digests",
              "value": [
                "CKzxe1mN72xVrq5BadAzVu1Lk61AYzuRSEQ3zWK2zbGs",
                "2jinTmZQ8aModigpcbYcKELwRrTcqosbMmqsiEopvMy9",
                "BCyCzV64UgrX5vr2kdtzhrojLwaZ9gasnhVV8TQeY1EA"
              ]
            },
            {
              "name": "options",
              "value": {
                "showInput": true,
                "showRawInput": false,
                "showEffects": true,
                "showEvents": true,
                "showObjectChanges": false,
                "showBalanceChanges": false,
                "showRawEffects": false
              }
            }
          ],
          "result": {
            "name": "Result",
            "value": [
              {
                "digest": "CKzxe1mN72xVrq5BadAzVu1Lk61AYzuRSEQ3zWK2zbGs",
                "transaction": {
                  "data": {
                    "messageVersion": "v1",
                    "transaction": {
                      "kind": "ProgrammableTransaction",
                      "inputs": [
                        {
                          "type": "pure",
                          "valueType": "address",
                          "value": "0x7a8e9a0d074f90fddb42cd928f74b986c6f539a734f3d7c9a75a9cb227ec3157"
                        },
                        {
                          "type": "object",
                          "objectType": "immOrOwnedObject",
                          "objectId": "0x24962ee4193c8c0d2fb28bbe0eb4ba5fc87a2c6d1a7c12c9454872c5ea06d5e1",
                          "version": "2",
                          "digest": "3gmeyj5oEdE8A4PvjWsDSHchC6tb6YQj18gnD7xnDqGz"
                        }
                      ],
                      "transactions": [
                        {
                          "TransferObjects": [
                            [
                              {
                                "Input": 1
                              }
                            ],
                            {
                              "Input": 0
                            }
                          ]
                        }
                      ]
                    },
                    "sender": "0x576f8e1fdc514e8cf2e0453a0b29ade149b33004c56deab5428239942aef9ec2",
                    "gasData": {
                      "payment": [
                        {
                          "objectId": "0x9585d5591521bfd12dec3a372efd539108ba807a0dabed6e5da0f174efc3f58e",
                          "version": 2,
                          "digest": "JAgYeYMPm5VLzBYcYxxQUEatfG9gHdFqSNwmBBS41Bri"
                        }
                      ],
                      "owner": "0x576f8e1fdc514e8cf2e0453a0b29ade149b33004c56deab5428239942aef9ec2",
                      "price": "10",
                      "budget": "100000"
                    }
                  },
                  "txSignatures": [
                    "AAjABbK1jtt2/3ixW3D0YWrDscRT5oevWGf1yJD4KNqudiehykWXtHx7aipTKNx+5dbpTtEwPLI2dTB0CyORlg+nSicGHWn+0mf3oSb/LUa5i+dDAEb1qsgy7LkQ8hbr+w=="
                  ]
                },
                "rawTransaction": "AQAAAAAAAgAgeo6aDQdPkP3bQs2Sj3S5hsb1Oac089fJp1qcsifsMVcBACSWLuQZPIwNL7KLvg60ul/IeixtGnwSyUVIcsXqBtXhAgAAAAAAAAAgJ+eEST+x3M3niTo6xcZ80sTidUC1LugoCWsqpf5Qp+8BAQEBAQABAABXb44f3FFOjPLgRToLKa3hSbMwBMVt6rVCgjmUKu+ewgGVhdVZFSG/0S3sOjcu/VORCLqAeg2r7W5doPF078P1jgIAAAAAAAAAIP8RnpL1eudNGyUNXfLLUXB4KopDj79oHt7U0eCizX37V2+OH9xRTozy4EU6Cymt4UmzMATFbeq1QoI5lCrvnsIKAAAAAAAAAKCGAQAAAAAAAAFhAAjABbK1jtt2/3ixW3D0YWrDscRT5oevWGf1yJD4KNqudiehykWXtHx7aipTKNx+5dbpTtEwPLI2dTB0CyORlg+nSicGHWn+0mf3oSb/LUa5i+dDAEb1qsgy7LkQ8hbr+w==",
                "effects": {
                  "messageVersion": "v1",
                  "status": {
                    "status": "success"
                  },
                  "executedEpoch": "0",
                  "gasUsed": {
                    "computationCost": "100",
                    "storageCost": "100",
                    "storageRebate": "10",
                    "nonRefundableStorageFee": "0"
                  },
                  "transactionDigest": "2SY11dmdTQv6JLD2wqcsMiJNqXbXUkn87Rzw5NHib8Mf",
                  "mutated": [
                    {
                      "owner": {
                        "AddressOwner": "0x576f8e1fdc514e8cf2e0453a0b29ade149b33004c56deab5428239942aef9ec2"
                      },
                      "reference": {
                        "objectId": "0x9585d5591521bfd12dec3a372efd539108ba807a0dabed6e5da0f174efc3f58e",
                        "version": 2,
                        "digest": "JAgYeYMPm5VLzBYcYxxQUEatfG9gHdFqSNwmBBS41Bri"
                      }
                    },
                    {
                      "owner": {
                        "AddressOwner": "0x7a8e9a0d074f90fddb42cd928f74b986c6f539a734f3d7c9a75a9cb227ec3157"
                      },
                      "reference": {
                        "objectId": "0x24962ee4193c8c0d2fb28bbe0eb4ba5fc87a2c6d1a7c12c9454872c5ea06d5e1",
                        "version": 2,
                        "digest": "3gmeyj5oEdE8A4PvjWsDSHchC6tb6YQj18gnD7xnDqGz"
                      }
                    }
                  ],
                  "gasObject": {
                    "owner": {
                      "ObjectOwner": "0x576f8e1fdc514e8cf2e0453a0b29ade149b33004c56deab5428239942aef9ec2"
                    },
                    "reference": {
                      "objectId": "0x9585d5591521bfd12dec3a372efd539108ba807a0dabed6e5da0f174efc3f58e",
                      "version": 2,
                      "digest": "JAgYeYMPm5VLzBYcYxxQUEatfG9gHdFqSNwmBBS41Bri"
                    }
                  },
                  "eventsDigest": "DkaTtjSfULiQ7FT48kzuS7yKj2JUAWGgjDBXddqn1z9o"
                },
                "objectChanges": [
                  {
                    "type": "transferred",
                    "sender": "0x576f8e1fdc514e8cf2e0453a0b29ade149b33004c56deab5428239942aef9ec2",
                    "recipient": {
                      "AddressOwner": "0x7a8e9a0d074f90fddb42cd928f74b986c6f539a734f3d7c9a75a9cb227ec3157"
                    },
                    "objectType": "0x2::example::Object",
                    "objectId": "0x24962ee4193c8c0d2fb28bbe0eb4ba5fc87a2c6d1a7c12c9454872c5ea06d5e1",
                    "version": "2",
                    "digest": "J4k64LwycebB7TQhKrPaZ954yCK64rwbDJMSrSUW4Ba4"
                  }
                ]
              },
              {
                "digest": "2jinTmZQ8aModigpcbYcKELwRrTcqosbMmqsiEopvMy9",
                "transaction": {
                  "data": {
                    "messageVersion": "v1",
                    "transaction": {
                      "kind": "ProgrammableTransaction",
                      "inputs": [
                        {
                          "type": "pure",
                          "valueType": "address",
                          "value": "0xc3e4f846a282754946e181e00f4341a53b5e895ef8ec3c73d2378a0a11825e23"
                        },
                        {
                          "type": "object",
                          "objectType": "immOrOwnedObject",
                          "objectId": "0x2fac1a70e20e146fb1303bd60eb4bea9bd453e50690b423241f0e2e9beabd601",
                          "version": "2",
                          "digest": "HyJbrm9Th6ox4oU9vrrRzgZSaCu1n3omMJ1fAcHswvvo"
                        }
                      ],
                      "transactions": [
                        {
                          "TransferObjects": [
                            [
                              {
                                "Input": 1
                              }
                            ],
                            {
                              "Input": 0
                            }
                          ]
                        }
                      ]
                    },
                    "sender": "0x994b906032a82b0d9f48030d74c092647d92266b13a63049e6027468c199666e",
                    "gasData": {
                      "payment": [
                        {
                          "objectId": "0xbbdabf2828ee9ca7e4227a61cff851fef9fb6a08ae444c96f9810275d6af973c",
                          "version": 2,
                          "digest": "snEA8RNnDvsYjKJx2NMUP49TMjoAuQXx3LJgwe4qo9B"
                        }
                      ],
                      "owner": "0x994b906032a82b0d9f48030d74c092647d92266b13a63049e6027468c199666e",
                      "price": "10",
                      "budget": "100000"
                    }
                  },
                  "txSignatures": [
                    "AFumlgf6FRg/Hav9rJrEtmSzVW1iHCGixLA/lxj4ojn5ati0aXW8NnOwYe97d68oG1vjFfmid20XrO69XUh6eQULoJG5hufQ9rzjXn1UVSbD7HyPVZykOZAICGCiqQMgGw=="
                  ]
                },
                "rawTransaction": "AQAAAAAAAgAgw+T4RqKCdUlG4YHgD0NBpTteiV747Dxz0jeKChGCXiMBAC+sGnDiDhRvsTA71g60vqm9RT5QaQtCMkHw4um+q9YBAgAAAAAAAAAg/Cdq6qc8DsEltgkKJ7uvql/DLnVzYS0husigmreRU3QBAQEBAQABAACZS5BgMqgrDZ9IAw10wJJkfZImaxOmMEnmAnRowZlmbgG72r8oKO6cp+QiemHP+FH++ftqCK5ETJb5gQJ11q+XPAIAAAAAAAAAIA0CLbniGg8JvLiQdz0RwavXF2ex9nqAQCZ3iCA/OXcimUuQYDKoKw2fSAMNdMCSZH2SJmsTpjBJ5gJ0aMGZZm4KAAAAAAAAAKCGAQAAAAAAAAFhAFumlgf6FRg/Hav9rJrEtmSzVW1iHCGixLA/lxj4ojn5ati0aXW8NnOwYe97d68oG1vjFfmid20XrO69XUh6eQULoJG5hufQ9rzjXn1UVSbD7HyPVZykOZAICGCiqQMgGw==",
                "effects": {
                  "messageVersion": "v1",
                  "status": {
                    "status": "success"
                  },
                  "executedEpoch": "0",
                  "gasUsed": {
                    "computationCost": "100",
                    "storageCost": "100",
                    "storageRebate": "10",
                    "nonRefundableStorageFee": "0"
                  },
                  "transactionDigest": "69bh3Q9RhRgMFKwmQn8LYE8vYujFTpYyUSVBht3oYkm6",
                  "mutated": [
                    {
                      "owner": {
                        "AddressOwner": "0x994b906032a82b0d9f48030d74c092647d92266b13a63049e6027468c199666e"
                      },
                      "reference": {
                        "objectId": "0xbbdabf2828ee9ca7e4227a61cff851fef9fb6a08ae444c96f9810275d6af973c",
                        "version": 2,
                        "digest": "snEA8RNnDvsYjKJx2NMUP49TMjoAuQXx3LJgwe4qo9B"
                      }
                    },
                    {
                      "owner": {
                        "AddressOwner": "0xc3e4f846a282754946e181e00f4341a53b5e895ef8ec3c73d2378a0a11825e23"
                      },
                      "reference": {
                        "objectId": "0x2fac1a70e20e146fb1303bd60eb4bea9bd453e50690b423241f0e2e9beabd601",
                        "version": 2,
                        "digest": "HyJbrm9Th6ox4oU9vrrRzgZSaCu1n3omMJ1fAcHswvvo"
                      }
                    }
                  ],
                  "gasObject": {
                    "owner": {
                      "ObjectOwner": "0x994b906032a82b0d9f48030d74c092647d92266b13a63049e6027468c199666e"
                    },
                    "reference": {
                      "objectId": "0xbbdabf2828ee9ca7e4227a61cff851fef9fb6a08ae444c96f9810275d6af973c",
                      "version": 2,
                      "digest": "snEA8RNnDvsYjKJx2NMUP49TMjoAuQXx3LJgwe4qo9B"
                    }
                  },
                  "eventsDigest": "4Vh6HmG6PwdbZbMiMwj9YnKvsMnP3gfhLmAd288eujv4"
                },
                "objectChanges": [
                  {
                    "type": "transferred",
                    "sender": "0x994b906032a82b0d9f48030d74c092647d92266b13a63049e6027468c199666e",
                    "recipient": {
                      "AddressOwner": "0xc3e4f846a282754946e181e00f4341a53b5e895ef8ec3c73d2378a0a11825e23"
                    },
                    "objectType": "0x2::example::Object",
                    "objectId": "0x2fac1a70e20e146fb1303bd60eb4bea9bd453e50690b423241f0e2e9beabd601",
                    "version": "2",
                    "digest": "CHia3BiES8mt5kqMYhzBpjAeLRpjcsMNDMFakBAdcVAg"
                  }
                ]
              },
              {
                "digest": "BCyCzV64UgrX5vr2kdtzhrojLwaZ9gasnhVV8TQeY1EA",
                "transaction": {
                  "data": {
                    "messageVersion": "v1",
                    "transaction": {
                      "kind": "ProgrammableTransaction",
                      "inputs": [
                        {
                          "type": "pure",
                          "valueType": "address",
                          "value": "0x0388c28ddd5977a58e206acd19639c875a4fbecf3342b825c8384300ac7e3bad"
                        },
                        {
                          "type": "object",
                          "objectType": "immOrOwnedObject",
                          "objectId": "0xc820a75b574224b920aa9b005093b820df24ef8b43715499f4fff4e056c0cd5c",
                          "version": "2",
                          "digest": "6jsxetsBSZJ5ozgZuDmHXJzn9ZBp8emivfYHe6tnHg7C"
                        }
                      ],
                      "transactions": [
                        {
                          "TransferObjects": [
                            [
                              {
                                "Input": 1
                              }
                            ],
                            {
                              "Input": 0
                            }
                          ]
                        }
                      ]
                    },
                    "sender": "0xb6c36d992a3b50f3acf8e3c9a0fb909eacbfc249eaf66616ad6712409d2ee563",
                    "gasData": {
                      "payment": [
                        {
                          "objectId": "0xd8024b4b39a7fed27134b073da8638454111396519379e888c83abaf0e600504",
                          "version": 2,
                          "digest": "9CpH2aW4XPVxaZBGHRwHueXEQUvN3Pf7JQpASHiEsNCw"
                        }
                      ],
                      "owner": "0xb6c36d992a3b50f3acf8e3c9a0fb909eacbfc249eaf66616ad6712409d2ee563",
                      "price": "10",
                      "budget": "100000"
                    }
                  },
                  "txSignatures": [
                    "ALp3VT1YKzOOGLARJCrDqBbMScEPcFq2vWNJ68Zzr3+v5sEK+44cfPlQfMY0UZWyhA86viiG8yd4eLWmnzzU2gXBLYrHKlE7PwRVuJjmBwbiSpqS0m/j+PFnALfPM5bN1Q=="
                  ]
                },
                "rawTransaction": "AQAAAAAAAgAgA4jCjd1Zd6WOIGrNGWOch1pPvs8zQrglyDhDAKx+O60BAMggp1tXQiS5IKqbAFCTuCDfJO+LQ3FUmfT/9OBWwM1cAgAAAAAAAAAgVUZy4Te1Cxp8iyTYMxDI9sRo5v6QbaCnpymsaNySaNMBAQEBAQABAAC2w22ZKjtQ86z448mg+5CerL/CSer2ZhatZxJAnS7lYwHYAktLOaf+0nE0sHPahjhFQRE5ZRk3noiMg6uvDmAFBAIAAAAAAAAAIHnkVv8BP1ZT2rttbJXd19NaQtMfOpvru2g9tm6KBnBotsNtmSo7UPOs+OPJoPuQnqy/wknq9mYWrWcSQJ0u5WMKAAAAAAAAAKCGAQAAAAAAAAFhALp3VT1YKzOOGLARJCrDqBbMScEPcFq2vWNJ68Zzr3+v5sEK+44cfPlQfMY0UZWyhA86viiG8yd4eLWmnzzU2gXBLYrHKlE7PwRVuJjmBwbiSpqS0m/j+PFnALfPM5bN1Q==",
                "effects": {
                  "messageVersion": "v1",
                  "status": {
                    "status": "success"
                  },
                  "executedEpoch": "0",
                  "gasUsed": {
                    "computationCost": "100",
                    "storageCost": "100",
                    "storageRebate": "10",
                    "nonRefundableStorageFee": "0"
                  },
                  "transactionDigest": "DzJWHtFNHttaBdpECZGDMF7tcx5NYZfNfCk5NsaaRgmn",
                  "mutated": [
                    {
                      "owner": {
                        "AddressOwner": "0xb6c36d992a3b50f3acf8e3c9a0fb909eacbfc249eaf66616ad6712409d2ee563"
                      },
                      "reference": {
                        "objectId": "0xd8024b4b39a7fed27134b073da8638454111396519379e888c83abaf0e600504",
                        "version": 2,
                        "digest": "9CpH2aW4XPVxaZBGHRwHueXEQUvN3Pf7JQpASHiEsNCw"
                      }
                    },
                    {
                      "owner": {
                        "AddressOwner": "0x0388c28ddd5977a58e206acd19639c875a4fbecf3342b825c8384300ac7e3bad"
                      },
                      "reference": {
                        "objectId": "0xc820a75b574224b920aa9b005093b820df24ef8b43715499f4fff4e056c0cd5c",
                        "version": 2,
                        "digest": "6jsxetsBSZJ5ozgZuDmHXJzn9ZBp8emivfYHe6tnHg7C"
                      }
                    }
                  ],
                  "gasObject": {
                    "owner": {
                      "ObjectOwner": "0xb6c36d992a3b50f3acf8e3c9a0fb909eacbfc249eaf66616ad6712409d2ee563"
                    },
                    "reference": {
                      "objectId": "0xd8024b4b39a7fed27134b073da8638454111396519379e888c83abaf0e600504",
                      "version": 2,
                      "digest": "9CpH2aW4XPVxaZBGHRwHueXEQUvN3Pf7JQpASHiEsNCw"
                    }
                  },
                  "eventsDigest": "Bbh3U8fCxVzdX6uZUNWRzZrUktcUfWcydhWCMyWJSPpt"
                },
                "objectChanges": [
                  {
                    "type": "transferred",
                    "sender": "0xb6c36d992a3b50f3acf8e3c9a0fb909eacbfc249eaf66616ad6712409d2ee563",
                    "recipient": {
                      "AddressOwner": "0x0388c28ddd5977a58e206acd19639c875a4fbecf3342b825c8384300ac7e3bad"
                    },
                    "objectType": "0x2::example::Object",
                    "objectId": "0xc820a75b574224b920aa9b005093b820df24ef8b43715499f4fff4e056c0cd5c",
                    "version": "2",
                    "digest": "HaFQHEJugXDGh95A9Ye1tp7GikbuAQNiEanrQuVLvpfz"
                  }
                ]
              }
            ]
          }
        }
      ]
    },
    {
      "name": "sui_tryGetPastObject",
      "tags": [
        {
          "name": "Read API"
        }
      ],
      "description": "Note there is no software-level guarantee/SLA that objects with past versions can be retrieved by this API, even if the object and version exists/existed. The result may vary across nodes depending on their pruning policies. Return the object information for a specified version",
      "params": [
        {
          "name": "object_id",
          "description": "the ID of the queried object",
          "required": true,
          "schema": {
            "$ref": "#/components/schemas/ObjectID"
          }
        },
        {
          "name": "version",
          "description": "the version of the queried object. If None, default to the latest known version",
          "required": true,
          "schema": {
            "$ref": "#/components/schemas/SequenceNumber"
          }
        },
        {
          "name": "options",
          "description": "options for specifying the content to be returned",
          "schema": {
            "$ref": "#/components/schemas/ObjectDataOptions"
          }
        }
      ],
      "result": {
        "name": "SuiPastObjectResponse",
        "required": true,
        "schema": {
          "$ref": "#/components/schemas/ObjectRead"
        }
      },
      "examples": [
        {
          "name": "Gets Past Object data.",
          "params": [
            {
              "name": "object_id",
              "value": "0x11af4b844ff94b3fbef6e36b518da3ad4c5856fa686464524a876b463d129760"
            },
            {
              "name": "version",
              "value": 4
            },
            {
              "name": "options",
              "value": {
                "showType": true,
                "showOwner": true,
                "showPreviousTransaction": true,
                "showDisplay": false,
                "showContent": true,
                "showBcs": false,
                "showStorageRebate": true
              }
            }
          ],
          "result": {
            "name": "Result",
            "value": {
              "status": "VersionFound",
              "details": {
                "objectId": "0x11af4b844ff94b3fbef6e36b518da3ad4c5856fa686464524a876b463d129760",
                "version": "4",
                "digest": "5VPAwDXy3BL72ehFc7gSJoz27ahMd6spUg5YwYc4ibcv",
                "type": "0x2::coin::Coin<0x2::sui::SUI>",
                "owner": {
                  "AddressOwner": "0x3568c40e814d9d5396d23087a0fd641e91e0e00df6c012cded9ef9ba5e5bf042"
                },
                "previousTransaction": "5jQByoouHBwaico5pQB73GdbzerC2StjTiHh5garBjiV",
                "storageRebate": "100",
                "content": {
                  "dataType": "moveObject",
                  "type": "0x2::coin::Coin<0x2::sui::SUI>",
                  "hasPublicTransfer": true,
                  "fields": {
                    "balance": "10000",
                    "id": {
                      "id": "0x11af4b844ff94b3fbef6e36b518da3ad4c5856fa686464524a876b463d129760"
                    }
                  }
                }
              }
            }
          }
        }
      ]
    },
    {
      "name": "sui_tryMultiGetPastObjects",
      "tags": [
        {
          "name": "Read API"
        }
      ],
      "description": "Note there is no software-level guarantee/SLA that objects with past versions can be retrieved by this API, even if the object and version exists/existed. The result may vary across nodes depending on their pruning policies. Return the object information for a specified version",
      "params": [
        {
          "name": "past_objects",
          "description": "a vector of object and versions to be queried",
          "required": true,
          "schema": {
            "type": "array",
            "items": {
              "$ref": "#/components/schemas/GetPastObjectRequest"
            }
          }
        },
        {
          "name": "options",
          "description": "options for specifying the content to be returned",
          "schema": {
            "$ref": "#/components/schemas/ObjectDataOptions"
          }
        }
      ],
      "result": {
        "name": "Vec<SuiPastObjectResponse>",
        "required": true,
        "schema": {
          "type": "array",
          "items": {
            "$ref": "#/components/schemas/ObjectRead"
          }
        }
      },
      "examples": [
        {
          "name": "Gets Past Object data for a vector of objects.",
          "params": [
            {
              "name": "past_objects",
              "value": [
                {
                  "objectId": "0xceaf9ee4582d3a233101e322a22cb2a5bea2e681ea5af4e59bd1abb0bb4fcb27",
                  "version": "4"
                },
                {
                  "objectId": "0x47866ff92885a3c21a7703f564721c198308aa0c71b771ada6b96c16fc9c0fa7",
                  "version": "12"
                }
              ]
            },
            {
              "name": "options",
              "value": {
                "showType": true,
                "showOwner": true,
                "showPreviousTransaction": true,
                "showDisplay": false,
                "showContent": true,
                "showBcs": false,
                "showStorageRebate": true
              }
            }
          ],
          "result": {
            "name": "Result",
            "value": [
              {
                "status": "VersionFound",
                "details": {
                  "objectId": "0xceaf9ee4582d3a233101e322a22cb2a5bea2e681ea5af4e59bd1abb0bb4fcb27",
                  "version": "4",
                  "digest": "CE9bNT96Sa2BxQQH2id4PRxTgW5TW7zm6VVhDeRNBegW",
                  "type": "0x2::coin::Coin<0x2::sui::SUI>",
                  "owner": {
                    "AddressOwner": "0x54b3c61936f77fcfdaa213c2f7b4fb1b51ef9f3ed66000c0e45697dbee095479"
                  },
                  "previousTransaction": "hvBGBXvKVhC7XYgVPujuiLjxASR6UGAkSFrCRtVxX1F",
                  "storageRebate": "100",
                  "content": {
                    "dataType": "moveObject",
                    "type": "0x2::coin::Coin<0x2::sui::SUI>",
                    "hasPublicTransfer": true,
                    "fields": {
                      "balance": "10000",
                      "id": {
                        "id": "0xceaf9ee4582d3a233101e322a22cb2a5bea2e681ea5af4e59bd1abb0bb4fcb27"
                      }
                    }
                  }
                }
              },
              {
                "status": "VersionFound",
                "details": {
                  "objectId": "0x47866ff92885a3c21a7703f564721c198308aa0c71b771ada6b96c16fc9c0fa7",
                  "version": "12",
                  "digest": "3pRSYsCdrDkfMDwecvKZ1zgSEpwUo52VcLE95iK9ap1N",
                  "type": "0x2::coin::Coin<0x2::sui::SUI>",
                  "owner": {
                    "AddressOwner": "0x998aaf3d11da24c49e014d4ccb1d7d0cd09d3cc1679290f1df2803b32b76ba03"
                  },
                  "previousTransaction": "B5z4YkAgTi78fdxMbxG3fv2V4YBkhpc8PRCPz8MzLtbf",
                  "storageRebate": "100",
                  "content": {
                    "dataType": "moveObject",
                    "type": "0x2::coin::Coin<0x2::sui::SUI>",
                    "hasPublicTransfer": true,
                    "fields": {
                      "balance": "20000",
                      "id": {
                        "id": "0xceaf9ee4582d3a233101e322a22cb2a5bea2e681ea5af4e59bd1abb0bb4fcb27"
                      }
                    }
                  }
                }
              }
            ]
          }
        }
      ]
    },
    {
      "name": "suix_getAllBalances",
      "tags": [
        {
          "name": "Coin Query API"
        }
      ],
      "description": "Return the total coin balance for all coin type, owned by the address owner.",
      "params": [
        {
          "name": "owner",
          "description": "the owner's Sui address",
          "required": true,
          "schema": {
            "$ref": "#/components/schemas/SuiAddress"
          }
        }
      ],
      "result": {
        "name": "Vec<Balance>",
        "required": true,
        "schema": {
          "type": "array",
          "items": {
            "$ref": "#/components/schemas/Balance"
          }
        }
      },
      "examples": [
        {
          "name": "Gets all balances for the address in the request.",
          "params": [
            {
              "name": "owner",
              "value": "0x94f1a597b4e8f709a396f7f6b1482bdcd65a673d111e49286c527fab7c2d0961"
            }
          ],
          "result": {
            "name": "Result",
            "value": [
              {
                "coinType": "0x2::sui::SUI",
                "coinObjectCount": 15,
                "totalBalance": "3000000000",
                "lockedBalance": {}
              }
            ]
          }
        }
      ]
    },
    {
      "name": "suix_getAllCoins",
      "tags": [
        {
          "name": "Coin Query API"
        }
      ],
      "description": "Return all Coin objects owned by an address.",
      "params": [
        {
          "name": "owner",
          "description": "the owner's Sui address",
          "required": true,
          "schema": {
            "$ref": "#/components/schemas/SuiAddress"
          }
        },
        {
          "name": "cursor",
          "description": "optional paging cursor",
          "schema": {
            "$ref": "#/components/schemas/ObjectID"
          }
        },
        {
          "name": "limit",
          "description": "maximum number of items per page",
          "schema": {
            "type": "integer",
            "format": "uint",
            "minimum": 0.0
          }
        }
      ],
      "result": {
        "name": "CoinPage",
        "required": true,
        "schema": {
          "$ref": "#/components/schemas/Page_for_Coin_and_ObjectID"
        }
      },
      "examples": [
        {
          "name": "Gets all coins for the address in the request body. Begin listing the coins that are after the provided `cursor` value and return only the `limit` amount of results per page.",
          "params": [
            {
              "name": "owner",
              "value": "0x41f5975e3c6bd5c95f041a8493ad7e9934be26e69152d2c2e86d8a9bdbd242b3"
            },
            {
              "name": "cursor",
              "value": "0x2564cd31a71cf9833609b111436d8f0f47b7f8b9927ec3f8975a1dcbf9b25564"
            },
            {
              "name": "limit",
              "value": 3
            }
          ],
          "result": {
            "name": "Result",
            "value": {
              "data": [
                {
                  "coinType": "0x2::sui::SUI",
                  "coinObjectId": "0x91825debff541cf4e08b5c5f7296ff9840e6f0b185af93984cde8cf3870302c0",
                  "version": "103626",
                  "digest": "7dp5WtTmtGp83EXYYFMzjBJRFeSgR67AzqMETLrfgeFx",
                  "balance": "200000000",
                  "previousTransaction": "9WfFUVhjbbh4tWkyUse1QxzbKX952cyXScH7xJNPB2vQ"
                },
                {
                  "coinType": "0x2::sui::SUI",
                  "coinObjectId": "0x48a53f22e2e901ea2a5bf44fdd5bb94a1d83b6efc4dd779f0890ca3b1f6ba997",
                  "version": "103626",
                  "digest": "9xLdMXezY8d1yRA2TtN6pYjapyy2EVKHWNriGPFGCFvd",
                  "balance": "200000000",
                  "previousTransaction": "Byq9SyV7x6fvzaf88YRA9JM8vLbVLJAqUX8pESDmKcgw"
                },
                {
                  "coinType": "0x2::sui::SUI",
                  "coinObjectId": "0x6867fcc63161269c5c0c73b02229486bbaff319209dfb8299ced3b8609037997",
                  "version": "103626",
                  "digest": "5xexWFq6QpGHBQyC9P2cbAJXq9qm2EjzfuRM9NwS1uyG",
                  "balance": "200000000",
                  "previousTransaction": "CEjwHmo98nAiYhSMfKoSDvUMtfKJ6ge6Uj4wKotK4MPZ"
                }
              ],
              "nextCursor": "0x861c5e055605b2bb1199faf653a8771e448930bc95a0369fad43a9870a2e5878",
              "hasNextPage": true
            }
          }
        }
      ]
    },
    {
      "name": "suix_getBalance",
      "tags": [
        {
          "name": "Coin Query API"
        }
      ],
      "description": "Return the total coin balance for one coin type, owned by the address owner.",
      "params": [
        {
          "name": "owner",
          "description": "the owner's Sui address",
          "required": true,
          "schema": {
            "$ref": "#/components/schemas/SuiAddress"
          }
        },
        {
          "name": "coin_type",
          "description": "optional type names for the coin (e.g., 0x168da5bf1f48dafc111b0a488fa454aca95e0b5e::usdc::USDC), default to 0x2::sui::SUI if not specified.",
          "schema": {
            "type": "string"
          }
        }
      ],
      "result": {
        "name": "Balance",
        "required": true,
        "schema": {
          "$ref": "#/components/schemas/Balance"
        }
      },
      "examples": [
        {
          "name": "Gets the balance of the specified type of coin for the address in the request.",
          "params": [
            {
              "name": "owner",
              "value": "0x51ceab2edc89f74730e683ebee65578cb3bc9237ba6fca019438a9737cf156ae"
            },
            {
              "name": "coin_type",
              "value": "0x168da5bf1f48dafc111b0a488fa454aca95e0b5e::usdc::USDC"
            }
          ],
          "result": {
            "name": "Result",
            "value": {
              "coinType": "0x168da5bf1f48dafc111b0a488fa454aca95e0b5e::usdc::USDC",
              "coinObjectCount": 15,
              "totalBalance": "15",
              "lockedBalance": {}
            }
          }
        }
      ]
    },
    {
      "name": "suix_getCoinMetadata",
      "tags": [
        {
          "name": "Coin Query API"
        }
      ],
      "description": "Return metadata(e.g., symbol, decimals) for a coin",
      "params": [
        {
          "name": "coin_type",
          "description": "type name for the coin (e.g., 0x168da5bf1f48dafc111b0a488fa454aca95e0b5e::usdc::USDC)",
          "required": true,
          "schema": {
            "type": "string"
          }
        }
      ],
      "result": {
        "name": "SuiCoinMetadata",
        "schema": {
          "$ref": "#/components/schemas/SuiCoinMetadata"
        }
      },
      "examples": [
        {
          "name": "Gets the metadata for the coin type in the request.",
          "params": [
            {
              "name": "coin_type",
              "value": "0x168da5bf1f48dafc111b0a488fa454aca95e0b5e::usdc::USDC"
            }
          ],
          "result": {
            "name": "Result",
            "value": {
              "decimals": 9,
              "name": "Usdc",
              "symbol": "USDC",
              "description": "Stable coin.",
              "iconUrl": null,
              "id": "0x6d907beaa3a49db57bdfdb3557e6d405cbf01c293a53e01457d65e92b5d8dd68"
            }
          }
        }
      ]
    },
    {
      "name": "suix_getCoins",
      "tags": [
        {
          "name": "Coin Query API"
        }
      ],
      "description": "Return all Coin<`coin_type`> objects owned by an address.",
      "params": [
        {
          "name": "owner",
          "description": "the owner's Sui address",
          "required": true,
          "schema": {
            "$ref": "#/components/schemas/SuiAddress"
          }
        },
        {
          "name": "coin_type",
          "description": "optional type name for the coin (e.g., 0x168da5bf1f48dafc111b0a488fa454aca95e0b5e::usdc::USDC), default to 0x2::sui::SUI if not specified.",
          "schema": {
            "type": "string"
          }
        },
        {
          "name": "cursor",
          "description": "optional paging cursor",
          "schema": {
            "$ref": "#/components/schemas/ObjectID"
          }
        },
        {
          "name": "limit",
          "description": "maximum number of items per page",
          "schema": {
            "type": "integer",
            "format": "uint",
            "minimum": 0.0
          }
        }
      ],
      "result": {
        "name": "CoinPage",
        "required": true,
        "schema": {
          "$ref": "#/components/schemas/Page_for_Coin_and_ObjectID"
        }
      },
      "examples": [
        {
          "name": "Gets all SUI coins owned by the address provided. Return a paginated list of `limit` results per page. Similar to `suix_getAllCoins`, but provides a way to filter by coin type.",
          "params": [
            {
              "name": "owner",
              "value": "0xd62ca040aba24f862a763851c54908cd2a0ee7d709c11b93d4a2083747b76856"
            },
            {
              "name": "coin_type",
              "value": "0x2::sui::SUI"
            },
            {
              "name": "cursor",
              "value": "0xe5c651321915b06c81838c2e370109b554a448a78d3a56220f798398dde66eab"
            },
            {
              "name": "limit",
              "value": 3
            }
          ],
          "result": {
            "name": "Result",
            "value": {
              "data": [
                {
                  "coinType": "0x2::sui::SUI",
                  "coinObjectId": "0xa5a8e30db5a798a7354340b6ea78a66f50921841ab5359ec7a3dc01f282420ae",
                  "version": "103626",
                  "digest": "tw5DzJTfdxTn4f3rekFrhN7dQTUezBgsEhycDobTBLb",
                  "balance": "200000000",
                  "previousTransaction": "HSein75AFXgdsnbABWLQ5mvjFmPFWrBFi9CMVsNn7gJr"
                },
                {
                  "coinType": "0x2::sui::SUI",
                  "coinObjectId": "0x47dfa99496428c65b2054ad7db1872b87ff05b1047bb5e3adf5257cceb08ecb4",
                  "version": "103626",
                  "digest": "AfgFe7ZfjJ5dWV6VAy2LbtvBFhcABkvdvwEjLrRcFqtr",
                  "balance": "200000000",
                  "previousTransaction": "5WHnm9jUZEtDvSvsj7HBrP5BoxA3UY6R57qqumXJXboV"
                },
                {
                  "coinType": "0x2::sui::SUI",
                  "coinObjectId": "0xd4f062dbcfc3bf73f5861945592222ff7b090ac21c8a3cf840abdc5b743da778",
                  "version": "103626",
                  "digest": "9er6jxigfuQEKsn9gtPV2oW1zGQRcFtKNijHVe88GUJD",
                  "balance": "200000000",
                  "previousTransaction": "H3gwoKE2FSLx3BwvNTTKqCsNHmg6ARzm345icHhXUAEW"
                }
              ],
              "nextCursor": "0xd4f062dbcfc3bf73f5861945592222ff7b090ac21c8a3cf840abdc5b743da778",
              "hasNextPage": true
            }
          }
        }
      ]
    },
    {
      "name": "suix_getCommitteeInfo",
      "tags": [
        {
          "name": "Governance Read API"
        }
      ],
      "description": "Return the committee information for the asked `epoch`.",
      "params": [
        {
          "name": "epoch",
          "description": "The epoch of interest. If None, default to the latest epoch",
          "schema": {
            "$ref": "#/components/schemas/BigInt_for_uint64"
          }
        }
      ],
      "result": {
        "name": "SuiCommittee",
        "required": true,
        "schema": {
          "$ref": "#/components/schemas/CommitteeInfo"
        }
      },
      "examples": [
        {
          "name": "Gets committee information for epoch 5000.",
          "params": [
            {
              "name": "epoch",
              "value": "5000"
            }
          ],
          "result": {
            "name": "Result",
            "value": {
              "epoch": "5000",
              "validators": [
                [
                  "jc/20VUECmVvSBmxMRG1LFdGqGunLzlfuv4uw4R9HoFA5iSnUf32tfIFC8cgXPnTAATJCwx0Cv/TJs5nPMKyOi0k1T4q/rKG38Zo/UBgCJ1tKxe3md02+Q0zLlSnozjU",
                  "2500"
                ],
                [
                  "mfJe9h+AMrkUY2RgmCxcxvE07x3a52ZX8sv+wev8jQlzdAgN9vzw3Li8Sw2OCvXYDrv/K0xZn1T0LWMS38MUJ2B4wcw0fru+xRmL4lhRPzhrkw0CwnSagD4jMJVevRoQ",
                  "2500"
                ],
                [
                  "rd7vlNiYyI5A297/kcXxBfnPLHR/tvK8N+wD1ske2y4aV4z1RL6LCTHiXyQ9WbDDDZihbOO6HWzx1/UEJpkusK2zE0sFW+gUDS218l+wDYP45CIr8B/WrJOh/0152ljy",
                  "2500"
                ],
                [
                  "s/1e+1yHJAOkrRPxGZUTYG0jNUqEUkmuoVdWTCP/PBXGyeZSty10DoysuTy8wGhrDsDMDBx2C/tCtDZRn8WoBUt2UzqXqfI5h9CX75ax8lJrsgc/oQp3GZQXcjR+8nT0",
                  "2500"
                ]
              ]
            }
          }
        }
      ]
    },
    {
      "name": "suix_getDynamicFieldObject",
      "tags": [
        {
          "name": "Extended API"
        }
      ],
      "description": "Return the dynamic field object information for a specified object",
      "params": [
        {
          "name": "parent_object_id",
          "description": "The ID of the queried parent object",
          "required": true,
          "schema": {
            "$ref": "#/components/schemas/ObjectID"
          }
        },
        {
          "name": "name",
          "description": "The Name of the dynamic field",
          "required": true,
          "schema": {
            "$ref": "#/components/schemas/DynamicFieldName"
          }
        }
      ],
      "result": {
        "name": "SuiObjectResponse",
        "required": true,
        "schema": {
          "$ref": "#/components/schemas/SuiObjectResponse"
        }
      },
      "examples": [
        {
          "name": "Gets the information for the dynamic field the request provides.",
          "params": [
            {
              "name": "parent_object_id",
              "value": "0x5ea6f7a348f4a7bd1a9ab069eb7f63865de3075cc5a4e62432f634b50fd2bb2b"
            },
            {
              "name": "name",
              "value": {
                "type": "0x0000000000000000000000000000000000000000000000000000000000000009::test::TestField",
                "value": "some_value"
              }
            }
          ],
          "result": {
            "name": "Result",
            "value": {
              "data": {
                "objectId": "0x5ea6f7a348f4a7bd1a9ab069eb7f63865de3075cc5a4e62432f634b50fd2bb2b",
                "version": "1",
                "digest": "FnxePMX8y7AqX5mRL4nCcK4xecSrpHrd85c3sJDmh5uG",
                "type": "0x0000000000000000000000000000000000000000000000000000000000000009::test::TestField",
                "owner": {
                  "AddressOwner": "0x013d1eb156edcc1bedc3b1af1be1fe41671856fd3450dc5574abd53c793c9f22"
                },
                "previousTransaction": "Faiv4yqGR4HjAW8WhMN1NHHNStxXgP3u22dVPyvLad2z",
                "storageRebate": "100",
                "content": {
                  "dataType": "moveObject",
                  "type": "0x0000000000000000000000000000000000000000000000000000000000000009::test::TestField",
                  "hasPublicTransfer": true,
                  "fields": {}
                }
              }
            }
          }
        }
      ]
    },
    {
      "name": "suix_getDynamicFields",
      "tags": [
        {
          "name": "Extended API"
        }
      ],
      "description": "Return the list of dynamic field objects owned by an object.",
      "params": [
        {
          "name": "parent_object_id",
          "description": "The ID of the parent object",
          "required": true,
          "schema": {
            "$ref": "#/components/schemas/ObjectID"
          }
        },
        {
          "name": "cursor",
          "description": "An optional paging cursor. If provided, the query will start from the next item after the specified cursor. Default to start from the first item if not specified.",
          "schema": {
            "$ref": "#/components/schemas/ObjectID"
          }
        },
        {
          "name": "limit",
          "description": "Maximum item returned per page, default to [QUERY_MAX_RESULT_LIMIT] if not specified.",
          "schema": {
            "type": "integer",
            "format": "uint",
            "minimum": 0.0
          }
        }
      ],
      "result": {
        "name": "DynamicFieldPage",
        "required": true,
        "schema": {
          "$ref": "#/components/schemas/Page_for_DynamicFieldInfo_and_ObjectID"
        }
      },
      "examples": [
        {
          "name": "Gets dynamic fields for the object the request provides in a paginated list of `limit` dynamic field results per page. The default limit is 50.",
          "params": [
            {
              "name": "parent_object_id",
              "value": "0xcfd10bca4d517e9452ad5486d69ee482b758c2399039dbbedd5db24385e934d6"
            },
            {
              "name": "cursor",
              "value": "0x3ddea0f8c3da994d9ead562ce76e36fdef6a382da344930c73d1298b0e9644b8"
            },
            {
              "name": "limit",
              "value": 3
            }
          ],
          "result": {
            "name": "Result",
            "value": {
              "data": [
                {
                  "name": {
                    "type": "0x0000000000000000000000000000000000000000000000000000000000000009::test::TestField",
                    "value": "some_value"
                  },
                  "bcsName": "2F1KQ3miNpBx1RzoRr1MVYMraK7RV",
                  "type": "DynamicField",
                  "objectType": "test",
                  "objectId": "0x82b2fd67344691abd0efc771941b948ad35360b08e449fbbc28b0641175bf60b",
                  "version": 1,
                  "digest": "P2fGrUFbsF576cFxXYXrp1PskZHo2XKvbEoxL14qtnr"
                },
                {
                  "name": {
                    "type": "0x0000000000000000000000000000000000000000000000000000000000000009::test::TestField",
                    "value": "some_value"
                  },
                  "bcsName": "2F1KQ3miNpBx1RzoRr1MVYMraK7RV",
                  "type": "DynamicField",
                  "objectType": "test",
                  "objectId": "0x21564fc5a68ace997461b098c1d1f3ccbde241d8fdf562db36bc1423ee10cecb",
                  "version": 1,
                  "digest": "8Nmpatir33R88Xow2td3dpezMm1gsQJD19VThwR1Y8T5"
                },
                {
                  "name": {
                    "type": "0x0000000000000000000000000000000000000000000000000000000000000009::test::TestField",
                    "value": "some_value"
                  },
                  "bcsName": "2F1KQ3miNpBx1RzoRr1MVYMraK7RV",
                  "type": "DynamicField",
                  "objectType": "test",
                  "objectId": "0x7e00acf5386662fa062483ba507b1e9e3039750f0a270f2e12441ad7f611a5f7",
                  "version": 1,
                  "digest": "J2n2gEG8R9P9nMep8mRVLjttxcDXQnWSH9KmrRsnGSg2"
                }
              ],
              "nextCursor": "0x671832358f25bfacde706e528df4e15bb8de6dadd21835dfe44f4973139c15f9",
              "hasNextPage": true
            }
          }
        }
      ]
    },
    {
      "name": "suix_getLatestSuiSystemState",
      "tags": [
        {
          "name": "Governance Read API"
        }
      ],
      "description": "Return the latest SUI system state object on-chain.",
      "params": [],
      "result": {
        "name": "SuiSystemStateSummary",
        "required": true,
        "schema": {
          "$ref": "#/components/schemas/SuiSystemStateSummary"
        }
      },
      "examples": [
        {
          "name": "Gets objects owned by the address in the request.",
          "params": [],
          "result": {
            "name": "Result",
            "value": "some_system_state"
          }
        }
      ]
    },
    {
      "name": "suix_getOwnedObjects",
      "tags": [
        {
          "name": "Extended API"
        }
      ],
      "description": "Return the list of objects owned by an address. Note that if the address owns more than `QUERY_MAX_RESULT_LIMIT` objects, the pagination is not accurate, because previous page may have been updated when the next page is fetched. Please use suix_queryObjects if this is a concern.",
      "params": [
        {
          "name": "address",
          "description": "the owner's Sui address",
          "required": true,
          "schema": {
            "$ref": "#/components/schemas/SuiAddress"
          }
        },
        {
          "name": "query",
          "description": "the objects query criteria.",
          "schema": {
            "$ref": "#/components/schemas/ObjectResponseQuery"
          }
        },
        {
          "name": "cursor",
          "description": "An optional paging cursor. If provided, the query will start from the next item after the specified cursor. Default to start from the first item if not specified.",
          "schema": {
            "$ref": "#/components/schemas/ObjectID"
          }
        },
        {
          "name": "limit",
          "description": "Max number of items returned per page, default to [QUERY_MAX_RESULT_LIMIT] if not specified.",
          "schema": {
            "type": "integer",
            "format": "uint",
            "minimum": 0.0
          }
        }
      ],
      "result": {
        "name": "ObjectsPage",
        "required": true,
        "schema": {
          "$ref": "#/components/schemas/Page_for_SuiObjectResponse_and_ObjectID"
        }
      },
      "examples": [
        {
          "name": "Returns all the objects the address provided in the request owns and that match the filter. By default, only the digest value is returned, but the request returns additional information by setting the relevant keys to true. A cursor value is also provided, so the list of results begin after that value.",
          "params": [
            {
              "name": "address",
              "value": "0x0cd4bb4d4f520fe9bbf0cf1cebe3f2549412826c3c9261bff9786c240123749f"
            },
            {
              "name": "query",
              "value": {
                "filter": {
                  "MatchAll": [
                    {
                      "StructType": "0x2::coin::Coin<0x2::sui::SUI>"
                    },
                    {
                      "AddressOwner": "0x0cd4bb4d4f520fe9bbf0cf1cebe3f2549412826c3c9261bff9786c240123749f"
                    },
                    {
                      "Version": "13488"
                    }
                  ]
                },
                "options": {
                  "showType": true,
                  "showOwner": true,
                  "showPreviousTransaction": true,
                  "showDisplay": false,
                  "showContent": false,
                  "showBcs": false,
                  "showStorageRebate": false
                }
              }
            },
            {
              "name": "cursor",
              "value": "0x8a417a09c971859f8f2b8ec279438a25d8876ea3c60e345ac3861444136b4a1b"
            },
            {
              "name": "limit",
              "value": 3
            }
          ],
          "result": {
            "name": "Result",
            "value": {
              "data": [
                {
                  "data": {
                    "objectId": "0xd87765d1aadec2db8cc24c312542c8359b6b5e3bfeab524e5edaad3a204b4053",
                    "version": "13488",
                    "digest": "8qCvxDHh5LtDfF95Ci9G7vvQN2P6y4v55S9xoKBYp7FM",
                    "type": "0x2::coin::Coin<0x2::sui::SUI>",
                    "owner": {
                      "AddressOwner": "0x0cd4bb4d4f520fe9bbf0cf1cebe3f2549412826c3c9261bff9786c240123749f"
                    },
                    "previousTransaction": "kniF9zCBVYevxq3ZmtKxDDJk27N1qEgwkDtPiyeve4Y",
                    "storageRebate": "100"
                  }
                },
                {
                  "data": {
                    "objectId": "0x26ed170e0427f9416a614d23284116375c16bd317738fd2c7a885362e04923f5",
                    "version": "13488",
                    "digest": "5Ka3vDaDy9h5UYk3Maz3vssWHrhbcGXQgwg8fL2ygyTi",
                    "type": "0x2::coin::Coin<0x2::sui::SUI>",
                    "owner": {
                      "AddressOwner": "0x0cd4bb4d4f520fe9bbf0cf1cebe3f2549412826c3c9261bff9786c240123749f"
                    },
                    "previousTransaction": "FLSfkL1pVTxv724z5kfPbTq2KsWP1HEKBwZQ57uRZU11",
                    "storageRebate": "100"
                  }
                },
                {
                  "data": {
                    "objectId": "0x2aea16d6fb49b7d1ae51f33b01ed8e1ac66916858610c124bb6fd73bb13e141c",
                    "version": "13488",
                    "digest": "D3hfhfecVcmRcqNEkxkoFMzbuXvBqWj1JkCNU9zbnYMo",
                    "type": "0x2::coin::Coin<0x2::sui::SUI>",
                    "owner": {
                      "AddressOwner": "0x0cd4bb4d4f520fe9bbf0cf1cebe3f2549412826c3c9261bff9786c240123749f"
                    },
                    "previousTransaction": "GEoTGQuWicnPLM9Rg3vW1Q2y3kvnAgEkbyn8Z3RnAYai",
                    "storageRebate": "100"
                  }
                }
              ],
              "nextCursor": "0x2aea16d6fb49b7d1ae51f33b01ed8e1ac66916858610c124bb6fd73bb13e141c",
              "hasNextPage": true
            }
          }
        }
      ]
    },
    {
      "name": "suix_getReferenceGasPrice",
      "tags": [
        {
          "name": "Governance Read API"
        }
      ],
      "description": "Return the reference gas price for the network",
      "params": [],
      "result": {
        "name": "BigInt<u64>",
        "required": true,
        "schema": {
          "$ref": "#/components/schemas/BigInt_for_uint64"
        }
      },
      "examples": [
        {
          "name": "Gets reference gas price information for the network.",
          "params": [],
          "result": {
            "name": "Result",
            "value": 1000
          }
        }
      ]
    },
    {
      "name": "suix_getStakes",
      "tags": [
        {
          "name": "Governance Read API"
        }
      ],
      "description": "Return all [DelegatedStake].",
      "params": [
        {
          "name": "owner",
          "required": true,
          "schema": {
            "$ref": "#/components/schemas/SuiAddress"
          }
        }
      ],
      "result": {
        "name": "Vec<DelegatedStake>",
        "required": true,
        "schema": {
          "type": "array",
          "items": {
            "$ref": "#/components/schemas/DelegatedStake"
          }
        }
      },
      "examples": [
        {
          "name": "Returns the staking information for the address the request provides.",
          "params": [
            {
              "name": "owner",
              "value": "0x3befb84f03a24386492bd3b05b1fd386172eb450e5059ce7df0ea6d9d6cefcaa"
            }
          ],
          "result": {
            "name": "Result",
            "value": [
              {
                "validatorAddress": "0x9a95cf69368e31b4dbe8ee9bdb3c0587bbc79d8fc6edf4007e185a962fd906df",
                "stakingPool": "0xb4eeb46b70f0bebcae832aeef9f7c5db76052ab656e5f81853d0cf701cdbc8eb",
                "stakes": [
                  {
                    "stakedSuiId": "0xf27ab513fc6ef8c344406c78da3d5ad3a5fcc295dc8803c15989a62d33ee8590",
                    "stakeRequestEpoch": "62",
                    "stakeActiveEpoch": "63",
                    "principal": "200000000000",
                    "status": "Active",
                    "estimatedReward": "520000000"
                  },
                  {
                    "stakedSuiId": "0x14cfd5e91c13a481370240e392464c329a203fb9f0a8158aaab9b2a90044b26e",
                    "stakeRequestEpoch": "142",
                    "stakeActiveEpoch": "143",
                    "principal": "200000000000",
                    "status": "Pending"
                  }
                ]
              },
              {
                "validatorAddress": "0x14cc7fee4100fdcabda6d15c63c4b49c45ae23f2b936495cd38b1a4b04010295",
                "stakingPool": "0xbaa75ac72e548aeecf2ce8b4e88530651d6e8f93e0fb79b4bc65a512beb5b9f3",
                "stakes": [
                  {
                    "stakedSuiId": "0x378423de90ed03b694cecf443c72b5387b29a731d26d98108d7abc4902107d7d",
                    "stakeRequestEpoch": "244",
                    "stakeActiveEpoch": "245",
                    "principal": "200000000000",
                    "status": "Unstaked"
                  }
                ]
              }
            ]
          }
        }
      ]
    },
    {
      "name": "suix_getStakesByIds",
      "tags": [
        {
          "name": "Governance Read API"
        }
      ],
      "description": "Return one or more [DelegatedStake]. If a Stake was withdrawn its status will be Unstaked.",
      "params": [
        {
          "name": "staked_sui_ids",
          "required": true,
          "schema": {
            "type": "array",
            "items": {
              "$ref": "#/components/schemas/ObjectID"
            }
          }
        }
      ],
      "result": {
        "name": "Vec<DelegatedStake>",
        "required": true,
        "schema": {
          "type": "array",
          "items": {
            "$ref": "#/components/schemas/DelegatedStake"
          }
        }
      },
      "examples": [
        {
          "name": "Returns the staking information for the address the request provides.",
          "params": [
            {
              "name": "staked_sui_ids",
              "value": [
                "0x6a8e0f8fea6fda5488462e58724c034462b6064a08845e2ae2942fe7c4ee816d",
                "0x754eb2eed23e6c6bb32c89fe1f21ab588374445e72e0402aea014b2956105799"
              ]
            }
          ],
          "result": {
            "name": "Result",
            "value": {
              "validatorAddress": "0x63ee67e81398729f87d81d62f399c041b0f8d0938923ea7e3917608ee62df437",
              "stakingPool": "0x6710024f81dd33ab6833482ee8034e779a48e6ef635c7f856df4905022458bfb",
              "stakes": [
                {
                  "stakedSuiId": "0x6a8e0f8fea6fda5488462e58724c034462b6064a08845e2ae2942fe7c4ee816d",
                  "stakeRequestEpoch": "62",
                  "stakeActiveEpoch": "63",
                  "principal": "200000000000",
                  "status": "Active",
                  "estimatedReward": "520000000"
                },
                {
                  "stakedSuiId": "0x754eb2eed23e6c6bb32c89fe1f21ab588374445e72e0402aea014b2956105799",
                  "stakeRequestEpoch": "244",
                  "stakeActiveEpoch": "245",
                  "principal": "200000000000",
                  "status": "Unstaked"
                }
              ]
            }
          }
        }
      ]
    },
    {
      "name": "suix_getTotalSupply",
      "tags": [
        {
          "name": "Coin Query API"
        }
      ],
      "description": "Return total supply for a coin",
      "params": [
        {
          "name": "coin_type",
          "description": "type name for the coin (e.g., 0x168da5bf1f48dafc111b0a488fa454aca95e0b5e::usdc::USDC)",
          "required": true,
          "schema": {
            "type": "string"
          }
        }
      ],
      "result": {
        "name": "Supply",
        "required": true,
        "schema": {
          "$ref": "#/components/schemas/Supply"
        }
      },
      "examples": [
        {
          "name": "Gets total supply for the type of coin provided.",
          "params": [
            {
              "name": "coin_type",
              "value": "0x0a52124e2d53af3bef7959609efa51761ad155441a1b73bdaeecce7c56488b13::acoin::ACOIN"
            }
          ],
          "result": {
            "name": "Result",
            "value": {
              "value": "12023692"
            }
          }
        }
      ]
    },
    {
      "name": "suix_getValidatorsApy",
      "tags": [
        {
          "name": "Governance Read API"
        }
      ],
      "description": "Return the validator APY",
      "params": [],
      "result": {
        "name": "ValidatorApys",
        "required": true,
        "schema": {
          "$ref": "#/components/schemas/ValidatorApys"
        }
      },
      "examples": [
        {
          "name": "Gets the APY for all validators.",
          "params": [],
          "result": {
            "name": "Result",
            "value": {
              "apys": [
                {
                  "address": "0x27838b06db0346808ffb0676099de0408b31759f57b69c52e09410a66f9a23c3",
                  "apy": 0.06
                },
                {
                  "address": "0x4be9913b6697a5e83e02e2a0fc747057ba0901e4d9b1e04de75ea2699a441321",
                  "apy": 0.02
                },
                {
                  "address": "0x5612581eba57ebe7e594b809ccceec2be4dac6ff6945d49b3ecc043d049611f6",
                  "apy": 0.05
                }
              ],
              "epoch": "420"
            }
          }
        }
      ]
    },
    {
      "name": "suix_queryEvents",
      "tags": [
        {
          "name": "Extended API"
        }
      ],
      "description": "Return list of events for a specified query criteria.",
      "params": [
        {
          "name": "query",
          "description": "The event query criteria. See [Event filter](https://docs.sui.io/build/event_api#event-filters) documentation for examples.",
          "required": true,
          "schema": {
            "$ref": "#/components/schemas/EventFilter"
          }
        },
        {
          "name": "cursor",
          "description": "optional paging cursor",
          "schema": {
            "$ref": "#/components/schemas/EventID"
          }
        },
        {
          "name": "limit",
          "description": "maximum number of items per page, default to [QUERY_MAX_RESULT_LIMIT] if not specified.",
          "schema": {
            "type": "integer",
            "format": "uint",
            "minimum": 0.0
          }
        },
        {
          "name": "descending_order",
          "description": "query result ordering, default to false (ascending order), oldest record first.",
          "schema": {
            "type": "boolean"
          }
        }
      ],
      "result": {
        "name": "EventPage",
        "required": true,
        "schema": {
          "$ref": "#/components/schemas/Page_for_Event_and_EventID"
        }
      },
      "examples": [
        {
          "name": "Returns the events for a specified query criteria.",
          "params": [
            {
              "name": "query",
              "value": {
                "MoveModule": {
                  "package": "0x9c76d5157eaa77c41a7bfda8db98a8e8080f7cb53b7313088ed085c73f866f21",
                  "module": "test"
                }
              }
            },
            {
              "name": "cursor",
              "value": {
                "txDigest": "EnySDWe22mnp35umt47kifqXvvchBqTzAoyoPXaH3rfK",
                "eventSeq": "1"
              }
            },
            {
              "name": "limit",
              "value": 100
            },
            {
              "name": "descending_order",
              "value": false
            }
          ],
          "result": {
            "name": "Result",
            "value": {
              "data": [
                {
                  "id": {
                    "txDigest": "FUMhRSj76es8MYeaRYeaBnppk56cuEehKwL2CiU82U7B",
                    "eventSeq": "1"
                  },
                  "packageId": "0xd3d707164b2a378eee639ebc2690873d2f7dd97d60bdd8f0b9935a5c791b096d",
                  "transactionModule": "test",
                  "sender": "0x84bd999f9ff7a1804872957fafa528628a24386298faa98850887f64da841b87",
                  "type": "0x3::test::Test<0x3::test::Test>",
                  "parsedJson": "some_value",
                  "bcs": ""
                },
                {
                  "id": {
                    "txDigest": "CkEYWW2zxTCGBLvUcTARhyX92fu2uc7cnCUXfCiqAypp",
                    "eventSeq": "1"
                  },
                  "packageId": "0xd3d707164b2a378eee639ebc2690873d2f7dd97d60bdd8f0b9935a5c791b096d",
                  "transactionModule": "test",
                  "sender": "0x279efd098d59a66a3d9adc87cce81fe9ec69dc8105b2b60140589ec8be44c29f",
                  "type": "0x3::test::Test<0x3::test::Test>",
                  "parsedJson": "some_value",
                  "bcs": ""
                },
                {
                  "id": {
                    "txDigest": "Eg3ynETJfTfPKyvJzq3VLG6MngURYHPMjjUJ3Xt1t7tf",
                    "eventSeq": "1"
                  },
                  "packageId": "0xd3d707164b2a378eee639ebc2690873d2f7dd97d60bdd8f0b9935a5c791b096d",
                  "transactionModule": "test",
                  "sender": "0x289be027d2a94f744b4c59fda7b528f9c59f430eaba84b8bee9b43a30f9cc83f",
                  "type": "0x3::test::Test<0x3::test::Test>",
                  "parsedJson": "some_value",
                  "bcs": ""
                },
                {
                  "id": {
                    "txDigest": "EnySDWe22mnp35umt47kifqXvvchBqTzAoyoPXaH3rfK",
                    "eventSeq": "1"
                  },
                  "packageId": "0xd3d707164b2a378eee639ebc2690873d2f7dd97d60bdd8f0b9935a5c791b096d",
                  "transactionModule": "test",
                  "sender": "0xa395759ca37c6e1ffc179184e98a6f9a2da5d78f6e34b0e5044ed52a6bc0a1bc",
                  "type": "0x3::test::Test<0x3::test::Test>",
                  "parsedJson": "some_value",
                  "bcs": ""
                }
              ],
              "nextCursor": {
                "txDigest": "EnySDWe22mnp35umt47kifqXvvchBqTzAoyoPXaH3rfK",
                "eventSeq": "1"
              },
              "hasNextPage": false
            }
          }
        }
      ]
    },
    {
      "name": "suix_queryTransactionBlocks",
      "tags": [
        {
          "name": "Extended API"
        }
      ],
      "description": "Return list of transactions for a specified query criteria.",
      "params": [
        {
          "name": "query",
          "description": "the transaction query criteria.",
          "required": true,
          "schema": {
            "$ref": "#/components/schemas/TransactionBlockResponseQuery"
          }
        },
        {
          "name": "cursor",
          "description": "An optional paging cursor. If provided, the query will start from the next item after the specified cursor. Default to start from the first item if not specified.",
          "schema": {
            "$ref": "#/components/schemas/TransactionDigest"
          }
        },
        {
          "name": "limit",
          "description": "Maximum item returned per page, default to QUERY_MAX_RESULT_LIMIT if not specified.",
          "schema": {
            "type": "integer",
            "format": "uint",
            "minimum": 0.0
          }
        },
        {
          "name": "descending_order",
          "description": "query result ordering, default to false (ascending order), oldest record first.",
          "schema": {
            "type": "boolean"
          }
        }
      ],
      "result": {
        "name": "TransactionBlocksPage",
        "required": true,
        "schema": {
          "$ref": "#/components/schemas/Page_for_TransactionBlockResponse_and_TransactionDigest"
        }
      },
      "examples": [
        {
          "name": "Returns the transaction digest for specified query criteria.",
          "params": [
            {
              "name": "query",
              "value": {
                "filter": {
                  "InputObject": "0x93633829fcba6d6e0ccb13d3dbfe7614b81ea76b255e5d435032cd8595f37eb8"
                },
                "options": null
              }
            },
            {
              "name": "cursor",
              "value": "HxidAfFfyr4kXSiWeVq1J6Tk526YUVDoSUY5PSnS4tEJ"
            },
            {
              "name": "limit",
              "value": 100
            },
            {
              "name": "descending_order",
              "value": false
            }
          ],
          "result": {
            "name": "Result",
            "value": {
              "data": [
                {
                  "digest": "GUPcK4cmRmgsTFr52ab9f6fnzNVg3Lz6hF2aXFcsRzaD"
                },
                {
                  "digest": "B2iV1SVbBjgTKfbJKPQrvTT6F3kNdekFuBwY9tQcAxV2"
                },
                {
                  "digest": "8QrPa4x9iNG5r2zQfmeH8pJoVjjtq9AGzp8rp2fxi8Sk"
                },
                {
                  "digest": "3nek86HEjXZ7K3EtrAcBG4wMrCS21gqr8BqwwC6M6P7F"
                }
              ],
              "nextCursor": "3nek86HEjXZ7K3EtrAcBG4wMrCS21gqr8BqwwC6M6P7F",
              "hasNextPage": false
            }
          }
        }
      ]
    },
    {
      "name": "suix_resolveNameServiceAddress",
      "tags": [
        {
          "name": "Extended API"
        }
      ],
      "description": "Return the resolved address given resolver and name",
      "params": [
        {
          "name": "name",
          "description": "The name to resolve",
          "required": true,
          "schema": {
            "type": "string"
          }
        }
      ],
      "result": {
        "name": "SuiAddress",
        "schema": {
          "$ref": "#/components/schemas/SuiAddress"
        }
      },
      "examples": [
        {
          "name": "Returns the resolved address for the name the request provides.",
          "params": [
            {
              "name": "name",
              "value": "example.sui"
            }
          ],
          "result": {
            "name": "Result",
            "value": "0xd22bbb46f892c42d9ec0ae4de93e02c75973a51c17180798237326a58694a2cf"
          }
        }
      ]
    },
    {
      "name": "suix_resolveNameServiceNames",
      "tags": [
        {
          "name": "Extended API"
        }
      ],
      "description": "Return the resolved names given address, if multiple names are resolved, the first one is the primary name.",
      "params": [
        {
          "name": "address",
          "description": "The address to resolve",
          "required": true,
          "schema": {
            "$ref": "#/components/schemas/SuiAddress"
          }
        },
        {
          "name": "cursor",
          "schema": {
            "$ref": "#/components/schemas/ObjectID"
          }
        },
        {
          "name": "limit",
          "schema": {
            "type": "integer",
            "format": "uint",
            "minimum": 0.0
          }
        }
      ],
      "result": {
        "name": "Page<String,ObjectID>",
        "required": true,
        "schema": {
          "$ref": "#/components/schemas/Page_for_String_and_ObjectID"
        }
      },
      "examples": [
        {
          "name": "Returns the SuiNS name for the address the request provides. Currently, the API returns only the first name in cases where there are multiple. Future support will use the cursor ID and limit values in the request to control pagination of the response for addresses with multiple names.",
          "params": [
            {
              "name": "address",
              "value": "0x38b3186a7bb26a1ab2c982a0a9b482aa70f5a010fffc60f20194ef0f597474e8"
            },
            {
              "name": "cursor",
              "value": "0x5cd6fa76ed1d18f05f15e35075252ddec4fb83621d55952d9172fcfcb72feae2"
            },
            {
              "name": "limit",
              "value": 3
            }
          ],
          "result": {
            "name": "Result",
            "value": {
              "data": [
                "example.sui"
              ],
              "nextCursor": "0x5cd6fa76ed1d18f05f15e35075252ddec4fb83621d55952d9172fcfcb72feae2",
              "hasNextPage": false
            }
          }
        }
      ]
    },
    {
      "name": "suix_subscribeEvent",
      "tags": [
        {
          "name": "Extended API"
        },
        {
          "name": "Websocket"
        },
        {
          "name": "PubSub"
        }
      ],
      "description": "Subscribe to a stream of Sui event",
      "params": [
        {
          "name": "filter",
          "description": "The filter criteria of the event stream. See [Event filter](https://docs.sui.io/build/event_api#event-filters) documentation for examples.",
          "required": true,
          "schema": {
            "$ref": "#/components/schemas/EventFilter"
          }
        }
      ],
      "result": {
        "name": "SuiEvent",
        "required": true,
        "schema": {
          "$ref": "#/components/schemas/Event"
        }
      }
    },
    {
      "name": "suix_subscribeTransaction",
      "tags": [
        {
          "name": "Extended API"
        },
        {
          "name": "Websocket"
        },
        {
          "name": "PubSub"
        }
      ],
      "description": "Subscribe to a stream of Sui transaction effects",
      "params": [
        {
          "name": "filter",
          "required": true,
          "schema": {
            "$ref": "#/components/schemas/TransactionFilter"
          }
        }
      ],
      "result": {
        "name": "SuiTransactionBlockEffects",
        "required": true,
        "schema": {
          "$ref": "#/components/schemas/TransactionBlockEffects"
        }
      }
    },
    {
      "name": "unsafe_batchTransaction",
      "tags": [
        {
          "name": "Transaction Builder API"
        }
      ],
      "description": "Create an unsigned batched transaction.",
      "params": [
        {
          "name": "signer",
          "description": "the transaction signer's Sui address",
          "required": true,
          "schema": {
            "$ref": "#/components/schemas/SuiAddress"
          }
        },
        {
          "name": "single_transaction_params",
          "description": "list of transaction request parameters",
          "required": true,
          "schema": {
            "type": "array",
            "items": {
              "$ref": "#/components/schemas/RPCTransactionRequestParams"
            }
          }
        },
        {
          "name": "gas",
          "description": "gas object to be used in this transaction, node will pick one from the signer's possession if not provided",
          "schema": {
            "$ref": "#/components/schemas/ObjectID"
          }
        },
        {
          "name": "gas_budget",
          "description": "the gas budget, the transaction will fail if the gas cost exceed the budget",
          "required": true,
          "schema": {
            "$ref": "#/components/schemas/BigInt_for_uint64"
          }
        },
        {
          "name": "txn_builder_mode",
          "description": "Whether this is a regular transaction or a Dev Inspect Transaction",
          "schema": {
            "$ref": "#/components/schemas/SuiTransactionBlockBuilderMode"
          }
        }
      ],
      "result": {
        "name": "TransactionBlockBytes",
        "required": true,
        "schema": {
          "$ref": "#/components/schemas/TransactionBlockBytes"
        }
      }
    },
    {
      "name": "unsafe_mergeCoins",
      "tags": [
        {
          "name": "Transaction Builder API"
        }
      ],
      "description": "Create an unsigned transaction to merge multiple coins into one coin.",
      "params": [
        {
          "name": "signer",
          "description": "the transaction signer's Sui address",
          "required": true,
          "schema": {
            "$ref": "#/components/schemas/SuiAddress"
          }
        },
        {
          "name": "primary_coin",
          "description": "the coin object to merge into, this coin will remain after the transaction",
          "required": true,
          "schema": {
            "$ref": "#/components/schemas/ObjectID"
          }
        },
        {
          "name": "coin_to_merge",
          "description": "the coin object to be merged, this coin will be destroyed, the balance will be added to `primary_coin`",
          "required": true,
          "schema": {
            "$ref": "#/components/schemas/ObjectID"
          }
        },
        {
          "name": "gas",
          "description": "gas object to be used in this transaction, node will pick one from the signer's possession if not provided",
          "schema": {
            "$ref": "#/components/schemas/ObjectID"
          }
        },
        {
          "name": "gas_budget",
          "description": "the gas budget, the transaction will fail if the gas cost exceed the budget",
          "required": true,
          "schema": {
            "$ref": "#/components/schemas/BigInt_for_uint64"
          }
        }
      ],
      "result": {
        "name": "TransactionBlockBytes",
        "required": true,
        "schema": {
          "$ref": "#/components/schemas/TransactionBlockBytes"
        }
      }
    },
    {
      "name": "unsafe_moveCall",
      "tags": [
        {
          "name": "Transaction Builder API"
        }
      ],
      "description": "Create an unsigned transaction to execute a Move call on the network, by calling the specified function in the module of a given package.",
      "params": [
        {
          "name": "signer",
          "description": "the transaction signer's Sui address",
          "required": true,
          "schema": {
            "$ref": "#/components/schemas/SuiAddress"
          }
        },
        {
          "name": "package_object_id",
          "description": "the Move package ID, e.g. `0x2`",
          "required": true,
          "schema": {
            "$ref": "#/components/schemas/ObjectID"
          }
        },
        {
          "name": "module",
          "description": "the Move module name, e.g. `pay`",
          "required": true,
          "schema": {
            "type": "string"
          }
        },
        {
          "name": "function",
          "description": "the move function name, e.g. `split`",
          "required": true,
          "schema": {
            "type": "string"
          }
        },
        {
          "name": "type_arguments",
          "description": "the type arguments of the Move function",
          "required": true,
          "schema": {
            "type": "array",
            "items": {
              "$ref": "#/components/schemas/TypeTag"
            }
          }
        },
        {
          "name": "arguments",
          "description": "the arguments to be passed into the Move function, in [SuiJson](https://docs.sui.io/build/sui-json) format",
          "required": true,
          "schema": {
            "type": "array",
            "items": {
              "$ref": "#/components/schemas/SuiJsonValue"
            }
          }
        },
        {
          "name": "gas",
          "description": "gas object to be used in this transaction, node will pick one from the signer's possession if not provided",
          "schema": {
            "$ref": "#/components/schemas/ObjectID"
          }
        },
        {
          "name": "gas_budget",
          "description": "the gas budget, the transaction will fail if the gas cost exceed the budget",
          "required": true,
          "schema": {
            "$ref": "#/components/schemas/BigInt_for_uint64"
          }
        },
        {
          "name": "execution_mode",
          "description": "Whether this is a Normal transaction or a Dev Inspect Transaction. Default to be `SuiTransactionBlockBuilderMode::Commit` when it's None.",
          "schema": {
            "$ref": "#/components/schemas/SuiTransactionBlockBuilderMode"
          }
        }
      ],
      "result": {
        "name": "TransactionBlockBytes",
        "required": true,
        "schema": {
          "$ref": "#/components/schemas/TransactionBlockBytes"
        }
      }
    },
    {
      "name": "unsafe_pay",
      "tags": [
        {
          "name": "Transaction Builder API"
        }
      ],
      "description": "Send `Coin<T>` to a list of addresses, where `T` can be any coin type, following a list of amounts, The object specified in the `gas` field will be used to pay the gas fee for the transaction. The gas object can not appear in `input_coins`. If the gas object is not specified, the RPC server will auto-select one.",
      "params": [
        {
          "name": "signer",
          "description": "the transaction signer's Sui address",
          "required": true,
          "schema": {
            "$ref": "#/components/schemas/SuiAddress"
          }
        },
        {
          "name": "input_coins",
          "description": "the Sui coins to be used in this transaction",
          "required": true,
          "schema": {
            "type": "array",
            "items": {
              "$ref": "#/components/schemas/ObjectID"
            }
          }
        },
        {
          "name": "recipients",
          "description": "the recipients' addresses, the length of this vector must be the same as amounts.",
          "required": true,
          "schema": {
            "type": "array",
            "items": {
              "$ref": "#/components/schemas/SuiAddress"
            }
          }
        },
        {
          "name": "amounts",
          "description": "the amounts to be transferred to recipients, following the same order",
          "required": true,
          "schema": {
            "type": "array",
            "items": {
              "$ref": "#/components/schemas/BigInt_for_uint64"
            }
          }
        },
        {
          "name": "gas",
          "description": "gas object to be used in this transaction, node will pick one from the signer's possession if not provided",
          "schema": {
            "$ref": "#/components/schemas/ObjectID"
          }
        },
        {
          "name": "gas_budget",
          "description": "the gas budget, the transaction will fail if the gas cost exceed the budget",
          "required": true,
          "schema": {
            "$ref": "#/components/schemas/BigInt_for_uint64"
          }
        }
      ],
      "result": {
        "name": "TransactionBlockBytes",
        "required": true,
        "schema": {
          "$ref": "#/components/schemas/TransactionBlockBytes"
        }
      }
    },
    {
      "name": "unsafe_payAllSui",
      "tags": [
        {
          "name": "Transaction Builder API"
        }
      ],
      "description": "Send all SUI coins to one recipient. This is for SUI coin only and does not require a separate gas coin object. Specifically, what pay_all_sui does are: 1. accumulate all SUI from input coins and deposit all SUI to the first input coin 2. transfer the updated first coin to the recipient and also use this first coin as gas coin object. 3. the balance of the first input coin after tx is sum(input_coins) - actual_gas_cost. 4. all other input coins other than the first are deleted.",
      "params": [
        {
          "name": "signer",
          "description": "the transaction signer's Sui address",
          "required": true,
          "schema": {
            "$ref": "#/components/schemas/SuiAddress"
          }
        },
        {
          "name": "input_coins",
          "description": "the Sui coins to be used in this transaction, including the coin for gas payment.",
          "required": true,
          "schema": {
            "type": "array",
            "items": {
              "$ref": "#/components/schemas/ObjectID"
            }
          }
        },
        {
          "name": "recipient",
          "description": "the recipient address,",
          "required": true,
          "schema": {
            "$ref": "#/components/schemas/SuiAddress"
          }
        },
        {
          "name": "gas_budget",
          "description": "the gas budget, the transaction will fail if the gas cost exceed the budget",
          "required": true,
          "schema": {
            "$ref": "#/components/schemas/BigInt_for_uint64"
          }
        }
      ],
      "result": {
        "name": "TransactionBlockBytes",
        "required": true,
        "schema": {
          "$ref": "#/components/schemas/TransactionBlockBytes"
        }
      }
    },
    {
      "name": "unsafe_paySui",
      "tags": [
        {
          "name": "Transaction Builder API"
        }
      ],
      "description": "Send SUI coins to a list of addresses, following a list of amounts. This is for SUI coin only and does not require a separate gas coin object. Specifically, what pay_sui does are: 1. debit each input_coin to create new coin following the order of amounts and assign it to the corresponding recipient. 2. accumulate all residual SUI from input coins left and deposit all SUI to the first input coin, then use the first input coin as the gas coin object. 3. the balance of the first input coin after tx is sum(input_coins) - sum(amounts) - actual_gas_cost 4. all other input coints other than the first one are deleted.",
      "params": [
        {
          "name": "signer",
          "description": "the transaction signer's Sui address",
          "required": true,
          "schema": {
            "$ref": "#/components/schemas/SuiAddress"
          }
        },
        {
          "name": "input_coins",
          "description": "the Sui coins to be used in this transaction, including the coin for gas payment.",
          "required": true,
          "schema": {
            "type": "array",
            "items": {
              "$ref": "#/components/schemas/ObjectID"
            }
          }
        },
        {
          "name": "recipients",
          "description": "the recipients' addresses, the length of this vector must be the same as amounts.",
          "required": true,
          "schema": {
            "type": "array",
            "items": {
              "$ref": "#/components/schemas/SuiAddress"
            }
          }
        },
        {
          "name": "amounts",
          "description": "the amounts to be transferred to recipients, following the same order",
          "required": true,
          "schema": {
            "type": "array",
            "items": {
              "$ref": "#/components/schemas/BigInt_for_uint64"
            }
          }
        },
        {
          "name": "gas_budget",
          "description": "the gas budget, the transaction will fail if the gas cost exceed the budget",
          "required": true,
          "schema": {
            "$ref": "#/components/schemas/BigInt_for_uint64"
          }
        }
      ],
      "result": {
        "name": "TransactionBlockBytes",
        "required": true,
        "schema": {
          "$ref": "#/components/schemas/TransactionBlockBytes"
        }
      }
    },
    {
      "name": "unsafe_publish",
      "tags": [
        {
          "name": "Transaction Builder API"
        }
      ],
      "description": "Create an unsigned transaction to publish a Move package.",
      "params": [
        {
          "name": "sender",
          "description": "the transaction signer's Sui address",
          "required": true,
          "schema": {
            "$ref": "#/components/schemas/SuiAddress"
          }
        },
        {
          "name": "compiled_modules",
          "description": "the compiled bytes of a Move package",
          "required": true,
          "schema": {
            "type": "array",
            "items": {
              "$ref": "#/components/schemas/Base64"
            }
          }
        },
        {
          "name": "dependencies",
          "description": "a list of transitive dependency addresses that this set of modules depends on.",
          "required": true,
          "schema": {
            "type": "array",
            "items": {
              "$ref": "#/components/schemas/ObjectID"
            }
          }
        },
        {
          "name": "gas",
          "description": "gas object to be used in this transaction, node will pick one from the signer's possession if not provided",
          "schema": {
            "$ref": "#/components/schemas/ObjectID"
          }
        },
        {
          "name": "gas_budget",
          "description": "the gas budget, the transaction will fail if the gas cost exceed the budget",
          "required": true,
          "schema": {
            "$ref": "#/components/schemas/BigInt_for_uint64"
          }
        }
      ],
      "result": {
        "name": "TransactionBlockBytes",
        "required": true,
        "schema": {
          "$ref": "#/components/schemas/TransactionBlockBytes"
        }
      }
    },
    {
      "name": "unsafe_requestAddStake",
      "tags": [
        {
          "name": "Transaction Builder API"
        }
      ],
      "description": "Add stake to a validator's staking pool using multiple coins and amount.",
      "params": [
        {
          "name": "signer",
          "description": "the transaction signer's Sui address",
          "required": true,
          "schema": {
            "$ref": "#/components/schemas/SuiAddress"
          }
        },
        {
          "name": "coins",
          "description": "Coin<SUI> object to stake",
          "required": true,
          "schema": {
            "type": "array",
            "items": {
              "$ref": "#/components/schemas/ObjectID"
            }
          }
        },
        {
          "name": "amount",
          "description": "stake amount",
          "schema": {
            "$ref": "#/components/schemas/BigInt_for_uint64"
          }
        },
        {
          "name": "validator",
          "description": "the validator's Sui address",
          "required": true,
          "schema": {
            "$ref": "#/components/schemas/SuiAddress"
          }
        },
        {
          "name": "gas",
          "description": "gas object to be used in this transaction, node will pick one from the signer's possession if not provided",
          "schema": {
            "$ref": "#/components/schemas/ObjectID"
          }
        },
        {
          "name": "gas_budget",
          "description": "the gas budget, the transaction will fail if the gas cost exceed the budget",
          "required": true,
          "schema": {
            "$ref": "#/components/schemas/BigInt_for_uint64"
          }
        }
      ],
      "result": {
        "name": "TransactionBlockBytes",
        "required": true,
        "schema": {
          "$ref": "#/components/schemas/TransactionBlockBytes"
        }
      }
    },
    {
      "name": "unsafe_requestWithdrawStake",
      "tags": [
        {
          "name": "Transaction Builder API"
        }
      ],
      "description": "Withdraw stake from a validator's staking pool.",
      "params": [
        {
          "name": "signer",
          "description": "the transaction signer's Sui address",
          "required": true,
          "schema": {
            "$ref": "#/components/schemas/SuiAddress"
          }
        },
        {
          "name": "staked_sui",
          "description": "StakedSui object ID",
          "required": true,
          "schema": {
            "$ref": "#/components/schemas/ObjectID"
          }
        },
        {
          "name": "gas",
          "description": "gas object to be used in this transaction, node will pick one from the signer's possession if not provided",
          "schema": {
            "$ref": "#/components/schemas/ObjectID"
          }
        },
        {
          "name": "gas_budget",
          "description": "the gas budget, the transaction will fail if the gas cost exceed the budget",
          "required": true,
          "schema": {
            "$ref": "#/components/schemas/BigInt_for_uint64"
          }
        }
      ],
      "result": {
        "name": "TransactionBlockBytes",
        "required": true,
        "schema": {
          "$ref": "#/components/schemas/TransactionBlockBytes"
        }
      }
    },
    {
      "name": "unsafe_splitCoin",
      "tags": [
        {
          "name": "Transaction Builder API"
        }
      ],
      "description": "Create an unsigned transaction to split a coin object into multiple coins.",
      "params": [
        {
          "name": "signer",
          "description": "the transaction signer's Sui address",
          "required": true,
          "schema": {
            "$ref": "#/components/schemas/SuiAddress"
          }
        },
        {
          "name": "coin_object_id",
          "description": "the coin object to be spilt",
          "required": true,
          "schema": {
            "$ref": "#/components/schemas/ObjectID"
          }
        },
        {
          "name": "split_amounts",
          "description": "the amounts to split out from the coin",
          "required": true,
          "schema": {
            "type": "array",
            "items": {
              "$ref": "#/components/schemas/BigInt_for_uint64"
            }
          }
        },
        {
          "name": "gas",
          "description": "gas object to be used in this transaction, node will pick one from the signer's possession if not provided",
          "schema": {
            "$ref": "#/components/schemas/ObjectID"
          }
        },
        {
          "name": "gas_budget",
          "description": "the gas budget, the transaction will fail if the gas cost exceed the budget",
          "required": true,
          "schema": {
            "$ref": "#/components/schemas/BigInt_for_uint64"
          }
        }
      ],
      "result": {
        "name": "TransactionBlockBytes",
        "required": true,
        "schema": {
          "$ref": "#/components/schemas/TransactionBlockBytes"
        }
      }
    },
    {
      "name": "unsafe_splitCoinEqual",
      "tags": [
        {
          "name": "Transaction Builder API"
        }
      ],
      "description": "Create an unsigned transaction to split a coin object into multiple equal-size coins.",
      "params": [
        {
          "name": "signer",
          "description": "the transaction signer's Sui address",
          "required": true,
          "schema": {
            "$ref": "#/components/schemas/SuiAddress"
          }
        },
        {
          "name": "coin_object_id",
          "description": "the coin object to be spilt",
          "required": true,
          "schema": {
            "$ref": "#/components/schemas/ObjectID"
          }
        },
        {
          "name": "split_count",
          "description": "the number of coins to split into",
          "required": true,
          "schema": {
            "$ref": "#/components/schemas/BigInt_for_uint64"
          }
        },
        {
          "name": "gas",
          "description": "gas object to be used in this transaction, node will pick one from the signer's possession if not provided",
          "schema": {
            "$ref": "#/components/schemas/ObjectID"
          }
        },
        {
          "name": "gas_budget",
          "description": "the gas budget, the transaction will fail if the gas cost exceed the budget",
          "required": true,
          "schema": {
            "$ref": "#/components/schemas/BigInt_for_uint64"
          }
        }
      ],
      "result": {
        "name": "TransactionBlockBytes",
        "required": true,
        "schema": {
          "$ref": "#/components/schemas/TransactionBlockBytes"
        }
      }
    },
    {
      "name": "unsafe_transferObject",
      "tags": [
        {
          "name": "Transaction Builder API"
        }
      ],
      "description": "Create an unsigned transaction to transfer an object from one address to another. The object's type must allow public transfers",
      "params": [
        {
          "name": "signer",
          "description": "the transaction signer's Sui address",
          "required": true,
          "schema": {
            "$ref": "#/components/schemas/SuiAddress"
          }
        },
        {
          "name": "object_id",
          "description": "the ID of the object to be transferred",
          "required": true,
          "schema": {
            "$ref": "#/components/schemas/ObjectID"
          }
        },
        {
          "name": "gas",
          "description": "gas object to be used in this transaction, node will pick one from the signer's possession if not provided",
          "schema": {
            "$ref": "#/components/schemas/ObjectID"
          }
        },
        {
          "name": "gas_budget",
          "description": "the gas budget, the transaction will fail if the gas cost exceed the budget",
          "required": true,
          "schema": {
            "$ref": "#/components/schemas/BigInt_for_uint64"
          }
        },
        {
          "name": "recipient",
          "description": "the recipient's Sui address",
          "required": true,
          "schema": {
            "$ref": "#/components/schemas/SuiAddress"
          }
        }
      ],
      "result": {
        "name": "TransactionBlockBytes",
        "required": true,
        "schema": {
          "$ref": "#/components/schemas/TransactionBlockBytes"
        }
      }
    },
    {
      "name": "unsafe_transferSui",
      "tags": [
        {
          "name": "Transaction Builder API"
        }
      ],
      "description": "Create an unsigned transaction to send SUI coin object to a Sui address. The SUI object is also used as the gas object.",
      "params": [
        {
          "name": "signer",
          "description": "the transaction signer's Sui address",
          "required": true,
          "schema": {
            "$ref": "#/components/schemas/SuiAddress"
          }
        },
        {
          "name": "sui_object_id",
          "description": "the Sui coin object to be used in this transaction",
          "required": true,
          "schema": {
            "$ref": "#/components/schemas/ObjectID"
          }
        },
        {
          "name": "gas_budget",
          "description": "the gas budget, the transaction will fail if the gas cost exceed the budget",
          "required": true,
          "schema": {
            "$ref": "#/components/schemas/BigInt_for_uint64"
          }
        },
        {
          "name": "recipient",
          "description": "the recipient's Sui address",
          "required": true,
          "schema": {
            "$ref": "#/components/schemas/SuiAddress"
          }
        },
        {
          "name": "amount",
          "description": "the amount to be split out and transferred",
          "schema": {
            "$ref": "#/components/schemas/BigInt_for_uint64"
          }
        }
      ],
      "result": {
        "name": "TransactionBlockBytes",
        "required": true,
        "schema": {
          "$ref": "#/components/schemas/TransactionBlockBytes"
        }
      }
    }
  ],
  "components": {
    "schemas": {
      "AuthorityPublicKeyBytes": {
        "description": "Defines the compressed version of the public key that we pass around in Sui",
        "allOf": [
          {
            "$ref": "#/components/schemas/Base64"
          }
        ]
      },
      "Balance": {
        "type": "object",
        "required": [
          "coinObjectCount",
          "coinType",
          "lockedBalance",
          "totalBalance"
        ],
        "properties": {
          "coinObjectCount": {
            "type": "integer",
            "format": "uint",
            "minimum": 0.0
          },
          "coinType": {
            "type": "string"
          },
          "lockedBalance": {
            "type": "object",
            "additionalProperties": {
              "$ref": "#/components/schemas/BigInt_for_uint128"
            }
          },
          "totalBalance": {
            "$ref": "#/components/schemas/BigInt_for_uint128"
          }
        }
      },
      "BalanceChange": {
        "type": "object",
        "required": [
          "amount",
          "coinType",
          "owner"
        ],
        "properties": {
          "amount": {
            "description": "The amount indicate the balance value changes, negative amount means spending coin value and positive means receiving coin value.",
            "type": "string"
          },
          "coinType": {
            "type": "string"
          },
          "owner": {
            "description": "Owner of the balance change",
            "allOf": [
              {
                "$ref": "#/components/schemas/Owner"
              }
            ]
          }
        }
      },
      "Base58": {
        "type": "string"
      },
      "Base64": {
        "description": "Base64 encoding",
        "type": "string"
      },
      "BigInt_for_uint128": {
        "type": "string"
      },
      "BigInt_for_uint16": {
        "type": "string"
      },
      "BigInt_for_uint32": {
        "type": "string"
      },
      "BigInt_for_uint64": {
        "type": "string"
      },
      "Bn254FqElement": {
        "description": "A struct that stores a Bn254 Fq field element as 32 bytes.",
        "type": "string"
      },
      "Bn254FrElement": {
        "description": "A struct that stores a Bn254 Fr field element as 32 bytes.",
        "type": "string"
      },
      "Checkpoint": {
        "type": "object",
        "required": [
          "checkpointCommitments",
          "digest",
          "epoch",
          "epochRollingGasCostSummary",
          "networkTotalTransactions",
          "sequenceNumber",
          "timestampMs",
          "transactions",
          "validatorSignature"
        ],
        "properties": {
          "checkpointCommitments": {
            "description": "Commitments to checkpoint state",
            "type": "array",
            "items": {
              "$ref": "#/components/schemas/CheckpointCommitment"
            }
          },
          "digest": {
            "description": "Checkpoint digest",
            "allOf": [
              {
                "$ref": "#/components/schemas/CheckpointDigest"
              }
            ]
          },
          "endOfEpochData": {
            "description": "Present only on the final checkpoint of the epoch.",
            "anyOf": [
              {
                "$ref": "#/components/schemas/EndOfEpochData"
              },
              {
                "type": "null"
              }
            ]
          },
          "epoch": {
            "description": "Checkpoint's epoch ID",
            "allOf": [
              {
                "$ref": "#/components/schemas/BigInt_for_uint64"
              }
            ]
          },
          "epochRollingGasCostSummary": {
            "description": "The running total gas costs of all transactions included in the current epoch so far until this checkpoint.",
            "allOf": [
              {
                "$ref": "#/components/schemas/GasCostSummary"
              }
            ]
          },
          "networkTotalTransactions": {
            "description": "Total number of transactions committed since genesis, including those in this checkpoint.",
            "allOf": [
              {
                "$ref": "#/components/schemas/BigInt_for_uint64"
              }
            ]
          },
          "previousDigest": {
            "description": "Digest of the previous checkpoint",
            "anyOf": [
              {
                "$ref": "#/components/schemas/CheckpointDigest"
              },
              {
                "type": "null"
              }
            ]
          },
          "sequenceNumber": {
            "description": "Checkpoint sequence number",
            "allOf": [
              {
                "$ref": "#/components/schemas/BigInt_for_uint64"
              }
            ]
          },
          "timestampMs": {
            "description": "Timestamp of the checkpoint - number of milliseconds from the Unix epoch Checkpoint timestamps are monotonic, but not strongly monotonic - subsequent checkpoints can have same timestamp if they originate from the same underlining consensus commit",
            "allOf": [
              {
                "$ref": "#/components/schemas/BigInt_for_uint64"
              }
            ]
          },
          "transactions": {
            "description": "Transaction digests",
            "type": "array",
            "items": {
              "$ref": "#/components/schemas/TransactionDigest"
            }
          },
          "validatorSignature": {
            "description": "Validator Signature",
            "allOf": [
              {
                "$ref": "#/components/schemas/Base64"
              }
            ]
          }
        }
      },
      "CheckpointCommitment": {
        "oneOf": [
          {
            "type": "object",
            "required": [
              "ECMHLiveObjectSetDigest"
            ],
            "properties": {
              "ECMHLiveObjectSetDigest": {
                "$ref": "#/components/schemas/ECMHLiveObjectSetDigest"
              }
            },
            "additionalProperties": false
          }
        ]
      },
      "CheckpointDigest": {
        "description": "Representation of a Checkpoint's digest",
        "allOf": [
          {
            "$ref": "#/components/schemas/Digest"
          }
        ]
      },
      "CheckpointId": {
        "anyOf": [
          {
            "$ref": "#/components/schemas/BigInt_for_uint64"
          },
          {
            "$ref": "#/components/schemas/CheckpointDigest"
          }
        ]
      },
      "Claim": {
        "description": "A claim consists of value and index_mod_4.",
        "type": "object",
        "required": [
          "indexMod4",
          "value"
        ],
        "properties": {
          "indexMod4": {
            "type": "integer",
            "format": "uint8",
            "minimum": 0.0
          },
          "value": {
            "type": "string"
          }
        }
      },
      "Coin": {
        "type": "object",
        "required": [
          "balance",
          "coinObjectId",
          "coinType",
          "digest",
          "previousTransaction",
          "version"
        ],
        "properties": {
          "balance": {
            "$ref": "#/components/schemas/BigInt_for_uint64"
          },
          "coinObjectId": {
            "$ref": "#/components/schemas/ObjectID"
          },
          "coinType": {
            "type": "string"
          },
          "digest": {
            "$ref": "#/components/schemas/ObjectDigest"
          },
          "previousTransaction": {
            "$ref": "#/components/schemas/TransactionDigest"
          },
          "version": {
            "$ref": "#/components/schemas/SequenceNumber"
          }
        }
      },
      "CommitteeInfo": {
        "description": "RPC representation of the [Committee] type.",
        "type": "object",
        "required": [
          "epoch",
          "validators"
        ],
        "properties": {
          "epoch": {
            "$ref": "#/components/schemas/BigInt_for_uint64"
          },
          "validators": {
            "type": "array",
            "items": {
              "type": "array",
              "items": [
                {
                  "$ref": "#/components/schemas/AuthorityPublicKeyBytes"
                },
                {
                  "$ref": "#/components/schemas/BigInt_for_uint64"
                }
              ],
              "maxItems": 2,
              "minItems": 2
            }
          }
        }
      },
      "CompressedSignature": {
        "description": "Unlike [enum Signature], [enum CompressedSignature] does not contain public key.",
        "oneOf": [
          {
            "type": "object",
            "required": [
              "Ed25519"
            ],
            "properties": {
              "Ed25519": {
                "$ref": "#/components/schemas/Base64"
              }
            },
            "additionalProperties": false
          },
          {
            "type": "object",
            "required": [
              "Secp256k1"
            ],
            "properties": {
              "Secp256k1": {
                "$ref": "#/components/schemas/Base64"
              }
            },
            "additionalProperties": false
          },
          {
            "type": "object",
            "required": [
              "Secp256r1"
            ],
            "properties": {
              "Secp256r1": {
                "$ref": "#/components/schemas/Base64"
              }
            },
            "additionalProperties": false
          },
          {
            "type": "object",
            "required": [
              "ZkLogin"
            ],
            "properties": {
              "ZkLogin": {
                "$ref": "#/components/schemas/ZkLoginAuthenticatorAsBytes"
              }
            },
            "additionalProperties": false
          }
        ]
      },
      "ConsensusCommitDigest": {
        "$ref": "#/components/schemas/Digest"
      },
      "ConsensusDeterminedVersionAssignments": {
        "description": "Uses an enum to allow for future expansion of the ConsensusDeterminedVersionAssignments.",
        "oneOf": [
          {
            "type": "object",
            "required": [
              "CancelledTransactions"
            ],
            "properties": {
              "CancelledTransactions": {
                "type": "array",
                "items": {
                  "type": "array",
                  "items": [
                    {
                      "$ref": "#/components/schemas/TransactionDigest"
                    },
                    {
                      "type": "array",
                      "items": {
                        "type": "array",
                        "items": [
                          {
                            "$ref": "#/components/schemas/ObjectID"
                          },
                          {
                            "$ref": "#/components/schemas/SequenceNumber"
                          }
                        ],
                        "maxItems": 2,
                        "minItems": 2
                      }
                    }
                  ],
                  "maxItems": 2,
                  "minItems": 2
                }
              }
            },
            "additionalProperties": false
          }
        ]
      },
      "Data": {
        "oneOf": [
          {
            "type": "object",
            "required": [
              "dataType",
              "fields",
              "hasPublicTransfer",
              "type"
            ],
            "properties": {
              "dataType": {
                "type": "string",
                "enum": [
                  "moveObject"
                ]
              },
              "fields": {
                "$ref": "#/components/schemas/MoveStruct"
              },
              "hasPublicTransfer": {
                "type": "boolean"
              },
              "type": {
                "type": "string"
              }
            }
          },
          {
            "type": "object",
            "required": [
              "dataType",
              "disassembled"
            ],
            "properties": {
              "dataType": {
                "type": "string",
                "enum": [
                  "package"
                ]
              },
              "disassembled": {
                "type": "object",
                "additionalProperties": true
              }
            }
          }
        ]
      },
      "DelegatedStake": {
        "type": "object",
        "required": [
          "stakes",
          "stakingPool",
          "validatorAddress"
        ],
        "properties": {
          "stakes": {
            "type": "array",
            "items": {
              "$ref": "#/components/schemas/Stake"
            }
          },
          "stakingPool": {
            "description": "Staking pool object id.",
            "allOf": [
              {
                "$ref": "#/components/schemas/ObjectID"
              }
            ]
          },
          "validatorAddress": {
            "description": "Validator's Address.",
            "allOf": [
              {
                "$ref": "#/components/schemas/SuiAddress"
              }
            ]
          }
        }
      },
      "DevInspectArgs": {
        "description": "Additional rguments supplied to dev inspect beyond what is allowed in today's API.",
        "type": "object",
        "properties": {
          "gasBudget": {
            "description": "The gas budget for the transaction.",
            "anyOf": [
              {
                "$ref": "#/components/schemas/BigInt_for_uint64"
              },
              {
                "type": "null"
              }
            ]
          },
          "gasObjects": {
            "description": "The gas objects used to pay for the transaction.",
            "type": [
              "array",
              "null"
            ],
            "items": {
              "type": "array",
              "items": [
                {
                  "$ref": "#/components/schemas/ObjectID"
                },
                {
                  "$ref": "#/components/schemas/SequenceNumber"
                },
                {
                  "$ref": "#/components/schemas/ObjectDigest"
                }
              ],
              "maxItems": 3,
              "minItems": 3
            }
          },
          "gasSponsor": {
            "description": "The sponsor of the gas for the transaction, might be different from the sender.",
            "anyOf": [
              {
                "$ref": "#/components/schemas/SuiAddress"
              },
              {
                "type": "null"
              }
            ]
          },
          "showRawTxnDataAndEffects": {
            "description": "Whether to return the raw transaction data and effects.",
            "type": [
              "boolean",
              "null"
            ]
          },
          "skipChecks": {
            "description": "Whether to skip transaction checks for the transaction.",
            "type": [
              "boolean",
              "null"
            ]
          }
        }
      },
      "DevInspectResults": {
        "description": "The response from processing a dev inspect transaction",
        "type": "object",
        "required": [
          "effects",
          "events"
        ],
        "properties": {
          "effects": {
            "description": "Summary of effects that likely would be generated if the transaction is actually run. Note however, that not all dev-inspect transactions are actually usable as transactions so it might not be possible actually generate these effects from a normal transaction.",
            "allOf": [
              {
                "$ref": "#/components/schemas/TransactionBlockEffects"
              }
            ]
          },
          "error": {
            "description": "Execution error from executing the transactions",
            "type": [
              "string",
              "null"
            ]
          },
          "events": {
            "description": "Events that likely would be generated if the transaction is actually run.",
            "type": "array",
            "items": {
              "$ref": "#/components/schemas/Event"
            }
          },
          "rawEffects": {
            "description": "The raw effects of the transaction that was dev inspected.",
            "type": "array",
            "items": {
              "type": "integer",
              "format": "uint8",
              "minimum": 0.0
            }
          },
          "rawTxnData": {
            "description": "The raw transaction data that was dev inspected.",
            "type": "array",
            "items": {
              "type": "integer",
              "format": "uint8",
              "minimum": 0.0
            }
          },
          "results": {
            "description": "Execution results (including return values) from executing the transactions",
            "type": [
              "array",
              "null"
            ],
            "items": {
              "$ref": "#/components/schemas/SuiExecutionResult"
            }
          }
        }
      },
      "Digest": {
        "description": "A representation of a 32 byte digest",
        "allOf": [
          {
            "$ref": "#/components/schemas/Base58"
          }
        ]
      },
      "DisplayFieldsResponse": {
        "type": "object",
        "properties": {
          "data": {
            "type": [
              "object",
              "null"
            ],
            "additionalProperties": {
              "type": "string"
            }
          },
          "error": {
            "anyOf": [
              {
                "$ref": "#/components/schemas/ObjectResponseError"
              },
              {
                "type": "null"
              }
            ]
          }
        }
      },
      "DryRunTransactionBlockResponse": {
        "type": "object",
        "required": [
          "balanceChanges",
          "effects",
          "events",
          "input",
          "objectChanges"
        ],
        "properties": {
          "balanceChanges": {
            "type": "array",
            "items": {
              "$ref": "#/components/schemas/BalanceChange"
            }
          },
          "effects": {
            "$ref": "#/components/schemas/TransactionBlockEffects"
          },
          "events": {
            "type": "array",
            "items": {
              "$ref": "#/components/schemas/Event"
            }
          },
          "input": {
            "$ref": "#/components/schemas/TransactionBlockData"
          },
          "objectChanges": {
            "type": "array",
            "items": {
              "$ref": "#/components/schemas/ObjectChange"
            }
          }
        }
      },
      "DynamicFieldInfo": {
        "type": "object",
        "required": [
          "bcsName",
          "digest",
          "name",
          "objectId",
          "objectType",
          "type",
          "version"
        ],
        "properties": {
          "bcsName": {
            "$ref": "#/components/schemas/Base58"
          },
          "digest": {
            "$ref": "#/components/schemas/ObjectDigest"
          },
          "name": {
            "$ref": "#/components/schemas/DynamicFieldName"
          },
          "objectId": {
            "$ref": "#/components/schemas/ObjectID"
          },
          "objectType": {
            "type": "string"
          },
          "type": {
            "$ref": "#/components/schemas/DynamicFieldType"
          },
          "version": {
            "$ref": "#/components/schemas/SequenceNumber"
          }
        }
      },
      "DynamicFieldName": {
        "type": "object",
        "required": [
          "type",
          "value"
        ],
        "properties": {
          "type": {
            "type": "string"
          },
          "value": true
        }
      },
      "DynamicFieldType": {
        "type": "string",
        "enum": [
          "DynamicField",
          "DynamicObject"
        ]
      },
      "ECMHLiveObjectSetDigest": {
        "description": "The Sha256 digest of an EllipticCurveMultisetHash committing to the live object set.",
        "type": "object",
        "required": [
          "digest"
        ],
        "properties": {
          "digest": {
            "type": "array",
            "items": {
              "type": "integer",
              "format": "uint8",
              "minimum": 0.0
            },
            "maxItems": 32,
            "minItems": 32
          }
        }
      },
      "Ed25519SuiSignature": {
        "$ref": "#/components/schemas/Base64"
      },
      "EndOfEpochData": {
        "type": "object",
        "required": [
          "epochCommitments",
          "nextEpochCommittee",
          "nextEpochProtocolVersion"
        ],
        "properties": {
          "epochCommitments": {
            "description": "Commitments to epoch specific state (e.g. live object set)",
            "type": "array",
            "items": {
              "$ref": "#/components/schemas/CheckpointCommitment"
            }
          },
          "nextEpochCommittee": {
            "description": "next_epoch_committee is `Some` if and only if the current checkpoint is the last checkpoint of an epoch. Therefore next_epoch_committee can be used to pick the last checkpoint of an epoch, which is often useful to get epoch level summary stats like total gas cost of an epoch, or the total number of transactions from genesis to the end of an epoch. The committee is stored as a vector of validator pub key and stake pairs. The vector should be sorted based on the Committee data structure.",
            "type": "array",
            "items": {
              "type": "array",
              "items": [
                {
                  "$ref": "#/components/schemas/AuthorityPublicKeyBytes"
                },
                {
                  "$ref": "#/components/schemas/BigInt_for_uint64"
                }
              ],
              "maxItems": 2,
              "minItems": 2
            }
          },
          "nextEpochProtocolVersion": {
            "description": "The protocol version that is in effect during the epoch that starts immediately after this checkpoint.",
            "allOf": [
              {
                "$ref": "#/components/schemas/ProtocolVersion"
              }
            ]
          }
        }
      },
      "Event": {
        "type": "object",
        "required": [
          "bcs",
          "id",
          "packageId",
          "parsedJson",
          "sender",
          "transactionModule",
          "type"
        ],
        "properties": {
          "bcs": {
            "description": "Base 58 encoded bcs bytes of the move event",
            "allOf": [
              {
                "$ref": "#/components/schemas/Base58"
              }
            ]
          },
          "id": {
            "description": "Sequential event ID, ie (transaction seq number, event seq number). 1) Serves as a unique event ID for each fullnode 2) Also serves to sequence events for the purposes of pagination and querying. A higher id is an event seen later by that fullnode. This ID is the \"cursor\" for event querying.",
            "allOf": [
              {
                "$ref": "#/components/schemas/EventID"
              }
            ]
          },
          "packageId": {
            "description": "Move package where this event was emitted.",
            "allOf": [
              {
                "$ref": "#/components/schemas/ObjectID"
              }
            ]
          },
          "parsedJson": {
            "description": "Parsed json value of the event"
          },
          "sender": {
            "description": "Sender's Sui address.",
            "allOf": [
              {
                "$ref": "#/components/schemas/SuiAddress"
              }
            ]
          },
          "timestampMs": {
            "description": "UTC timestamp in milliseconds since epoch (1/1/1970)",
            "anyOf": [
              {
                "$ref": "#/components/schemas/BigInt_for_uint64"
              },
              {
                "type": "null"
              }
            ]
          },
          "transactionModule": {
            "description": "Move module where this event was emitted.",
            "type": "string"
          },
          "type": {
            "description": "Move event type.",
            "type": "string"
          }
        }
      },
      "EventFilter": {
        "oneOf": [
          {
            "description": "Query by sender address.",
            "type": "object",
            "required": [
              "Sender"
            ],
            "properties": {
              "Sender": {
                "$ref": "#/components/schemas/SuiAddress"
              }
            },
            "additionalProperties": false
          },
          {
            "description": "Return events emitted by the given transaction.",
            "type": "object",
            "required": [
              "Transaction"
            ],
            "properties": {
              "Transaction": {
                "$ref": "#/components/schemas/TransactionDigest"
              }
            },
            "additionalProperties": false
          },
          {
            "description": "Return events emitted in a specified Package.",
            "type": "object",
            "required": [
              "Package"
            ],
            "properties": {
              "Package": {
                "$ref": "#/components/schemas/ObjectID"
              }
            },
            "additionalProperties": false
          },
          {
            "description": "Return events emitted in a specified Move module. If the event is defined in Module A but emitted in a tx with Module B, query `MoveModule` by module B returns the event. Query `MoveEventModule` by module A returns the event too.",
            "type": "object",
            "required": [
              "MoveModule"
            ],
            "properties": {
              "MoveModule": {
                "type": "object",
                "required": [
                  "module",
                  "package"
                ],
                "properties": {
                  "module": {
                    "description": "the module name",
                    "type": "string"
                  },
                  "package": {
                    "description": "the Move package ID",
                    "allOf": [
                      {
                        "$ref": "#/components/schemas/ObjectID"
                      }
                    ]
                  }
                }
              }
            },
            "additionalProperties": false
          },
          {
            "description": "Return events with the given Move event struct name (struct tag). For example, if the event is defined in `0xabcd::MyModule`, and named `Foo`, then the struct tag is `0xabcd::MyModule::Foo`.",
            "type": "object",
            "required": [
              "MoveEventType"
            ],
            "properties": {
              "MoveEventType": {
                "type": "string"
              }
            },
            "additionalProperties": false
          },
          {
            "description": "Return events with the given Move module name where the event struct is defined. If the event is defined in Module A but emitted in a tx with Module B, query `MoveEventModule` by module A returns the event. Query `MoveModule` by module B returns the event too.",
            "type": "object",
            "required": [
              "MoveEventModule"
            ],
            "properties": {
              "MoveEventModule": {
                "type": "object",
                "required": [
                  "module",
                  "package"
                ],
                "properties": {
                  "module": {
                    "description": "the module name",
                    "type": "string"
                  },
                  "package": {
                    "description": "the Move package ID",
                    "allOf": [
                      {
                        "$ref": "#/components/schemas/ObjectID"
                      }
                    ]
                  }
                }
              }
            },
            "additionalProperties": false
          },
          {
            "type": "object",
            "required": [
              "MoveEventField"
            ],
            "properties": {
              "MoveEventField": {
                "type": "object",
                "required": [
                  "path",
                  "value"
                ],
                "properties": {
                  "path": {
                    "type": "string"
                  },
                  "value": true
                }
              }
            },
            "additionalProperties": false
          },
          {
            "description": "Return events emitted in [start_time, end_time] interval",
            "type": "object",
            "required": [
              "TimeRange"
            ],
            "properties": {
              "TimeRange": {
                "type": "object",
                "required": [
                  "endTime",
                  "startTime"
                ],
                "properties": {
                  "endTime": {
                    "description": "right endpoint of time interval, milliseconds since epoch, exclusive",
                    "allOf": [
                      {
                        "$ref": "#/components/schemas/BigInt_for_uint64"
                      }
                    ]
                  },
                  "startTime": {
                    "description": "left endpoint of time interval, milliseconds since epoch, inclusive",
                    "allOf": [
                      {
                        "$ref": "#/components/schemas/BigInt_for_uint64"
                      }
                    ]
                  }
                }
              }
            },
            "additionalProperties": false
          },
          {
            "type": "object",
            "required": [
              "All"
            ],
            "properties": {
              "All": {
                "type": "array",
                "items": {
                  "$ref": "#/components/schemas/EventFilter"
                }
              }
            },
            "additionalProperties": false
          },
          {
            "type": "object",
            "required": [
              "Any"
            ],
            "properties": {
              "Any": {
                "type": "array",
                "items": {
                  "$ref": "#/components/schemas/EventFilter"
                }
              }
            },
            "additionalProperties": false
          },
          {
            "type": "object",
            "required": [
              "And"
            ],
            "properties": {
              "And": {
                "type": "array",
                "items": [
                  {
                    "$ref": "#/components/schemas/EventFilter"
                  },
                  {
                    "$ref": "#/components/schemas/EventFilter"
                  }
                ],
                "maxItems": 2,
                "minItems": 2
              }
            },
            "additionalProperties": false
          },
          {
            "type": "object",
            "required": [
              "Or"
            ],
            "properties": {
              "Or": {
                "type": "array",
                "items": [
                  {
                    "$ref": "#/components/schemas/EventFilter"
                  },
                  {
                    "$ref": "#/components/schemas/EventFilter"
                  }
                ],
                "maxItems": 2,
                "minItems": 2
              }
            },
            "additionalProperties": false
          }
        ]
      },
      "EventID": {
        "description": "Unique ID of a Sui Event, the ID is a combination of tx seq number and event seq number, the ID is local to this particular fullnode and will be different from other fullnode.",
        "type": "object",
        "required": [
          "eventSeq",
          "txDigest"
        ],
        "properties": {
          "eventSeq": {
            "$ref": "#/components/schemas/BigInt_for_uint64"
          },
          "txDigest": {
            "$ref": "#/components/schemas/TransactionDigest"
          }
        }
      },
      "ExecuteTransactionRequestType": {
        "type": "string",
        "enum": [
          "WaitForEffectsCert",
          "WaitForLocalExecution"
        ]
      },
      "ExecutionStatus": {
        "oneOf": [
          {
            "type": "object",
            "required": [
              "status"
            ],
            "properties": {
              "status": {
                "type": "string",
                "enum": [
                  "success"
                ]
              }
            }
          },
          {
            "type": "object",
            "required": [
              "error",
              "status"
            ],
            "properties": {
              "error": {
                "type": "string"
              },
              "status": {
                "type": "string",
                "enum": [
                  "failure"
                ]
              }
            }
          }
        ]
      },
      "GasCostSummary": {
        "description": "Summary of the charges in a transaction. Storage is charged independently of computation. There are 3 parts to the storage charges: `storage_cost`: it is the charge of storage at the time the transaction is executed. The cost of storage is the number of bytes of the objects being mutated multiplied by a variable storage cost per byte `storage_rebate`: this is the amount a user gets back when manipulating an object. The `storage_rebate` is the `storage_cost` for an object minus fees. `non_refundable_storage_fee`: not all the value of the object storage cost is given back to user and there is a small fraction that is kept by the system. This value tracks that charge.\n\nWhen looking at a gas cost summary the amount charged to the user is `computation_cost + storage_cost - storage_rebate` and that is the amount that is deducted from the gas coins. `non_refundable_storage_fee` is collected from the objects being mutated/deleted and it is tracked by the system in storage funds.\n\nObjects deleted, including the older versions of objects mutated, have the storage field on the objects added up to a pool of \"potential rebate\". This rebate then is reduced by the \"nonrefundable rate\" such that: `potential_rebate(storage cost of deleted/mutated objects) = storage_rebate + non_refundable_storage_fee`",
        "type": "object",
        "required": [
          "computationCost",
          "nonRefundableStorageFee",
          "storageCost",
          "storageRebate"
        ],
        "properties": {
          "computationCost": {
            "description": "Cost of computation/execution",
            "allOf": [
              {
                "$ref": "#/components/schemas/BigInt_for_uint64"
              }
            ]
          },
          "nonRefundableStorageFee": {
            "description": "The fee for the rebate. The portion of the storage rebate kept by the system.",
            "allOf": [
              {
                "$ref": "#/components/schemas/BigInt_for_uint64"
              }
            ]
          },
          "storageCost": {
            "description": "Storage cost, it's the sum of all storage cost for all objects created or mutated.",
            "allOf": [
              {
                "$ref": "#/components/schemas/BigInt_for_uint64"
              }
            ]
          },
          "storageRebate": {
            "description": "The amount of storage cost refunded to the user for all objects deleted or mutated in the transaction.",
            "allOf": [
              {
                "$ref": "#/components/schemas/BigInt_for_uint64"
              }
            ]
          }
        }
      },
      "GasData": {
        "type": "object",
        "required": [
          "budget",
          "owner",
          "payment",
          "price"
        ],
        "properties": {
          "budget": {
            "$ref": "#/components/schemas/BigInt_for_uint64"
          },
          "owner": {
            "$ref": "#/components/schemas/SuiAddress"
          },
          "payment": {
            "type": "array",
            "items": {
              "$ref": "#/components/schemas/ObjectRef"
            }
          },
          "price": {
            "$ref": "#/components/schemas/BigInt_for_uint64"
          }
        }
      },
      "GenericSignature": {
        "description": "Due to the incompatibility of [enum Signature] (which dispatches a trait that assumes signature and pubkey bytes for verification), here we add a wrapper enum where member can just implement a lightweight [trait AuthenticatorTrait]. This way MultiSig (and future Authenticators) can implement its own `verify`.",
        "oneOf": [
          {
            "type": "object",
            "required": [
              "MultiSig"
            ],
            "properties": {
              "MultiSig": {
                "$ref": "#/components/schemas/MultiSig"
              }
            },
            "additionalProperties": false
          },
          {
            "type": "object",
            "required": [
              "MultiSigLegacy"
            ],
            "properties": {
              "MultiSigLegacy": {
                "$ref": "#/components/schemas/MultiSigLegacy"
              }
            },
            "additionalProperties": false
          },
          {
            "type": "object",
            "required": [
              "Signature"
            ],
            "properties": {
              "Signature": {
                "$ref": "#/components/schemas/Signature"
              }
            },
            "additionalProperties": false
          },
          {
            "type": "object",
            "required": [
              "ZkLoginAuthenticator"
            ],
            "properties": {
              "ZkLoginAuthenticator": {
                "$ref": "#/components/schemas/ZkLoginAuthenticator"
              }
            },
            "additionalProperties": false
          }
        ]
      },
      "GetPastObjectRequest": {
        "type": "object",
        "required": [
          "objectId",
          "version"
        ],
        "properties": {
          "objectId": {
            "description": "the ID of the queried object",
            "allOf": [
              {
                "$ref": "#/components/schemas/ObjectID"
              }
            ]
          },
          "version": {
            "description": "the version of the queried object.",
            "allOf": [
              {
                "$ref": "#/components/schemas/SequenceNumber"
              }
            ]
          }
        }
      },
      "Hex": {
        "description": "Hex string encoding.",
        "type": "string"
      },
      "InputObjectKind": {
        "oneOf": [
          {
            "type": "object",
            "required": [
              "MovePackage"
            ],
            "properties": {
              "MovePackage": {
                "$ref": "#/components/schemas/ObjectID"
              }
            },
            "additionalProperties": false
          },
          {
            "type": "object",
            "required": [
              "ImmOrOwnedMoveObject"
            ],
            "properties": {
              "ImmOrOwnedMoveObject": {
                "$ref": "#/components/schemas/ObjectRef"
              }
            },
            "additionalProperties": false
          },
          {
            "type": "object",
            "required": [
              "SharedMoveObject"
            ],
            "properties": {
              "SharedMoveObject": {
                "type": "object",
                "required": [
                  "id",
                  "initial_shared_version"
                ],
                "properties": {
                  "id": {
                    "$ref": "#/components/schemas/ObjectID"
                  },
                  "initial_shared_version": {
                    "$ref": "#/components/schemas/SequenceNumber"
                  },
                  "mutable": {
                    "default": true,
                    "type": "boolean"
                  }
                }
              }
            },
            "additionalProperties": false
          }
        ]
      },
      "MoveCallParams": {
        "type": "object",
        "required": [
          "arguments",
          "function",
          "module",
          "packageObjectId"
        ],
        "properties": {
          "arguments": {
            "type": "array",
            "items": {
              "$ref": "#/components/schemas/SuiJsonValue"
            }
          },
          "function": {
            "type": "string"
          },
          "module": {
            "type": "string"
          },
          "packageObjectId": {
            "$ref": "#/components/schemas/ObjectID"
          },
          "typeArguments": {
            "default": [],
            "type": "array",
            "items": {
              "$ref": "#/components/schemas/TypeTag"
            }
          }
        }
      },
      "MoveFunctionArgType": {
        "oneOf": [
          {
            "type": "string",
            "enum": [
              "Pure"
            ]
          },
          {
            "type": "object",
            "required": [
              "Object"
            ],
            "properties": {
              "Object": {
                "$ref": "#/components/schemas/ObjectValueKind"
              }
            },
            "additionalProperties": false
          }
        ]
      },
      "MoveStruct": {
        "anyOf": [
          {
            "type": "array",
            "items": {
              "$ref": "#/components/schemas/MoveValue"
            }
          },
          {
            "type": "object",
            "required": [
              "fields",
              "type"
            ],
            "properties": {
              "fields": {
                "type": "object",
                "additionalProperties": {
                  "$ref": "#/components/schemas/MoveValue"
                }
              },
              "type": {
                "type": "string"
              }
            }
          },
          {
            "type": "object",
            "additionalProperties": {
              "$ref": "#/components/schemas/MoveValue"
            }
          }
        ]
      },
      "MoveValue": {
        "anyOf": [
          {
            "type": "integer",
            "format": "uint32",
            "minimum": 0.0
          },
          {
            "type": "boolean"
          },
          {
            "$ref": "#/components/schemas/SuiAddress"
          },
          {
            "type": "array",
            "items": {
              "$ref": "#/components/schemas/MoveValue"
            }
          },
          {
            "type": "string"
          },
          {
            "type": "object",
            "required": [
              "id"
            ],
            "properties": {
              "id": {
                "$ref": "#/components/schemas/ObjectID"
              }
            }
          },
          {
            "$ref": "#/components/schemas/MoveStruct"
          },
          {
            "anyOf": [
              {
                "$ref": "#/components/schemas/MoveValue"
              },
              {
                "type": "null"
              }
            ]
          },
          {
            "$ref": "#/components/schemas/MoveVariant"
          }
        ]
      },
      "MoveVariant": {
        "type": "object",
        "required": [
          "fields",
          "type",
          "variant"
        ],
        "properties": {
          "fields": {
            "type": "object",
            "additionalProperties": {
              "$ref": "#/components/schemas/MoveValue"
            }
          },
          "type": {
            "type": "string"
          },
          "variant": {
            "type": "string"
          }
        }
      },
      "MultiSig": {
        "description": "The struct that contains signatures and public keys necessary for authenticating a MultiSig.",
        "type": "object",
        "required": [
          "bitmap",
          "multisig_pk",
          "sigs"
        ],
        "properties": {
          "bitmap": {
            "description": "A bitmap that indicates the position of which public key the signature should be authenticated with.",
            "type": "integer",
            "format": "uint16",
            "minimum": 0.0
          },
          "multisig_pk": {
            "description": "The public key encoded with each public key with its signature scheme used along with the corresponding weight.",
            "allOf": [
              {
                "$ref": "#/components/schemas/MultiSigPublicKey"
              }
            ]
          },
          "sigs": {
            "description": "The plain signature encoded with signature scheme.",
            "type": "array",
            "items": {
              "$ref": "#/components/schemas/CompressedSignature"
            }
          }
        }
      },
      "MultiSigLegacy": {
        "description": "Deprecated, use [struct MultiSig] instead. The struct that contains signatures and public keys necessary for authenticating a MultiSigLegacy.",
        "type": "object",
        "required": [
          "bitmap",
          "multisig_pk",
          "sigs"
        ],
        "properties": {
          "bitmap": {
            "description": "A bitmap that indicates the position of which public key the signature should be authenticated with.",
            "allOf": [
              {
                "$ref": "#/components/schemas/Base64"
              }
            ]
          },
          "multisig_pk": {
            "description": "The public key encoded with each public key with its signature scheme used along with the corresponding weight.",
            "allOf": [
              {
                "$ref": "#/components/schemas/MultiSigPublicKeyLegacy"
              }
            ]
          },
          "sigs": {
            "description": "The plain signature encoded with signature scheme.",
            "type": "array",
            "items": {
              "$ref": "#/components/schemas/CompressedSignature"
            }
          }
        }
      },
      "MultiSigPublicKey": {
        "description": "The struct that contains the public key used for authenticating a MultiSig.",
        "type": "object",
        "required": [
          "pk_map",
          "threshold"
        ],
        "properties": {
          "pk_map": {
            "description": "A list of public key and its corresponding weight.",
            "type": "array",
            "items": {
              "type": "array",
              "items": [
                {
                  "$ref": "#/components/schemas/PublicKey"
                },
                {
                  "type": "integer",
                  "format": "uint8",
                  "minimum": 0.0
                }
              ],
              "maxItems": 2,
              "minItems": 2
            }
          },
          "threshold": {
            "description": "If the total weight of the public keys corresponding to verified signatures is larger than threshold, the MultiSig is verified.",
            "type": "integer",
            "format": "uint16",
            "minimum": 0.0
          }
        }
      },
      "MultiSigPublicKeyLegacy": {
        "description": "Deprecated, use [struct MultiSigPublicKey] instead. The struct that contains the public key used for authenticating a MultiSig.",
        "type": "object",
        "required": [
          "pk_map",
          "threshold"
        ],
        "properties": {
          "pk_map": {
            "description": "A list of public key and its corresponding weight.",
            "type": "array",
            "items": {
              "type": "array",
              "items": [
                {
                  "$ref": "#/components/schemas/PublicKey"
                },
                {
                  "type": "integer",
                  "format": "uint8",
                  "minimum": 0.0
                }
              ],
              "maxItems": 2,
              "minItems": 2
            }
          },
          "threshold": {
            "description": "If the total weight of the public keys corresponding to verified signatures is larger than threshold, the MultiSig is verified.",
            "type": "integer",
            "format": "uint16",
            "minimum": 0.0
          }
        }
      },
      "ObjectChange": {
        "description": "ObjectChange are derived from the object mutations in the TransactionEffect to provide richer object information.",
        "oneOf": [
          {
            "description": "Module published",
            "type": "object",
            "required": [
              "digest",
              "modules",
              "packageId",
              "type",
              "version"
            ],
            "properties": {
              "digest": {
                "$ref": "#/components/schemas/ObjectDigest"
              },
              "modules": {
                "type": "array",
                "items": {
                  "type": "string"
                }
              },
              "packageId": {
                "$ref": "#/components/schemas/ObjectID"
              },
              "type": {
                "type": "string",
                "enum": [
                  "published"
                ]
              },
              "version": {
                "$ref": "#/components/schemas/SequenceNumber"
              }
            }
          },
          {
            "description": "Transfer objects to new address / wrap in another object",
            "type": "object",
            "required": [
              "digest",
              "objectId",
              "objectType",
              "recipient",
              "sender",
              "type",
              "version"
            ],
            "properties": {
              "digest": {
                "$ref": "#/components/schemas/ObjectDigest"
              },
              "objectId": {
                "$ref": "#/components/schemas/ObjectID"
              },
              "objectType": {
                "type": "string"
              },
              "recipient": {
                "$ref": "#/components/schemas/Owner"
              },
              "sender": {
                "$ref": "#/components/schemas/SuiAddress"
              },
              "type": {
                "type": "string",
                "enum": [
                  "transferred"
                ]
              },
              "version": {
                "$ref": "#/components/schemas/SequenceNumber"
              }
            }
          },
          {
            "description": "Object mutated.",
            "type": "object",
            "required": [
              "digest",
              "objectId",
              "objectType",
              "owner",
              "previousVersion",
              "sender",
              "type",
              "version"
            ],
            "properties": {
              "digest": {
                "$ref": "#/components/schemas/ObjectDigest"
              },
              "objectId": {
                "$ref": "#/components/schemas/ObjectID"
              },
              "objectType": {
                "type": "string"
              },
              "owner": {
                "$ref": "#/components/schemas/Owner"
              },
              "previousVersion": {
                "$ref": "#/components/schemas/SequenceNumber"
              },
              "sender": {
                "$ref": "#/components/schemas/SuiAddress"
              },
              "type": {
                "type": "string",
                "enum": [
                  "mutated"
                ]
              },
              "version": {
                "$ref": "#/components/schemas/SequenceNumber"
              }
            }
          },
          {
            "description": "Delete object",
            "type": "object",
            "required": [
              "objectId",
              "objectType",
              "sender",
              "type",
              "version"
            ],
            "properties": {
              "objectId": {
                "$ref": "#/components/schemas/ObjectID"
              },
              "objectType": {
                "type": "string"
              },
              "sender": {
                "$ref": "#/components/schemas/SuiAddress"
              },
              "type": {
                "type": "string",
                "enum": [
                  "deleted"
                ]
              },
              "version": {
                "$ref": "#/components/schemas/SequenceNumber"
              }
            }
          },
          {
            "description": "Wrapped object",
            "type": "object",
            "required": [
              "objectId",
              "objectType",
              "sender",
              "type",
              "version"
            ],
            "properties": {
              "objectId": {
                "$ref": "#/components/schemas/ObjectID"
              },
              "objectType": {
                "type": "string"
              },
              "sender": {
                "$ref": "#/components/schemas/SuiAddress"
              },
              "type": {
                "type": "string",
                "enum": [
                  "wrapped"
                ]
              },
              "version": {
                "$ref": "#/components/schemas/SequenceNumber"
              }
            }
          },
          {
            "description": "New object creation",
            "type": "object",
            "required": [
              "digest",
              "objectId",
              "objectType",
              "owner",
              "sender",
              "type",
              "version"
            ],
            "properties": {
              "digest": {
                "$ref": "#/components/schemas/ObjectDigest"
              },
              "objectId": {
                "$ref": "#/components/schemas/ObjectID"
              },
              "objectType": {
                "type": "string"
              },
              "owner": {
                "$ref": "#/components/schemas/Owner"
              },
              "sender": {
                "$ref": "#/components/schemas/SuiAddress"
              },
              "type": {
                "type": "string",
                "enum": [
                  "created"
                ]
              },
              "version": {
                "$ref": "#/components/schemas/SequenceNumber"
              }
            }
          }
        ]
      },
      "ObjectData": {
        "type": "object",
        "required": [
          "digest",
          "objectId",
          "version"
        ],
        "properties": {
          "bcs": {
            "description": "Move object content or package content in BCS, default to be None unless SuiObjectDataOptions.showBcs is set to true",
            "anyOf": [
              {
                "$ref": "#/components/schemas/RawData"
              },
              {
                "type": "null"
              }
            ]
          },
          "content": {
            "description": "Move object content or package content, default to be None unless SuiObjectDataOptions.showContent is set to true",
            "anyOf": [
              {
                "$ref": "#/components/schemas/Data"
              },
              {
                "type": "null"
              }
            ]
          },
          "digest": {
            "description": "Base64 string representing the object digest",
            "allOf": [
              {
                "$ref": "#/components/schemas/ObjectDigest"
              }
            ]
          },
          "display": {
            "description": "The Display metadata for frontend UI rendering, default to be None unless SuiObjectDataOptions.showContent is set to true This can also be None if the struct type does not have Display defined See more details in <https://forums.sui.io/t/nft-object-display-proposal/4872>",
            "anyOf": [
              {
                "$ref": "#/components/schemas/DisplayFieldsResponse"
              },
              {
                "type": "null"
              }
            ]
          },
          "objectId": {
            "$ref": "#/components/schemas/ObjectID"
          },
          "owner": {
            "description": "The owner of this object. Default to be None unless SuiObjectDataOptions.showOwner is set to true",
            "anyOf": [
              {
                "$ref": "#/components/schemas/Owner"
              },
              {
                "type": "null"
              }
            ]
          },
          "previousTransaction": {
            "description": "The digest of the transaction that created or last mutated this object. Default to be None unless SuiObjectDataOptions.showPreviousTransaction is set to true",
            "anyOf": [
              {
                "$ref": "#/components/schemas/TransactionDigest"
              },
              {
                "type": "null"
              }
            ]
          },
          "storageRebate": {
            "description": "The amount of SUI we would rebate if this object gets deleted. This number is re-calculated each time the object is mutated based on the present storage gas price.",
            "anyOf": [
              {
                "$ref": "#/components/schemas/BigInt_for_uint64"
              },
              {
                "type": "null"
              }
            ]
          },
          "type": {
            "description": "The type of the object. Default to be None unless SuiObjectDataOptions.showType is set to true",
            "type": [
              "string",
              "null"
            ]
          },
          "version": {
            "description": "Object version.",
            "allOf": [
              {
                "$ref": "#/components/schemas/SequenceNumber"
              }
            ]
          }
        }
      },
      "ObjectDataOptions": {
        "type": "object",
        "properties": {
          "showBcs": {
            "description": "Whether to show the content in BCS format. Default to be False",
            "default": false,
            "type": "boolean"
          },
          "showContent": {
            "description": "Whether to show the content(i.e., package content or Move struct content) of the object. Default to be False",
            "default": false,
            "type": "boolean"
          },
          "showDisplay": {
            "description": "Whether to show the Display metadata of the object for frontend rendering. Default to be False",
            "default": false,
            "type": "boolean"
          },
          "showOwner": {
            "description": "Whether to show the owner of the object. Default to be False",
            "default": false,
            "type": "boolean"
          },
          "showPreviousTransaction": {
            "description": "Whether to show the previous transaction digest of the object. Default to be False",
            "default": false,
            "type": "boolean"
          },
          "showStorageRebate": {
            "description": "Whether to show the storage rebate of the object. Default to be False",
            "default": false,
            "type": "boolean"
          },
          "showType": {
            "description": "Whether to show the type of the object. Default to be False",
            "default": false,
            "type": "boolean"
          }
        }
      },
      "ObjectDigest": {
        "$ref": "#/components/schemas/Digest"
      },
      "ObjectID": {
        "$ref": "#/components/schemas/Hex"
      },
      "ObjectRead": {
        "oneOf": [
          {
            "description": "The object exists and is found with this version",
            "type": "object",
            "required": [
              "details",
              "status"
            ],
            "properties": {
              "details": {
                "$ref": "#/components/schemas/ObjectData"
              },
              "status": {
                "type": "string",
                "enum": [
                  "VersionFound"
                ]
              }
            }
          },
          {
            "description": "The object does not exist",
            "type": "object",
            "required": [
              "details",
              "status"
            ],
            "properties": {
              "details": {
                "$ref": "#/components/schemas/ObjectID"
              },
              "status": {
                "type": "string",
                "enum": [
                  "ObjectNotExists"
                ]
              }
            }
          },
          {
            "description": "The object is found to be deleted with this version",
            "type": "object",
            "required": [
              "details",
              "status"
            ],
            "properties": {
              "details": {
                "$ref": "#/components/schemas/ObjectRef"
              },
              "status": {
                "type": "string",
                "enum": [
                  "ObjectDeleted"
                ]
              }
            }
          },
          {
            "description": "The object exists but not found with this version",
            "type": "object",
            "required": [
              "details",
              "status"
            ],
            "properties": {
              "details": {
                "type": "array",
                "items": [
                  {
                    "$ref": "#/components/schemas/ObjectID"
                  },
                  {
                    "$ref": "#/components/schemas/SequenceNumber"
                  }
                ],
                "maxItems": 2,
                "minItems": 2
              },
              "status": {
                "type": "string",
                "enum": [
                  "VersionNotFound"
                ]
              }
            }
          },
          {
            "description": "The asked object version is higher than the latest",
            "type": "object",
            "required": [
              "details",
              "status"
            ],
            "properties": {
              "details": {
                "type": "object",
                "required": [
                  "asked_version",
                  "latest_version",
                  "object_id"
                ],
                "properties": {
                  "asked_version": {
                    "$ref": "#/components/schemas/SequenceNumber"
                  },
                  "latest_version": {
                    "$ref": "#/components/schemas/SequenceNumber"
                  },
                  "object_id": {
                    "$ref": "#/components/schemas/ObjectID"
                  }
                }
              },
              "status": {
                "type": "string",
                "enum": [
                  "VersionTooHigh"
                ]
              }
            }
          }
        ]
      },
      "ObjectRef": {
        "type": "object",
        "required": [
          "digest",
          "objectId",
          "version"
        ],
        "properties": {
          "digest": {
            "description": "Base64 string representing the object digest",
            "allOf": [
              {
                "$ref": "#/components/schemas/ObjectDigest"
              }
            ]
          },
          "objectId": {
            "description": "Hex code as string representing the object id",
            "allOf": [
              {
                "$ref": "#/components/schemas/ObjectID"
              }
            ]
          },
          "version": {
            "description": "Object version.",
            "allOf": [
              {
                "$ref": "#/components/schemas/SequenceNumber"
              }
            ]
          }
        }
      },
      "ObjectResponseError": {
        "oneOf": [
          {
            "type": "object",
            "required": [
              "code",
              "object_id"
            ],
            "properties": {
              "code": {
                "type": "string",
                "enum": [
                  "notExists"
                ]
              },
              "object_id": {
                "$ref": "#/components/schemas/ObjectID"
              }
            }
          },
          {
            "type": "object",
            "required": [
              "code",
              "parent_object_id"
            ],
            "properties": {
              "code": {
                "type": "string",
                "enum": [
                  "dynamicFieldNotFound"
                ]
              },
              "parent_object_id": {
                "$ref": "#/components/schemas/ObjectID"
              }
            }
          },
          {
            "type": "object",
            "required": [
              "code",
              "digest",
              "object_id",
              "version"
            ],
            "properties": {
              "code": {
                "type": "string",
                "enum": [
                  "deleted"
                ]
              },
              "digest": {
                "description": "Base64 string representing the object digest",
                "allOf": [
                  {
                    "$ref": "#/components/schemas/ObjectDigest"
                  }
                ]
              },
              "object_id": {
                "$ref": "#/components/schemas/ObjectID"
              },
              "version": {
                "description": "Object version.",
                "allOf": [
                  {
                    "$ref": "#/components/schemas/SequenceNumber"
                  }
                ]
              }
            }
          },
          {
            "type": "object",
            "required": [
              "code"
            ],
            "properties": {
              "code": {
                "type": "string",
                "enum": [
                  "unknown"
                ]
              }
            }
          },
          {
            "type": "object",
            "required": [
              "code",
              "error"
            ],
            "properties": {
              "code": {
                "type": "string",
                "enum": [
                  "displayError"
                ]
              },
              "error": {
                "type": "string"
              }
            }
          }
        ]
      },
      "ObjectResponseQuery": {
        "type": "object",
        "properties": {
          "filter": {
            "description": "If None, no filter will be applied",
            "default": null,
            "anyOf": [
              {
                "$ref": "#/components/schemas/SuiObjectDataFilter"
              },
              {
                "type": "null"
              }
            ]
          },
          "options": {
            "description": "config which fields to include in the response, by default only digest is included",
            "default": null,
            "anyOf": [
              {
                "$ref": "#/components/schemas/ObjectDataOptions"
              },
              {
                "type": "null"
              }
            ]
          }
        }
      },
      "ObjectValueKind": {
        "type": "string",
        "enum": [
          "ByImmutableReference",
          "ByMutableReference",
          "ByValue"
        ]
      },
      "OwnedObjectRef": {
        "type": "object",
        "required": [
          "owner",
          "reference"
        ],
        "properties": {
          "owner": {
            "$ref": "#/components/schemas/Owner"
          },
          "reference": {
            "$ref": "#/components/schemas/ObjectRef"
          }
        }
      },
      "Owner": {
        "oneOf": [
          {
            "description": "Object is exclusively owned by a single address, and is mutable.",
            "type": "object",
            "required": [
              "AddressOwner"
            ],
            "properties": {
              "AddressOwner": {
                "$ref": "#/components/schemas/SuiAddress"
              }
            },
            "additionalProperties": false
          },
          {
            "description": "Object is exclusively owned by a single object, and is mutable. The object ID is converted to SuiAddress as SuiAddress is universal.",
            "type": "object",
            "required": [
              "ObjectOwner"
            ],
            "properties": {
              "ObjectOwner": {
                "$ref": "#/components/schemas/SuiAddress"
              }
            },
            "additionalProperties": false
          },
          {
            "description": "Object is shared, can be used by any address, and is mutable.",
            "type": "object",
            "required": [
              "Shared"
            ],
            "properties": {
              "Shared": {
                "type": "object",
                "required": [
                  "initial_shared_version"
                ],
                "properties": {
                  "initial_shared_version": {
                    "description": "The version at which the object became shared",
                    "allOf": [
                      {
                        "$ref": "#/components/schemas/SequenceNumber"
                      }
                    ]
                  }
                }
              }
            },
            "additionalProperties": false
          },
          {
            "description": "Object is immutable, and hence ownership doesn't matter.",
            "type": "string",
            "enum": [
              "Immutable"
            ]
          }
        ]
      },
      "Page_for_Checkpoint_and_BigInt_for_uint64": {
        "description": "`next_cursor` points to the last item in the page; Reading with `next_cursor` will start from the next item after `next_cursor` if `next_cursor` is `Some`, otherwise it will start from the first item.",
        "type": "object",
        "required": [
          "data",
          "hasNextPage"
        ],
        "properties": {
          "data": {
            "type": "array",
            "items": {
              "$ref": "#/components/schemas/Checkpoint"
            }
          },
          "hasNextPage": {
            "type": "boolean"
          },
          "nextCursor": {
            "anyOf": [
              {
                "$ref": "#/components/schemas/BigInt_for_uint64"
              },
              {
                "type": "null"
              }
            ]
          }
        }
      },
      "Page_for_Coin_and_ObjectID": {
        "description": "`next_cursor` points to the last item in the page; Reading with `next_cursor` will start from the next item after `next_cursor` if `next_cursor` is `Some`, otherwise it will start from the first item.",
        "type": "object",
        "required": [
          "data",
          "hasNextPage"
        ],
        "properties": {
          "data": {
            "type": "array",
            "items": {
              "$ref": "#/components/schemas/Coin"
            }
          },
          "hasNextPage": {
            "type": "boolean"
          },
          "nextCursor": {
            "anyOf": [
              {
                "$ref": "#/components/schemas/ObjectID"
              },
              {
                "type": "null"
              }
            ]
          }
        }
      },
      "Page_for_DynamicFieldInfo_and_ObjectID": {
        "description": "`next_cursor` points to the last item in the page; Reading with `next_cursor` will start from the next item after `next_cursor` if `next_cursor` is `Some`, otherwise it will start from the first item.",
        "type": "object",
        "required": [
          "data",
          "hasNextPage"
        ],
        "properties": {
          "data": {
            "type": "array",
            "items": {
              "$ref": "#/components/schemas/DynamicFieldInfo"
            }
          },
          "hasNextPage": {
            "type": "boolean"
          },
          "nextCursor": {
            "anyOf": [
              {
                "$ref": "#/components/schemas/ObjectID"
              },
              {
                "type": "null"
              }
            ]
          }
        }
      },
      "Page_for_Event_and_EventID": {
        "description": "`next_cursor` points to the last item in the page; Reading with `next_cursor` will start from the next item after `next_cursor` if `next_cursor` is `Some`, otherwise it will start from the first item.",
        "type": "object",
        "required": [
          "data",
          "hasNextPage"
        ],
        "properties": {
          "data": {
            "type": "array",
            "items": {
              "$ref": "#/components/schemas/Event"
            }
          },
          "hasNextPage": {
            "type": "boolean"
          },
          "nextCursor": {
            "anyOf": [
              {
                "$ref": "#/components/schemas/EventID"
              },
              {
                "type": "null"
              }
            ]
          }
        }
      },
      "Page_for_String_and_ObjectID": {
        "description": "`next_cursor` points to the last item in the page; Reading with `next_cursor` will start from the next item after `next_cursor` if `next_cursor` is `Some`, otherwise it will start from the first item.",
        "type": "object",
        "required": [
          "data",
          "hasNextPage"
        ],
        "properties": {
          "data": {
            "type": "array",
            "items": {
              "type": "string"
            }
          },
          "hasNextPage": {
            "type": "boolean"
          },
          "nextCursor": {
            "anyOf": [
              {
                "$ref": "#/components/schemas/ObjectID"
              },
              {
                "type": "null"
              }
            ]
          }
        }
      },
      "Page_for_SuiObjectResponse_and_ObjectID": {
        "description": "`next_cursor` points to the last item in the page; Reading with `next_cursor` will start from the next item after `next_cursor` if `next_cursor` is `Some`, otherwise it will start from the first item.",
        "type": "object",
        "required": [
          "data",
          "hasNextPage"
        ],
        "properties": {
          "data": {
            "type": "array",
            "items": {
              "$ref": "#/components/schemas/SuiObjectResponse"
            }
          },
          "hasNextPage": {
            "type": "boolean"
          },
          "nextCursor": {
            "anyOf": [
              {
                "$ref": "#/components/schemas/ObjectID"
              },
              {
                "type": "null"
              }
            ]
          }
        }
      },
      "Page_for_TransactionBlockResponse_and_TransactionDigest": {
        "description": "`next_cursor` points to the last item in the page; Reading with `next_cursor` will start from the next item after `next_cursor` if `next_cursor` is `Some`, otherwise it will start from the first item.",
        "type": "object",
        "required": [
          "data",
          "hasNextPage"
        ],
        "properties": {
          "data": {
            "type": "array",
            "items": {
              "$ref": "#/components/schemas/TransactionBlockResponse"
            }
          },
          "hasNextPage": {
            "type": "boolean"
          },
          "nextCursor": {
            "anyOf": [
              {
                "$ref": "#/components/schemas/TransactionDigest"
              },
              {
                "type": "null"
              }
            ]
          }
        }
      },
      "ProtocolConfig": {
        "type": "object",
        "required": [
          "attributes",
          "featureFlags",
          "maxSupportedProtocolVersion",
          "minSupportedProtocolVersion",
          "protocolVersion"
        ],
        "properties": {
          "attributes": {
            "type": "object",
            "additionalProperties": {
              "anyOf": [
                {
                  "$ref": "#/components/schemas/ProtocolConfigValue"
                },
                {
                  "type": "null"
                }
              ]
            }
          },
          "featureFlags": {
            "type": "object",
            "additionalProperties": {
              "type": "boolean"
            }
          },
          "maxSupportedProtocolVersion": {
            "$ref": "#/components/schemas/ProtocolVersion"
          },
          "minSupportedProtocolVersion": {
            "$ref": "#/components/schemas/ProtocolVersion"
          },
          "protocolVersion": {
            "$ref": "#/components/schemas/ProtocolVersion"
          }
        }
      },
      "ProtocolConfigValue": {
        "oneOf": [
          {
            "type": "object",
            "required": [
              "u16"
            ],
            "properties": {
              "u16": {
                "$ref": "#/components/schemas/BigInt_for_uint16"
              }
            },
            "additionalProperties": false
          },
          {
            "type": "object",
            "required": [
              "u32"
            ],
            "properties": {
              "u32": {
                "$ref": "#/components/schemas/BigInt_for_uint32"
              }
            },
            "additionalProperties": false
          },
          {
            "type": "object",
            "required": [
              "u64"
            ],
            "properties": {
              "u64": {
                "$ref": "#/components/schemas/BigInt_for_uint64"
              }
            },
            "additionalProperties": false
          },
          {
            "type": "object",
            "required": [
              "f64"
            ],
            "properties": {
              "f64": {
                "type": "string"
              }
            },
            "additionalProperties": false
          }
        ]
      },
      "ProtocolVersion": {
        "$ref": "#/components/schemas/BigInt_for_uint64"
      },
      "PublicKey": {
        "oneOf": [
          {
            "type": "object",
            "required": [
              "Ed25519"
            ],
            "properties": {
              "Ed25519": {
                "$ref": "#/components/schemas/Base64"
              }
            },
            "additionalProperties": false
          },
          {
            "type": "object",
            "required": [
              "Secp256k1"
            ],
            "properties": {
              "Secp256k1": {
                "$ref": "#/components/schemas/Base64"
              }
            },
            "additionalProperties": false
          },
          {
            "type": "object",
            "required": [
              "Secp256r1"
            ],
            "properties": {
              "Secp256r1": {
                "$ref": "#/components/schemas/Base64"
              }
            },
            "additionalProperties": false
          },
          {
            "type": "object",
            "required": [
              "ZkLogin"
            ],
            "properties": {
              "ZkLogin": {
                "$ref": "#/components/schemas/ZkLoginPublicIdentifier"
              }
            },
            "additionalProperties": false
          }
        ]
      },
      "RPCTransactionRequestParams": {
        "oneOf": [
          {
            "type": "object",
            "required": [
              "transferObjectRequestParams"
            ],
            "properties": {
              "transferObjectRequestParams": {
                "$ref": "#/components/schemas/TransferObjectParams"
              }
            },
            "additionalProperties": false
          },
          {
            "type": "object",
            "required": [
              "moveCallRequestParams"
            ],
            "properties": {
              "moveCallRequestParams": {
                "$ref": "#/components/schemas/MoveCallParams"
              }
            },
            "additionalProperties": false
          }
        ]
      },
      "RawData": {
        "oneOf": [
          {
            "type": "object",
            "required": [
              "bcsBytes",
              "dataType",
              "hasPublicTransfer",
              "type",
              "version"
            ],
            "properties": {
              "bcsBytes": {
                "$ref": "#/components/schemas/Base64"
              },
              "dataType": {
                "type": "string",
                "enum": [
                  "moveObject"
                ]
              },
              "hasPublicTransfer": {
                "type": "boolean"
              },
              "type": {
                "type": "string"
              },
              "version": {
                "$ref": "#/components/schemas/SequenceNumber"
              }
            }
          },
          {
            "type": "object",
            "required": [
              "dataType",
              "id",
              "linkageTable",
              "moduleMap",
              "typeOriginTable",
              "version"
            ],
            "properties": {
              "dataType": {
                "type": "string",
                "enum": [
                  "package"
                ]
              },
              "id": {
                "$ref": "#/components/schemas/ObjectID"
              },
              "linkageTable": {
                "type": "object",
                "additionalProperties": {
                  "$ref": "#/components/schemas/UpgradeInfo"
                }
              },
              "moduleMap": {
                "type": "object",
                "additionalProperties": {
                  "$ref": "#/components/schemas/Base64"
                }
              },
              "typeOriginTable": {
                "type": "array",
                "items": {
                  "$ref": "#/components/schemas/TypeOrigin"
                }
              },
              "version": {
                "$ref": "#/components/schemas/SequenceNumber"
              }
            }
          }
        ]
      },
      "Secp256k1SuiSignature": {
        "$ref": "#/components/schemas/Base64"
      },
      "Secp256r1SuiSignature": {
        "$ref": "#/components/schemas/Base64"
      },
      "SequenceNumber": {
        "type": "integer",
        "format": "uint64",
        "minimum": 0.0
      },
      "Signature": {
        "oneOf": [
          {
            "type": "object",
            "required": [
              "Ed25519SuiSignature"
            ],
            "properties": {
              "Ed25519SuiSignature": {
                "$ref": "#/components/schemas/Ed25519SuiSignature"
              }
            },
            "additionalProperties": false
          },
          {
            "type": "object",
            "required": [
              "Secp256k1SuiSignature"
            ],
            "properties": {
              "Secp256k1SuiSignature": {
                "$ref": "#/components/schemas/Secp256k1SuiSignature"
              }
            },
            "additionalProperties": false
          },
          {
            "type": "object",
            "required": [
              "Secp256r1SuiSignature"
            ],
            "properties": {
              "Secp256r1SuiSignature": {
                "$ref": "#/components/schemas/Secp256r1SuiSignature"
              }
            },
            "additionalProperties": false
          }
        ]
      },
      "Stake": {
        "type": "object",
        "oneOf": [
          {
            "type": "object",
            "required": [
              "status"
            ],
            "properties": {
              "status": {
                "type": "string",
                "enum": [
                  "Pending"
                ]
              }
            }
          },
          {
            "type": "object",
            "required": [
              "estimatedReward",
              "status"
            ],
            "properties": {
              "estimatedReward": {
                "$ref": "#/components/schemas/BigInt_for_uint64"
              },
              "status": {
                "type": "string",
                "enum": [
                  "Active"
                ]
              }
            }
          },
          {
            "type": "object",
            "required": [
              "status"
            ],
            "properties": {
              "status": {
                "type": "string",
                "enum": [
                  "Unstaked"
                ]
              }
            }
          }
        ],
        "required": [
          "principal",
          "stakeActiveEpoch",
          "stakeRequestEpoch",
          "stakedSuiId"
        ],
        "properties": {
          "principal": {
            "$ref": "#/components/schemas/BigInt_for_uint64"
          },
          "stakeActiveEpoch": {
            "$ref": "#/components/schemas/BigInt_for_uint64"
          },
          "stakeRequestEpoch": {
            "$ref": "#/components/schemas/BigInt_for_uint64"
          },
          "stakedSuiId": {
            "description": "ID of the StakedSui receipt object.",
            "allOf": [
              {
                "$ref": "#/components/schemas/ObjectID"
              }
            ]
          }
        }
      },
      "SuiActiveJwk": {
        "type": "object",
        "required": [
          "epoch",
          "jwk",
          "jwk_id"
        ],
        "properties": {
          "epoch": {
            "$ref": "#/components/schemas/BigInt_for_uint64"
          },
          "jwk": {
            "$ref": "#/components/schemas/SuiJWK"
          },
          "jwk_id": {
            "$ref": "#/components/schemas/SuiJwkId"
          }
        }
      },
      "SuiAddress": {
        "$ref": "#/components/schemas/Hex"
      },
      "SuiArgument": {
        "description": "An argument to a transaction in a programmable transaction block",
        "oneOf": [
          {
            "description": "The gas coin. The gas coin can only be used by-ref, except for with `TransferObjects`, which can use it by-value.",
            "type": "string",
            "enum": [
              "GasCoin"
            ]
          },
          {
            "description": "One of the input objects or primitive values (from `ProgrammableTransactionBlock` inputs)",
            "type": "object",
            "required": [
              "Input"
            ],
            "properties": {
              "Input": {
                "type": "integer",
                "format": "uint16",
                "minimum": 0.0
              }
            },
            "additionalProperties": false
          },
          {
            "description": "The result of another transaction (from `ProgrammableTransactionBlock` transactions)",
            "type": "object",
            "required": [
              "Result"
            ],
            "properties": {
              "Result": {
                "type": "integer",
                "format": "uint16",
                "minimum": 0.0
              }
            },
            "additionalProperties": false
          },
          {
            "description": "Like a `Result` but it accesses a nested result. Currently, the only usage of this is to access a value from a Move call with multiple return values.",
            "type": "object",
            "required": [
              "NestedResult"
            ],
            "properties": {
              "NestedResult": {
                "type": "array",
                "items": [
                  {
                    "type": "integer",
                    "format": "uint16",
                    "minimum": 0.0
                  },
                  {
                    "type": "integer",
                    "format": "uint16",
                    "minimum": 0.0
                  }
                ],
                "maxItems": 2,
                "minItems": 2
              }
            },
            "additionalProperties": false
          }
        ]
      },
      "SuiAuthenticatorStateExpire": {
        "type": "object",
        "required": [
          "min_epoch"
        ],
        "properties": {
          "min_epoch": {
            "$ref": "#/components/schemas/BigInt_for_uint64"
          }
        }
      },
      "SuiCallArg": {
        "oneOf": [
          {
            "type": "object",
            "oneOf": [
              {
                "type": "object",
                "required": [
                  "digest",
                  "objectId",
                  "objectType",
                  "version"
                ],
                "properties": {
                  "digest": {
                    "$ref": "#/components/schemas/ObjectDigest"
                  },
                  "objectId": {
                    "$ref": "#/components/schemas/ObjectID"
                  },
                  "objectType": {
                    "type": "string",
                    "enum": [
                      "immOrOwnedObject"
                    ]
                  },
                  "version": {
                    "$ref": "#/components/schemas/SequenceNumber"
                  }
                }
              },
              {
                "type": "object",
                "required": [
                  "initialSharedVersion",
                  "mutable",
                  "objectId",
                  "objectType"
                ],
                "properties": {
                  "initialSharedVersion": {
                    "$ref": "#/components/schemas/SequenceNumber"
                  },
                  "mutable": {
                    "type": "boolean"
                  },
                  "objectId": {
                    "$ref": "#/components/schemas/ObjectID"
                  },
                  "objectType": {
                    "type": "string",
                    "enum": [
                      "sharedObject"
                    ]
                  }
                }
              },
              {
                "type": "object",
                "required": [
                  "digest",
                  "objectId",
                  "objectType",
                  "version"
                ],
                "properties": {
                  "digest": {
                    "$ref": "#/components/schemas/ObjectDigest"
                  },
                  "objectId": {
                    "$ref": "#/components/schemas/ObjectID"
                  },
                  "objectType": {
                    "type": "string",
                    "enum": [
                      "receiving"
                    ]
                  },
                  "version": {
                    "$ref": "#/components/schemas/SequenceNumber"
                  }
                }
              }
            ],
            "required": [
              "type"
            ],
            "properties": {
              "type": {
                "type": "string",
                "enum": [
                  "object"
                ]
              }
            }
          },
          {
            "type": "object",
            "required": [
              "type",
              "value"
            ],
            "properties": {
              "type": {
                "type": "string",
                "enum": [
                  "pure"
                ]
              },
              "value": {
                "$ref": "#/components/schemas/SuiJsonValue"
              },
              "valueType": {
                "default": null,
                "type": [
                  "string",
                  "null"
                ]
              }
            }
          }
        ]
      },
      "SuiChangeEpoch": {
        "type": "object",
        "required": [
          "computation_charge",
          "epoch",
          "epoch_start_timestamp_ms",
          "storage_charge",
          "storage_rebate"
        ],
        "properties": {
          "computation_charge": {
            "$ref": "#/components/schemas/BigInt_for_uint64"
          },
          "epoch": {
            "$ref": "#/components/schemas/BigInt_for_uint64"
          },
          "epoch_start_timestamp_ms": {
            "$ref": "#/components/schemas/BigInt_for_uint64"
          },
          "storage_charge": {
            "$ref": "#/components/schemas/BigInt_for_uint64"
          },
          "storage_rebate": {
            "$ref": "#/components/schemas/BigInt_for_uint64"
          }
        }
      },
      "SuiCoinMetadata": {
        "type": "object",
        "required": [
          "decimals",
          "description",
          "name",
          "symbol"
        ],
        "properties": {
          "decimals": {
            "description": "Number of decimal places the coin uses.",
            "type": "integer",
            "format": "uint8",
            "minimum": 0.0
          },
          "description": {
            "description": "Description of the token",
            "type": "string"
          },
          "iconUrl": {
            "description": "URL for the token logo",
            "type": [
              "string",
              "null"
            ]
          },
          "id": {
            "description": "Object id for the CoinMetadata object",
            "anyOf": [
              {
                "$ref": "#/components/schemas/ObjectID"
              },
              {
                "type": "null"
              }
            ]
          },
          "name": {
            "description": "Name for the token",
            "type": "string"
          },
          "symbol": {
            "description": "Symbol for the token",
            "type": "string"
          }
        }
      },
      "SuiEndOfEpochTransactionKind": {
        "oneOf": [
          {
            "type": "string",
            "enum": [
              "AuthenticatorStateCreate",
              "RandomnessStateCreate",
              "CoinDenyListStateCreate"
            ]
          },
          {
            "type": "object",
            "required": [
              "ChangeEpoch"
            ],
            "properties": {
              "ChangeEpoch": {
                "$ref": "#/components/schemas/SuiChangeEpoch"
              }
            },
            "additionalProperties": false
          },
          {
            "type": "object",
            "required": [
              "AuthenticatorStateExpire"
            ],
            "properties": {
              "AuthenticatorStateExpire": {
                "$ref": "#/components/schemas/SuiAuthenticatorStateExpire"
              }
            },
            "additionalProperties": false
          },
          {
            "type": "object",
            "required": [
              "BridgeStateCreate"
            ],
            "properties": {
              "BridgeStateCreate": {
                "$ref": "#/components/schemas/CheckpointDigest"
              }
            },
            "additionalProperties": false
          },
          {
            "type": "object",
            "required": [
              "BridgeCommitteeUpdate"
            ],
            "properties": {
              "BridgeCommitteeUpdate": {
                "$ref": "#/components/schemas/SequenceNumber"
              }
            },
            "additionalProperties": false
          }
        ]
      },
      "SuiExecutionResult": {
        "type": "object",
        "properties": {
          "mutableReferenceOutputs": {
            "description": "The value of any arguments that were mutably borrowed. Non-mut borrowed values are not included",
            "type": "array",
            "items": {
              "type": "array",
              "items": [
                {
                  "$ref": "#/components/schemas/SuiArgument"
                },
                {
                  "type": "array",
                  "items": {
                    "type": "integer",
                    "format": "uint8",
                    "minimum": 0.0
                  }
                },
                {
                  "$ref": "#/components/schemas/TypeTag"
                }
              ],
              "maxItems": 3,
              "minItems": 3
            }
          },
          "returnValues": {
            "description": "The return values from the transaction",
            "type": "array",
            "items": {
              "type": "array",
              "items": [
                {
                  "type": "array",
                  "items": {
                    "type": "integer",
                    "format": "uint8",
                    "minimum": 0.0
                  }
                },
                {
                  "$ref": "#/components/schemas/TypeTag"
                }
              ],
              "maxItems": 2,
              "minItems": 2
            }
          }
        }
      },
      "SuiJWK": {
        "type": "object",
        "required": [
          "alg",
          "e",
          "kty",
          "n"
        ],
        "properties": {
          "alg": {
            "type": "string"
          },
          "e": {
            "type": "string"
          },
          "kty": {
            "type": "string"
          },
          "n": {
            "type": "string"
          }
        }
      },
      "SuiJsonValue": {},
      "SuiJwkId": {
        "type": "object",
        "required": [
          "iss",
          "kid"
        ],
        "properties": {
          "iss": {
            "type": "string"
          },
          "kid": {
            "type": "string"
          }
        }
      },
      "SuiMoveAbility": {
        "type": "string",
        "enum": [
          "Copy",
          "Drop",
          "Store",
          "Key"
        ]
      },
      "SuiMoveAbilitySet": {
        "type": "object",
        "required": [
          "abilities"
        ],
        "properties": {
          "abilities": {
            "type": "array",
            "items": {
              "$ref": "#/components/schemas/SuiMoveAbility"
            }
          }
        }
      },
      "SuiMoveModuleId": {
        "type": "object",
        "required": [
          "address",
          "name"
        ],
        "properties": {
          "address": {
            "type": "string"
          },
          "name": {
            "type": "string"
          }
        }
      },
      "SuiMoveNormalizedField": {
        "type": "object",
        "required": [
          "name",
          "type"
        ],
        "properties": {
          "name": {
            "type": "string"
          },
          "type": {
            "$ref": "#/components/schemas/SuiMoveNormalizedType"
          }
        }
      },
      "SuiMoveNormalizedFunction": {
        "type": "object",
        "required": [
          "isEntry",
          "parameters",
          "return",
          "typeParameters",
          "visibility"
        ],
        "properties": {
          "isEntry": {
            "type": "boolean"
          },
          "parameters": {
            "type": "array",
            "items": {
              "$ref": "#/components/schemas/SuiMoveNormalizedType"
            }
          },
          "return": {
            "type": "array",
            "items": {
              "$ref": "#/components/schemas/SuiMoveNormalizedType"
            }
          },
          "typeParameters": {
            "type": "array",
            "items": {
              "$ref": "#/components/schemas/SuiMoveAbilitySet"
            }
          },
          "visibility": {
            "$ref": "#/components/schemas/SuiMoveVisibility"
          }
        }
      },
      "SuiMoveNormalizedModule": {
        "type": "object",
        "required": [
          "address",
          "exposedFunctions",
          "fileFormatVersion",
          "friends",
          "name",
          "structs"
        ],
        "properties": {
          "address": {
            "type": "string"
          },
          "exposedFunctions": {
            "type": "object",
            "additionalProperties": {
              "$ref": "#/components/schemas/SuiMoveNormalizedFunction"
            }
          },
          "fileFormatVersion": {
            "type": "integer",
            "format": "uint32",
            "minimum": 0.0
          },
          "friends": {
            "type": "array",
            "items": {
              "$ref": "#/components/schemas/SuiMoveModuleId"
            }
          },
          "name": {
            "type": "string"
          },
          "structs": {
            "type": "object",
            "additionalProperties": {
              "$ref": "#/components/schemas/SuiMoveNormalizedStruct"
            }
          }
        }
      },
      "SuiMoveNormalizedStruct": {
        "type": "object",
        "required": [
          "abilities",
          "fields",
          "typeParameters"
        ],
        "properties": {
          "abilities": {
            "$ref": "#/components/schemas/SuiMoveAbilitySet"
          },
          "fields": {
            "type": "array",
            "items": {
              "$ref": "#/components/schemas/SuiMoveNormalizedField"
            }
          },
          "typeParameters": {
            "type": "array",
            "items": {
              "$ref": "#/components/schemas/SuiMoveStructTypeParameter"
            }
          }
        }
      },
      "SuiMoveNormalizedType": {
        "oneOf": [
          {
            "type": "string",
            "enum": [
              "Bool",
              "U8",
              "U16",
              "U32",
              "U64",
              "U128",
              "U256",
              "Address",
              "Signer"
            ]
          },
          {
            "type": "object",
            "required": [
              "Struct"
            ],
            "properties": {
              "Struct": {
                "type": "object",
                "required": [
                  "address",
                  "module",
                  "name",
                  "typeArguments"
                ],
                "properties": {
                  "address": {
                    "type": "string"
                  },
                  "module": {
                    "type": "string"
                  },
                  "name": {
                    "type": "string"
                  },
                  "typeArguments": {
                    "type": "array",
                    "items": {
                      "$ref": "#/components/schemas/SuiMoveNormalizedType"
                    }
                  }
                }
              }
            },
            "additionalProperties": false
          },
          {
            "type": "object",
            "required": [
              "Vector"
            ],
            "properties": {
              "Vector": {
                "$ref": "#/components/schemas/SuiMoveNormalizedType"
              }
            },
            "additionalProperties": false
          },
          {
            "type": "object",
            "required": [
              "TypeParameter"
            ],
            "properties": {
              "TypeParameter": {
                "type": "integer",
                "format": "uint16",
                "minimum": 0.0
              }
            },
            "additionalProperties": false
          },
          {
            "type": "object",
            "required": [
              "Reference"
            ],
            "properties": {
              "Reference": {
                "$ref": "#/components/schemas/SuiMoveNormalizedType"
              }
            },
            "additionalProperties": false
          },
          {
            "type": "object",
            "required": [
              "MutableReference"
            ],
            "properties": {
              "MutableReference": {
                "$ref": "#/components/schemas/SuiMoveNormalizedType"
              }
            },
            "additionalProperties": false
          }
        ]
      },
      "SuiMoveStructTypeParameter": {
        "type": "object",
        "required": [
          "constraints",
          "isPhantom"
        ],
        "properties": {
          "constraints": {
            "$ref": "#/components/schemas/SuiMoveAbilitySet"
          },
          "isPhantom": {
            "type": "boolean"
          }
        }
      },
      "SuiMoveVisibility": {
        "type": "string",
        "enum": [
          "Private",
          "Public",
          "Friend"
        ]
      },
      "SuiObjectDataFilter": {
        "oneOf": [
          {
            "type": "object",
            "required": [
              "MatchAll"
            ],
            "properties": {
              "MatchAll": {
                "type": "array",
                "items": {
                  "$ref": "#/components/schemas/SuiObjectDataFilter"
                }
              }
            },
            "additionalProperties": false
          },
          {
            "type": "object",
            "required": [
              "MatchAny"
            ],
            "properties": {
              "MatchAny": {
                "type": "array",
                "items": {
                  "$ref": "#/components/schemas/SuiObjectDataFilter"
                }
              }
            },
            "additionalProperties": false
          },
          {
            "type": "object",
            "required": [
              "MatchNone"
            ],
            "properties": {
              "MatchNone": {
                "type": "array",
                "items": {
                  "$ref": "#/components/schemas/SuiObjectDataFilter"
                }
              }
            },
            "additionalProperties": false
          },
          {
            "description": "Query by type a specified Package.",
            "type": "object",
            "required": [
              "Package"
            ],
            "properties": {
              "Package": {
                "$ref": "#/components/schemas/ObjectID"
              }
            },
            "additionalProperties": false
          },
          {
            "description": "Query by type a specified Move module.",
            "type": "object",
            "required": [
              "MoveModule"
            ],
            "properties": {
              "MoveModule": {
                "type": "object",
                "required": [
                  "module",
                  "package"
                ],
                "properties": {
                  "module": {
                    "description": "the module name",
                    "type": "string"
                  },
                  "package": {
                    "description": "the Move package ID",
                    "allOf": [
                      {
                        "$ref": "#/components/schemas/ObjectID"
                      }
                    ]
                  }
                }
              }
            },
            "additionalProperties": false
          },
          {
            "description": "Query by type",
            "type": "object",
            "required": [
              "StructType"
            ],
            "properties": {
              "StructType": {
                "type": "string"
              }
            },
            "additionalProperties": false
          },
          {
            "type": "object",
            "required": [
              "AddressOwner"
            ],
            "properties": {
              "AddressOwner": {
                "$ref": "#/components/schemas/SuiAddress"
              }
            },
            "additionalProperties": false
          },
          {
            "type": "object",
            "required": [
              "ObjectOwner"
            ],
            "properties": {
              "ObjectOwner": {
                "$ref": "#/components/schemas/ObjectID"
              }
            },
            "additionalProperties": false
          },
          {
            "type": "object",
            "required": [
              "ObjectId"
            ],
            "properties": {
              "ObjectId": {
                "$ref": "#/components/schemas/ObjectID"
              }
            },
            "additionalProperties": false
          },
          {
            "type": "object",
            "required": [
              "ObjectIds"
            ],
            "properties": {
              "ObjectIds": {
                "type": "array",
                "items": {
                  "$ref": "#/components/schemas/ObjectID"
                }
              }
            },
            "additionalProperties": false
          },
          {
            "type": "object",
            "required": [
              "Version"
            ],
            "properties": {
              "Version": {
                "$ref": "#/components/schemas/BigInt_for_uint64"
              }
            },
            "additionalProperties": false
          }
        ]
      },
      "SuiObjectResponse": {
        "type": "object",
        "properties": {
          "data": {
            "anyOf": [
              {
                "$ref": "#/components/schemas/ObjectData"
              },
              {
                "type": "null"
              }
            ]
          },
          "error": {
            "anyOf": [
              {
                "$ref": "#/components/schemas/ObjectResponseError"
              },
              {
                "type": "null"
              }
            ]
          }
        }
      },
      "SuiProgrammableMoveCall": {
        "description": "The transaction for calling a Move function, either an entry function or a public function (which cannot return references).",
        "type": "object",
        "required": [
          "function",
          "module",
          "package"
        ],
        "properties": {
          "arguments": {
            "description": "The arguments to the function.",
            "type": "array",
            "items": {
              "$ref": "#/components/schemas/SuiArgument"
            }
          },
          "function": {
            "description": "The function to be called.",
            "type": "string"
          },
          "module": {
            "description": "The specific module in the package containing the function.",
            "type": "string"
          },
          "package": {
            "description": "The package containing the module and function.",
            "allOf": [
              {
                "$ref": "#/components/schemas/ObjectID"
              }
            ]
          },
          "type_arguments": {
            "description": "The type arguments to the function.",
            "type": "array",
            "items": {
              "type": "string"
            }
          }
        }
      },
      "SuiSystemStateSummary": {
        "description": "This is the JSON-RPC type for the SUI system state object. It flattens all fields to make them top-level fields such that it as minimum dependencies to the internal data structures of the SUI system state type.",
        "type": "object",
        "required": [
          "activeValidators",
          "atRiskValidators",
          "epoch",
          "epochDurationMs",
          "epochStartTimestampMs",
          "inactivePoolsId",
          "inactivePoolsSize",
          "maxValidatorCount",
          "minValidatorJoiningStake",
          "pendingActiveValidatorsId",
          "pendingActiveValidatorsSize",
          "pendingRemovals",
          "protocolVersion",
          "referenceGasPrice",
          "safeMode",
          "safeModeComputationRewards",
          "safeModeNonRefundableStorageFee",
          "safeModeStorageRebates",
          "safeModeStorageRewards",
          "stakeSubsidyBalance",
          "stakeSubsidyCurrentDistributionAmount",
          "stakeSubsidyDecreaseRate",
          "stakeSubsidyDistributionCounter",
          "stakeSubsidyPeriodLength",
          "stakeSubsidyStartEpoch",
          "stakingPoolMappingsId",
          "stakingPoolMappingsSize",
          "storageFundNonRefundableBalance",
          "storageFundTotalObjectStorageRebates",
          "systemStateVersion",
          "totalStake",
          "validatorCandidatesId",
          "validatorCandidatesSize",
          "validatorLowStakeGracePeriod",
          "validatorLowStakeThreshold",
          "validatorReportRecords",
          "validatorVeryLowStakeThreshold"
        ],
        "properties": {
          "activeValidators": {
            "description": "The list of active validators in the current epoch.",
            "type": "array",
            "items": {
              "$ref": "#/components/schemas/SuiValidatorSummary"
            }
          },
          "atRiskValidators": {
            "description": "Map storing the number of epochs for which each validator has been below the low stake threshold.",
            "type": "array",
            "items": {
              "type": "array",
              "items": [
                {
                  "$ref": "#/components/schemas/SuiAddress"
                },
                {
                  "$ref": "#/components/schemas/BigInt_for_uint64"
                }
              ],
              "maxItems": 2,
              "minItems": 2
            }
          },
          "epoch": {
            "description": "The current epoch ID, starting from 0.",
            "allOf": [
              {
                "$ref": "#/components/schemas/BigInt_for_uint64"
              }
            ]
          },
          "epochDurationMs": {
            "description": "The duration of an epoch, in milliseconds.",
            "allOf": [
              {
                "$ref": "#/components/schemas/BigInt_for_uint64"
              }
            ]
          },
          "epochStartTimestampMs": {
            "description": "Unix timestamp of the current epoch start",
            "allOf": [
              {
                "$ref": "#/components/schemas/BigInt_for_uint64"
              }
            ]
          },
          "inactivePoolsId": {
            "description": "ID of the object that maps from a staking pool ID to the inactive validator that has that pool as its staking pool.",
            "allOf": [
              {
                "$ref": "#/components/schemas/ObjectID"
              }
            ]
          },
          "inactivePoolsSize": {
            "description": "Number of inactive staking pools.",
            "allOf": [
              {
                "$ref": "#/components/schemas/BigInt_for_uint64"
              }
            ]
          },
          "maxValidatorCount": {
            "description": "Maximum number of active validators at any moment. We do not allow the number of validators in any epoch to go above this.",
            "allOf": [
              {
                "$ref": "#/components/schemas/BigInt_for_uint64"
              }
            ]
          },
          "minValidatorJoiningStake": {
            "description": "Lower-bound on the amount of stake required to become a validator.",
            "allOf": [
              {
                "$ref": "#/components/schemas/BigInt_for_uint64"
              }
            ]
          },
          "pendingActiveValidatorsId": {
            "description": "ID of the object that contains the list of new validators that will join at the end of the epoch.",
            "allOf": [
              {
                "$ref": "#/components/schemas/ObjectID"
              }
            ]
          },
          "pendingActiveValidatorsSize": {
            "description": "Number of new validators that will join at the end of the epoch.",
            "allOf": [
              {
                "$ref": "#/components/schemas/BigInt_for_uint64"
              }
            ]
          },
          "pendingRemovals": {
            "description": "Removal requests from the validators. Each element is an index pointing to `active_validators`.",
            "type": "array",
            "items": {
              "$ref": "#/components/schemas/BigInt_for_uint64"
            }
          },
          "protocolVersion": {
            "description": "The current protocol version, starting from 1.",
            "allOf": [
              {
                "$ref": "#/components/schemas/BigInt_for_uint64"
              }
            ]
          },
          "referenceGasPrice": {
            "description": "The reference gas price for the current epoch.",
            "allOf": [
              {
                "$ref": "#/components/schemas/BigInt_for_uint64"
              }
            ]
          },
          "safeMode": {
            "description": "Whether the system is running in a downgraded safe mode due to a non-recoverable bug. This is set whenever we failed to execute advance_epoch, and ended up executing advance_epoch_safe_mode. It can be reset once we are able to successfully execute advance_epoch.",
            "type": "boolean"
          },
          "safeModeComputationRewards": {
            "description": "Amount of computation rewards accumulated (and not yet distributed) during safe mode.",
            "allOf": [
              {
                "$ref": "#/components/schemas/BigInt_for_uint64"
              }
            ]
          },
          "safeModeNonRefundableStorageFee": {
            "description": "Amount of non-refundable storage fee accumulated during safe mode.",
            "allOf": [
              {
                "$ref": "#/components/schemas/BigInt_for_uint64"
              }
            ]
          },
          "safeModeStorageRebates": {
            "description": "Amount of storage rebates accumulated (and not yet burned) during safe mode.",
            "allOf": [
              {
                "$ref": "#/components/schemas/BigInt_for_uint64"
              }
            ]
          },
          "safeModeStorageRewards": {
            "description": "Amount of storage rewards accumulated (and not yet distributed) during safe mode.",
            "allOf": [
              {
                "$ref": "#/components/schemas/BigInt_for_uint64"
              }
            ]
          },
          "stakeSubsidyBalance": {
            "description": "Balance of SUI set aside for stake subsidies that will be drawn down over time.",
            "allOf": [
              {
                "$ref": "#/components/schemas/BigInt_for_uint64"
              }
            ]
          },
          "stakeSubsidyCurrentDistributionAmount": {
            "description": "The amount of stake subsidy to be drawn down per epoch. This amount decays and decreases over time.",
            "allOf": [
              {
                "$ref": "#/components/schemas/BigInt_for_uint64"
              }
            ]
          },
          "stakeSubsidyDecreaseRate": {
            "description": "The rate at which the distribution amount decays at the end of each period. Expressed in basis points.",
            "type": "integer",
            "format": "uint16",
            "minimum": 0.0
          },
          "stakeSubsidyDistributionCounter": {
            "description": "This counter may be different from the current epoch number if in some epochs we decide to skip the subsidy.",
            "allOf": [
              {
                "$ref": "#/components/schemas/BigInt_for_uint64"
              }
            ]
          },
          "stakeSubsidyPeriodLength": {
            "description": "Number of distributions to occur before the distribution amount decays.",
            "allOf": [
              {
                "$ref": "#/components/schemas/BigInt_for_uint64"
              }
            ]
          },
          "stakeSubsidyStartEpoch": {
            "description": "The starting epoch in which stake subsidies start being paid out",
            "allOf": [
              {
                "$ref": "#/components/schemas/BigInt_for_uint64"
              }
            ]
          },
          "stakingPoolMappingsId": {
            "description": "ID of the object that maps from staking pool's ID to the sui address of a validator.",
            "allOf": [
              {
                "$ref": "#/components/schemas/ObjectID"
              }
            ]
          },
          "stakingPoolMappingsSize": {
            "description": "Number of staking pool mappings.",
            "allOf": [
              {
                "$ref": "#/components/schemas/BigInt_for_uint64"
              }
            ]
          },
          "storageFundNonRefundableBalance": {
            "description": "The non-refundable portion of the storage fund coming from storage reinvestment, non-refundable storage rebates and any leftover staking rewards.",
            "allOf": [
              {
                "$ref": "#/components/schemas/BigInt_for_uint64"
              }
            ]
          },
          "storageFundTotalObjectStorageRebates": {
            "description": "The storage rebates of all the objects on-chain stored in the storage fund.",
            "allOf": [
              {
                "$ref": "#/components/schemas/BigInt_for_uint64"
              }
            ]
          },
          "systemStateVersion": {
            "description": "The current version of the system state data structure type.",
            "allOf": [
              {
                "$ref": "#/components/schemas/BigInt_for_uint64"
              }
            ]
          },
          "totalStake": {
            "description": "Total amount of stake from all active validators at the beginning of the epoch.",
            "allOf": [
              {
                "$ref": "#/components/schemas/BigInt_for_uint64"
              }
            ]
          },
          "validatorCandidatesId": {
            "description": "ID of the object that stores preactive validators, mapping their addresses to their `Validator` structs.",
            "allOf": [
              {
                "$ref": "#/components/schemas/ObjectID"
              }
            ]
          },
          "validatorCandidatesSize": {
            "description": "Number of preactive validators.",
            "allOf": [
              {
                "$ref": "#/components/schemas/BigInt_for_uint64"
              }
            ]
          },
          "validatorLowStakeGracePeriod": {
            "description": "A validator can have stake below `validator_low_stake_threshold` for this many epochs before being kicked out.",
            "allOf": [
              {
                "$ref": "#/components/schemas/BigInt_for_uint64"
              }
            ]
          },
          "validatorLowStakeThreshold": {
            "description": "Validators with stake amount below `validator_low_stake_threshold` are considered to have low stake and will be escorted out of the validator set after being below this threshold for more than `validator_low_stake_grace_period` number of epochs.",
            "allOf": [
              {
                "$ref": "#/components/schemas/BigInt_for_uint64"
              }
            ]
          },
          "validatorReportRecords": {
            "description": "A map storing the records of validator reporting each other.",
            "type": "array",
            "items": {
              "type": "array",
              "items": [
                {
                  "$ref": "#/components/schemas/SuiAddress"
                },
                {
                  "type": "array",
                  "items": {
                    "$ref": "#/components/schemas/SuiAddress"
                  }
                }
              ],
              "maxItems": 2,
              "minItems": 2
            }
          },
          "validatorVeryLowStakeThreshold": {
            "description": "Validators with stake below `validator_very_low_stake_threshold` will be removed immediately at epoch change, no grace period.",
            "allOf": [
              {
                "$ref": "#/components/schemas/BigInt_for_uint64"
              }
            ]
          }
        }
      },
      "SuiTransaction": {
        "description": "A single transaction in a programmable transaction block.",
        "oneOf": [
          {
            "description": "A call to either an entry or a public Move function",
            "type": "object",
            "required": [
              "MoveCall"
            ],
            "properties": {
              "MoveCall": {
                "$ref": "#/components/schemas/SuiProgrammableMoveCall"
              }
            },
            "additionalProperties": false
          },
          {
            "description": "`(Vec<forall T:key+store. T>, address)` It sends n-objects to the specified address. These objects must have store (public transfer) and either the previous owner must be an address or the object must be newly created.",
            "type": "object",
            "required": [
              "TransferObjects"
            ],
            "properties": {
              "TransferObjects": {
                "type": "array",
                "items": [
                  {
                    "type": "array",
                    "items": {
                      "$ref": "#/components/schemas/SuiArgument"
                    }
                  },
                  {
                    "$ref": "#/components/schemas/SuiArgument"
                  }
                ],
                "maxItems": 2,
                "minItems": 2
              }
            },
            "additionalProperties": false
          },
          {
            "description": "`(&mut Coin<T>, Vec<u64>)` -> `Vec<Coin<T>>` It splits off some amounts into a new coins with those amounts",
            "type": "object",
            "required": [
              "SplitCoins"
            ],
            "properties": {
              "SplitCoins": {
                "type": "array",
                "items": [
                  {
                    "$ref": "#/components/schemas/SuiArgument"
                  },
                  {
                    "type": "array",
                    "items": {
                      "$ref": "#/components/schemas/SuiArgument"
                    }
                  }
                ],
                "maxItems": 2,
                "minItems": 2
              }
            },
            "additionalProperties": false
          },
          {
            "description": "`(&mut Coin<T>, Vec<Coin<T>>)` It merges n-coins into the first coin",
            "type": "object",
            "required": [
              "MergeCoins"
            ],
            "properties": {
              "MergeCoins": {
                "type": "array",
                "items": [
                  {
                    "$ref": "#/components/schemas/SuiArgument"
                  },
                  {
                    "type": "array",
                    "items": {
                      "$ref": "#/components/schemas/SuiArgument"
                    }
                  }
                ],
                "maxItems": 2,
                "minItems": 2
              }
            },
            "additionalProperties": false
          },
          {
            "description": "Publishes a Move package. It takes the package bytes and a list of the package's transitive dependencies to link against on-chain.",
            "type": "object",
            "required": [
              "Publish"
            ],
            "properties": {
              "Publish": {
                "type": "array",
                "items": {
                  "$ref": "#/components/schemas/ObjectID"
                }
              }
            },
            "additionalProperties": false
          },
          {
            "description": "Upgrades a Move package",
            "type": "object",
            "required": [
              "Upgrade"
            ],
            "properties": {
              "Upgrade": {
                "type": "array",
                "items": [
                  {
                    "type": "array",
                    "items": {
                      "$ref": "#/components/schemas/ObjectID"
                    }
                  },
                  {
                    "$ref": "#/components/schemas/ObjectID"
                  },
                  {
                    "$ref": "#/components/schemas/SuiArgument"
                  }
                ],
                "maxItems": 3,
                "minItems": 3
              }
            },
            "additionalProperties": false
          },
          {
            "description": "`forall T: Vec<T> -> vector<T>` Given n-values of the same type, it constructs a vector. For non objects or an empty vector, the type tag must be specified.",
            "type": "object",
            "required": [
              "MakeMoveVec"
            ],
            "properties": {
              "MakeMoveVec": {
                "type": "array",
                "items": [
                  {
                    "type": [
                      "string",
                      "null"
                    ]
                  },
                  {
                    "type": "array",
                    "items": {
                      "$ref": "#/components/schemas/SuiArgument"
                    }
                  }
                ],
                "maxItems": 2,
                "minItems": 2
              }
            },
            "additionalProperties": false
          }
        ]
      },
      "SuiTransactionBlockBuilderMode": {
        "oneOf": [
          {
            "description": "Regular Sui Transactions that are committed on chain",
            "type": "string",
            "enum": [
              "Commit"
            ]
          },
          {
            "description": "Simulated transaction that allows calling any Move function with arbitrary values.",
            "type": "string",
            "enum": [
              "DevInspect"
            ]
          }
        ]
      },
      "SuiValidatorSummary": {
        "description": "This is the JSON-RPC type for the SUI validator. It flattens all inner structures to top-level fields so that they are decoupled from the internal definitions.",
        "type": "object",
        "required": [
          "commissionRate",
          "description",
          "exchangeRatesId",
          "exchangeRatesSize",
          "gasPrice",
          "imageUrl",
          "name",
          "netAddress",
          "networkPubkeyBytes",
          "nextEpochCommissionRate",
          "nextEpochGasPrice",
          "nextEpochStake",
          "operationCapId",
          "p2pAddress",
          "pendingPoolTokenWithdraw",
          "pendingStake",
          "pendingTotalSuiWithdraw",
          "poolTokenBalance",
          "primaryAddress",
          "projectUrl",
          "proofOfPossessionBytes",
          "protocolPubkeyBytes",
          "rewardsPool",
          "stakingPoolId",
          "stakingPoolSuiBalance",
          "suiAddress",
          "votingPower",
          "workerAddress",
          "workerPubkeyBytes"
        ],
        "properties": {
          "commissionRate": {
            "$ref": "#/components/schemas/BigInt_for_uint64"
          },
          "description": {
            "type": "string"
          },
          "exchangeRatesId": {
            "description": "ID of the exchange rate table object.",
            "allOf": [
              {
                "$ref": "#/components/schemas/ObjectID"
              }
            ]
          },
          "exchangeRatesSize": {
            "description": "Number of exchange rates in the table.",
            "allOf": [
              {
                "$ref": "#/components/schemas/BigInt_for_uint64"
              }
            ]
          },
          "gasPrice": {
            "$ref": "#/components/schemas/BigInt_for_uint64"
          },
          "imageUrl": {
            "type": "string"
          },
          "name": {
            "type": "string"
          },
          "netAddress": {
            "type": "string"
          },
          "networkPubkeyBytes": {
            "$ref": "#/components/schemas/Base64"
          },
          "nextEpochCommissionRate": {
            "$ref": "#/components/schemas/BigInt_for_uint64"
          },
          "nextEpochGasPrice": {
            "$ref": "#/components/schemas/BigInt_for_uint64"
          },
          "nextEpochNetAddress": {
            "type": [
              "string",
              "null"
            ]
          },
          "nextEpochNetworkPubkeyBytes": {
            "default": null,
            "anyOf": [
              {
                "$ref": "#/components/schemas/Base64"
              },
              {
                "type": "null"
              }
            ]
          },
          "nextEpochP2pAddress": {
            "type": [
              "string",
              "null"
            ]
          },
          "nextEpochPrimaryAddress": {
            "type": [
              "string",
              "null"
            ]
          },
          "nextEpochProofOfPossession": {
            "default": null,
            "anyOf": [
              {
                "$ref": "#/components/schemas/Base64"
              },
              {
                "type": "null"
              }
            ]
          },
          "nextEpochProtocolPubkeyBytes": {
            "default": null,
            "anyOf": [
              {
                "$ref": "#/components/schemas/Base64"
              },
              {
                "type": "null"
              }
            ]
          },
          "nextEpochStake": {
            "$ref": "#/components/schemas/BigInt_for_uint64"
          },
          "nextEpochWorkerAddress": {
            "type": [
              "string",
              "null"
            ]
          },
          "nextEpochWorkerPubkeyBytes": {
            "default": null,
            "anyOf": [
              {
                "$ref": "#/components/schemas/Base64"
              },
              {
                "type": "null"
              }
            ]
          },
          "operationCapId": {
            "$ref": "#/components/schemas/ObjectID"
          },
          "p2pAddress": {
            "type": "string"
          },
          "pendingPoolTokenWithdraw": {
            "description": "Pending pool token withdrawn during the current epoch, emptied at epoch boundaries.",
            "allOf": [
              {
                "$ref": "#/components/schemas/BigInt_for_uint64"
              }
            ]
          },
          "pendingStake": {
            "description": "Pending stake amount for this epoch.",
            "allOf": [
              {
                "$ref": "#/components/schemas/BigInt_for_uint64"
              }
            ]
          },
          "pendingTotalSuiWithdraw": {
            "description": "Pending stake withdrawn during the current epoch, emptied at epoch boundaries.",
            "allOf": [
              {
                "$ref": "#/components/schemas/BigInt_for_uint64"
              }
            ]
          },
          "poolTokenBalance": {
            "description": "Total number of pool tokens issued by the pool.",
            "allOf": [
              {
                "$ref": "#/components/schemas/BigInt_for_uint64"
              }
            ]
          },
          "primaryAddress": {
            "type": "string"
          },
          "projectUrl": {
            "type": "string"
          },
          "proofOfPossessionBytes": {
            "$ref": "#/components/schemas/Base64"
          },
          "protocolPubkeyBytes": {
            "$ref": "#/components/schemas/Base64"
          },
          "rewardsPool": {
            "description": "The epoch stake rewards will be added here at the end of each epoch.",
            "allOf": [
              {
                "$ref": "#/components/schemas/BigInt_for_uint64"
              }
            ]
          },
          "stakingPoolActivationEpoch": {
            "description": "The epoch at which this pool became active.",
            "default": null,
            "anyOf": [
              {
                "$ref": "#/components/schemas/BigInt_for_uint64"
              },
              {
                "type": "null"
              }
            ]
          },
          "stakingPoolDeactivationEpoch": {
            "description": "The epoch at which this staking pool ceased to be active. `None` = {pre-active, active},",
            "default": null,
            "anyOf": [
              {
                "$ref": "#/components/schemas/BigInt_for_uint64"
              },
              {
                "type": "null"
              }
            ]
          },
          "stakingPoolId": {
            "description": "ID of the staking pool object.",
            "allOf": [
              {
                "$ref": "#/components/schemas/ObjectID"
              }
            ]
          },
          "stakingPoolSuiBalance": {
            "description": "The total number of SUI tokens in this pool.",
            "allOf": [
              {
                "$ref": "#/components/schemas/BigInt_for_uint64"
              }
            ]
          },
          "suiAddress": {
            "$ref": "#/components/schemas/SuiAddress"
          },
          "votingPower": {
            "$ref": "#/components/schemas/BigInt_for_uint64"
          },
          "workerAddress": {
            "type": "string"
          },
          "workerPubkeyBytes": {
            "$ref": "#/components/schemas/Base64"
          }
        }
      },
      "Supply": {
        "type": "object",
        "required": [
          "value"
        ],
        "properties": {
          "value": {
            "$ref": "#/components/schemas/BigInt_for_uint64"
          }
        }
      },
      "TransactionBlock": {
        "type": "object",
        "required": [
          "data",
          "txSignatures"
        ],
        "properties": {
          "data": {
            "$ref": "#/components/schemas/TransactionBlockData"
          },
          "txSignatures": {
            "type": "array",
            "items": {
              "$ref": "#/components/schemas/GenericSignature"
            }
          }
        }
      },
      "TransactionBlockBytes": {
        "type": "object",
        "required": [
          "gas",
          "inputObjects",
          "txBytes"
        ],
        "properties": {
          "gas": {
            "description": "the gas objects to be used",
            "type": "array",
            "items": {
              "$ref": "#/components/schemas/ObjectRef"
            }
          },
          "inputObjects": {
            "description": "objects to be used in this transaction",
            "type": "array",
            "items": {
              "$ref": "#/components/schemas/InputObjectKind"
            }
          },
          "txBytes": {
            "description": "BCS serialized transaction data bytes without its type tag, as base-64 encoded string.",
            "allOf": [
              {
                "$ref": "#/components/schemas/Base64"
              }
            ]
          }
        }
      },
      "TransactionBlockData": {
        "oneOf": [
          {
            "type": "object",
            "required": [
              "gasData",
              "messageVersion",
              "sender",
              "transaction"
            ],
            "properties": {
              "gasData": {
                "$ref": "#/components/schemas/GasData"
              },
              "messageVersion": {
                "type": "string",
                "enum": [
                  "v1"
                ]
              },
              "sender": {
                "$ref": "#/components/schemas/SuiAddress"
              },
              "transaction": {
                "$ref": "#/components/schemas/TransactionBlockKind"
              }
            }
          }
        ]
      },
      "TransactionBlockEffects": {
        "oneOf": [
          {
            "description": "The response from processing a transaction or a certified transaction",
            "type": "object",
            "required": [
              "executedEpoch",
              "gasObject",
              "gasUsed",
              "messageVersion",
              "status",
              "transactionDigest"
            ],
            "properties": {
              "created": {
                "description": "ObjectRef and owner of new objects created.",
                "type": "array",
                "items": {
                  "$ref": "#/components/schemas/OwnedObjectRef"
                }
              },
              "deleted": {
                "description": "Object Refs of objects now deleted (the old refs).",
                "type": "array",
                "items": {
                  "$ref": "#/components/schemas/ObjectRef"
                }
              },
              "dependencies": {
                "description": "The set of transaction digests this transaction depends on.",
                "type": "array",
                "items": {
                  "$ref": "#/components/schemas/TransactionDigest"
                }
              },
              "eventsDigest": {
                "description": "The digest of the events emitted during execution, can be None if the transaction does not emit any event.",
                "anyOf": [
                  {
                    "$ref": "#/components/schemas/TransactionEventsDigest"
                  },
                  {
                    "type": "null"
                  }
                ]
              },
              "executedEpoch": {
                "description": "The epoch when this transaction was executed.",
                "allOf": [
                  {
                    "$ref": "#/components/schemas/BigInt_for_uint64"
                  }
                ]
              },
              "gasObject": {
                "description": "The updated gas object reference. Have a dedicated field for convenient access. It's also included in mutated.",
                "allOf": [
                  {
                    "$ref": "#/components/schemas/OwnedObjectRef"
                  }
                ]
              },
              "gasUsed": {
                "$ref": "#/components/schemas/GasCostSummary"
              },
              "messageVersion": {
                "type": "string",
                "enum": [
                  "v1"
                ]
              },
              "modifiedAtVersions": {
                "description": "The version that every modified (mutated or deleted) object had before it was modified by this transaction.",
                "type": "array",
                "items": {
                  "$ref": "#/components/schemas/TransactionBlockEffectsModifiedAtVersions"
                }
              },
              "mutated": {
                "description": "ObjectRef and owner of mutated objects, including gas object.",
                "type": "array",
                "items": {
                  "$ref": "#/components/schemas/OwnedObjectRef"
                }
              },
              "sharedObjects": {
                "description": "The object references of the shared objects used in this transaction. Empty if no shared objects were used.",
                "type": "array",
                "items": {
                  "$ref": "#/components/schemas/ObjectRef"
                }
              },
              "status": {
                "description": "The status of the execution",
                "allOf": [
                  {
                    "$ref": "#/components/schemas/ExecutionStatus"
                  }
                ]
              },
              "transactionDigest": {
                "description": "The transaction digest",
                "allOf": [
                  {
                    "$ref": "#/components/schemas/TransactionDigest"
                  }
                ]
              },
              "unwrapped": {
                "description": "ObjectRef and owner of objects that are unwrapped in this transaction. Unwrapped objects are objects that were wrapped into other objects in the past, and just got extracted out.",
                "type": "array",
                "items": {
                  "$ref": "#/components/schemas/OwnedObjectRef"
                }
              },
              "unwrappedThenDeleted": {
                "description": "Object refs of objects previously wrapped in other objects but now deleted.",
                "type": "array",
                "items": {
                  "$ref": "#/components/schemas/ObjectRef"
                }
              },
              "wrapped": {
                "description": "Object refs of objects now wrapped in other objects.",
                "type": "array",
                "items": {
                  "$ref": "#/components/schemas/ObjectRef"
                }
              }
            }
          }
        ]
      },
      "TransactionBlockEffectsModifiedAtVersions": {
        "type": "object",
        "required": [
          "objectId",
          "sequenceNumber"
        ],
        "properties": {
          "objectId": {
            "$ref": "#/components/schemas/ObjectID"
          },
          "sequenceNumber": {
            "$ref": "#/components/schemas/SequenceNumber"
          }
        }
      },
      "TransactionBlockKind": {
        "oneOf": [
          {
            "description": "A system transaction that will update epoch information on-chain.",
            "type": "object",
            "required": [
              "computation_charge",
              "epoch",
              "epoch_start_timestamp_ms",
              "kind",
              "storage_charge",
              "storage_rebate"
            ],
            "properties": {
              "computation_charge": {
                "$ref": "#/components/schemas/BigInt_for_uint64"
              },
              "epoch": {
                "$ref": "#/components/schemas/BigInt_for_uint64"
              },
              "epoch_start_timestamp_ms": {
                "$ref": "#/components/schemas/BigInt_for_uint64"
              },
              "kind": {
                "type": "string",
                "enum": [
                  "ChangeEpoch"
                ]
              },
              "storage_charge": {
                "$ref": "#/components/schemas/BigInt_for_uint64"
              },
              "storage_rebate": {
                "$ref": "#/components/schemas/BigInt_for_uint64"
              }
            }
          },
          {
            "description": "A system transaction used for initializing the initial state of the chain.",
            "type": "object",
            "required": [
              "kind",
              "objects"
            ],
            "properties": {
              "kind": {
                "type": "string",
                "enum": [
                  "Genesis"
                ]
              },
              "objects": {
                "type": "array",
                "items": {
                  "$ref": "#/components/schemas/ObjectID"
                }
              }
            }
          },
          {
            "description": "A system transaction marking the start of a series of transactions scheduled as part of a checkpoint",
            "type": "object",
            "required": [
              "commit_timestamp_ms",
              "epoch",
              "kind",
              "round"
            ],
            "properties": {
              "commit_timestamp_ms": {
                "$ref": "#/components/schemas/BigInt_for_uint64"
              },
              "epoch": {
                "$ref": "#/components/schemas/BigInt_for_uint64"
              },
              "kind": {
                "type": "string",
                "enum": [
                  "ConsensusCommitPrologue"
                ]
              },
              "round": {
                "$ref": "#/components/schemas/BigInt_for_uint64"
              }
            }
          },
          {
            "description": "A series of transactions where the results of one transaction can be used in future transactions",
            "type": "object",
            "required": [
              "inputs",
              "kind",
              "transactions"
            ],
            "properties": {
              "inputs": {
                "description": "Input objects or primitive values",
                "type": "array",
                "items": {
                  "$ref": "#/components/schemas/SuiCallArg"
                }
              },
              "kind": {
                "type": "string",
                "enum": [
                  "ProgrammableTransaction"
                ]
              },
              "transactions": {
                "description": "The transactions to be executed sequentially. A failure in any transaction will result in the failure of the entire programmable transaction block.",
                "type": "array",
                "items": {
                  "$ref": "#/components/schemas/SuiTransaction"
                }
              }
            }
          },
          {
            "description": "A transaction which updates global authenticator state",
            "type": "object",
            "required": [
              "epoch",
              "kind",
              "new_active_jwks",
              "round"
            ],
            "properties": {
              "epoch": {
                "$ref": "#/components/schemas/BigInt_for_uint64"
              },
              "kind": {
                "type": "string",
                "enum": [
                  "AuthenticatorStateUpdate"
                ]
              },
              "new_active_jwks": {
                "type": "array",
                "items": {
                  "$ref": "#/components/schemas/SuiActiveJwk"
                }
              },
              "round": {
                "$ref": "#/components/schemas/BigInt_for_uint64"
              }
            }
          },
          {
            "description": "A transaction which updates global randomness state",
            "type": "object",
            "required": [
              "epoch",
              "kind",
              "random_bytes",
              "randomness_round"
            ],
            "properties": {
              "epoch": {
                "$ref": "#/components/schemas/BigInt_for_uint64"
              },
              "kind": {
                "type": "string",
                "enum": [
                  "RandomnessStateUpdate"
                ]
              },
              "random_bytes": {
                "type": "array",
                "items": {
                  "type": "integer",
                  "format": "uint8",
                  "minimum": 0.0
                }
              },
              "randomness_round": {
                "$ref": "#/components/schemas/BigInt_for_uint64"
              }
            }
          },
          {
            "description": "The transaction which occurs only at the end of the epoch",
            "type": "object",
            "required": [
              "kind",
              "transactions"
            ],
            "properties": {
              "kind": {
                "type": "string",
                "enum": [
                  "EndOfEpochTransaction"
                ]
              },
              "transactions": {
                "type": "array",
                "items": {
                  "$ref": "#/components/schemas/SuiEndOfEpochTransactionKind"
                }
              }
            }
          },
          {
            "type": "object",
            "required": [
              "commit_timestamp_ms",
              "consensus_commit_digest",
              "epoch",
              "kind",
              "round"
            ],
            "properties": {
              "commit_timestamp_ms": {
                "$ref": "#/components/schemas/BigInt_for_uint64"
              },
              "consensus_commit_digest": {
                "$ref": "#/components/schemas/ConsensusCommitDigest"
              },
              "epoch": {
                "$ref": "#/components/schemas/BigInt_for_uint64"
              },
              "kind": {
                "type": "string",
                "enum": [
                  "ConsensusCommitPrologueV2"
                ]
              },
              "round": {
                "$ref": "#/components/schemas/BigInt_for_uint64"
              }
            }
          },
          {
            "type": "object",
            "required": [
              "commit_timestamp_ms",
              "consensus_commit_digest",
              "consensus_determined_version_assignments",
              "epoch",
              "kind",
              "round"
            ],
            "properties": {
              "commit_timestamp_ms": {
                "$ref": "#/components/schemas/BigInt_for_uint64"
              },
              "consensus_commit_digest": {
                "$ref": "#/components/schemas/ConsensusCommitDigest"
              },
              "consensus_determined_version_assignments": {
                "$ref": "#/components/schemas/ConsensusDeterminedVersionAssignments"
              },
              "epoch": {
                "$ref": "#/components/schemas/BigInt_for_uint64"
              },
              "kind": {
                "type": "string",
                "enum": [
                  "ConsensusCommitPrologueV3"
                ]
              },
              "round": {
                "$ref": "#/components/schemas/BigInt_for_uint64"
              },
              "sub_dag_index": {
                "default": null,
                "anyOf": [
                  {
                    "$ref": "#/components/schemas/BigInt_for_uint64"
                  },
                  {
                    "type": "null"
                  }
                ]
              }
            }
          }
        ]
      },
      "TransactionBlockResponse": {
        "type": "object",
        "required": [
          "digest"
        ],
        "properties": {
          "balanceChanges": {
            "type": [
              "array",
              "null"
            ],
            "items": {
              "$ref": "#/components/schemas/BalanceChange"
            }
          },
          "checkpoint": {
            "description": "The checkpoint number when this transaction was included and hence finalized. This is only returned in the read api, not in the transaction execution api.",
            "anyOf": [
              {
                "$ref": "#/components/schemas/BigInt_for_uint64"
              },
              {
                "type": "null"
              }
            ]
          },
          "confirmedLocalExecution": {
            "type": [
              "boolean",
              "null"
            ]
          },
          "digest": {
            "$ref": "#/components/schemas/TransactionDigest"
          },
          "effects": {
            "anyOf": [
              {
                "$ref": "#/components/schemas/TransactionBlockEffects"
              },
              {
                "type": "null"
              }
            ]
          },
          "errors": {
            "type": "array",
            "items": {
              "type": "string"
            }
          },
          "events": {
            "type": [
              "array",
              "null"
            ],
            "items": {
              "$ref": "#/components/schemas/Event"
            }
          },
          "objectChanges": {
            "type": [
              "array",
              "null"
            ],
            "items": {
              "$ref": "#/components/schemas/ObjectChange"
            }
          },
          "rawEffects": {
            "type": "array",
            "items": {
              "type": "integer",
              "format": "uint8",
              "minimum": 0.0
            }
          },
          "rawTransaction": {
            "description": "BCS encoded [SenderSignedData] that includes input object references returns empty array if `show_raw_transaction` is false",
            "allOf": [
              {
                "$ref": "#/components/schemas/Base64"
              }
            ]
          },
          "timestampMs": {
            "anyOf": [
              {
                "$ref": "#/components/schemas/BigInt_for_uint64"
              },
              {
                "type": "null"
              }
            ]
          },
          "transaction": {
            "description": "Transaction input data",
            "anyOf": [
              {
                "$ref": "#/components/schemas/TransactionBlock"
              },
              {
                "type": "null"
              }
            ]
          }
        }
      },
      "TransactionBlockResponseOptions": {
        "type": "object",
        "properties": {
          "showBalanceChanges": {
            "description": "Whether to show balance_changes. Default to be False",
            "default": false,
            "type": "boolean"
          },
          "showEffects": {
            "description": "Whether to show transaction effects. Default to be False",
            "default": false,
            "type": "boolean"
          },
          "showEvents": {
            "description": "Whether to show transaction events. Default to be False",
            "default": false,
            "type": "boolean"
          },
          "showInput": {
            "description": "Whether to show transaction input data. Default to be False",
            "default": false,
            "type": "boolean"
          },
          "showObjectChanges": {
            "description": "Whether to show object_changes. Default to be False",
            "default": false,
            "type": "boolean"
          },
          "showRawEffects": {
            "description": "Whether to show raw transaction effects. Default to be False",
            "default": false,
            "type": "boolean"
          },
          "showRawInput": {
            "description": "Whether to show bcs-encoded transaction input data",
            "default": false,
            "type": "boolean"
          }
        }
      },
      "TransactionBlockResponseQuery": {
        "type": "object",
        "properties": {
          "filter": {
            "description": "If None, no filter will be applied",
            "default": null,
            "anyOf": [
              {
                "$ref": "#/components/schemas/TransactionFilter"
              },
              {
                "type": "null"
              }
            ]
          },
          "options": {
            "description": "config which fields to include in the response, by default only digest is included",
            "default": null,
            "anyOf": [
              {
                "$ref": "#/components/schemas/TransactionBlockResponseOptions"
              },
              {
                "type": "null"
              }
            ]
          }
        }
      },
      "TransactionDigest": {
        "description": "A transaction will have a (unique) digest.",
        "allOf": [
          {
            "$ref": "#/components/schemas/Digest"
          }
        ]
      },
      "TransactionEventsDigest": {
        "$ref": "#/components/schemas/Digest"
      },
      "TransactionFilter": {
        "oneOf": [
          {
            "description": "Query by checkpoint.",
            "type": "object",
            "required": [
              "Checkpoint"
            ],
            "properties": {
              "Checkpoint": {
                "$ref": "#/components/schemas/BigInt_for_uint64"
              }
            },
            "additionalProperties": false
          },
          {
            "description": "Query by move function.",
            "type": "object",
            "required": [
              "MoveFunction"
            ],
            "properties": {
              "MoveFunction": {
                "type": "object",
                "required": [
                  "package"
                ],
                "properties": {
                  "function": {
                    "type": [
                      "string",
                      "null"
                    ]
                  },
                  "module": {
                    "type": [
                      "string",
                      "null"
                    ]
                  },
                  "package": {
                    "$ref": "#/components/schemas/ObjectID"
                  }
                }
              }
            },
            "additionalProperties": false
          },
          {
            "description": "Query by input object.",
            "type": "object",
            "required": [
              "InputObject"
            ],
            "properties": {
              "InputObject": {
                "$ref": "#/components/schemas/ObjectID"
              }
            },
            "additionalProperties": false
          },
          {
            "description": "Query by changed object, including created, mutated and unwrapped objects.",
            "type": "object",
            "required": [
              "ChangedObject"
            ],
            "properties": {
              "ChangedObject": {
                "$ref": "#/components/schemas/ObjectID"
              }
            },
            "additionalProperties": false
          },
          {
            "description": "Query by sender address.",
            "type": "object",
            "required": [
              "FromAddress"
            ],
            "properties": {
              "FromAddress": {
                "$ref": "#/components/schemas/SuiAddress"
              }
            },
            "additionalProperties": false
          },
          {
            "description": "Query by recipient address.",
            "type": "object",
            "required": [
              "ToAddress"
            ],
            "properties": {
              "ToAddress": {
                "$ref": "#/components/schemas/SuiAddress"
              }
            },
            "additionalProperties": false
          },
          {
            "description": "Query by sender and recipient address.",
            "type": "object",
            "required": [
              "FromAndToAddress"
            ],
            "properties": {
              "FromAndToAddress": {
                "type": "object",
                "required": [
                  "from",
                  "to"
                ],
                "properties": {
                  "from": {
                    "$ref": "#/components/schemas/SuiAddress"
                  },
                  "to": {
                    "$ref": "#/components/schemas/SuiAddress"
                  }
                }
              }
            },
            "additionalProperties": false
          },
          {
            "description": "Query txs that have a given address as sender or recipient.",
            "type": "object",
            "required": [
              "FromOrToAddress"
            ],
            "properties": {
              "FromOrToAddress": {
                "type": "object",
                "required": [
                  "addr"
                ],
                "properties": {
                  "addr": {
                    "$ref": "#/components/schemas/SuiAddress"
                  }
                }
              }
            },
            "additionalProperties": false
          },
          {
            "description": "Query by transaction kind",
            "type": "object",
            "required": [
              "TransactionKind"
            ],
            "properties": {
              "TransactionKind": {
                "type": "string"
              }
            },
            "additionalProperties": false
          },
          {
            "description": "Query transactions of any given kind in the input.",
            "type": "object",
            "required": [
              "TransactionKindIn"
            ],
            "properties": {
              "TransactionKindIn": {
                "type": "array",
                "items": {
                  "type": "string"
                }
              }
            },
            "additionalProperties": false
          }
        ]
      },
      "TransferObjectParams": {
        "type": "object",
        "required": [
          "objectId",
          "recipient"
        ],
        "properties": {
          "objectId": {
            "$ref": "#/components/schemas/ObjectID"
          },
          "recipient": {
            "$ref": "#/components/schemas/SuiAddress"
          }
        }
      },
      "TypeOrigin": {
        "description": "Identifies a struct and the module it was defined in",
        "type": "object",
        "required": [
          "datatype_name",
          "module_name",
          "package"
        ],
        "properties": {
          "datatype_name": {
            "type": "string"
          },
          "module_name": {
            "type": "string"
          },
          "package": {
            "$ref": "#/components/schemas/ObjectID"
          }
        }
      },
      "TypeTag": {
        "type": "string"
      },
      "UpgradeInfo": {
        "description": "Upgraded package info for the linkage table",
        "type": "object",
        "required": [
          "upgraded_id",
          "upgraded_version"
        ],
        "properties": {
          "upgraded_id": {
            "description": "ID of the upgraded packages",
            "allOf": [
              {
                "$ref": "#/components/schemas/ObjectID"
              }
            ]
          },
          "upgraded_version": {
            "description": "Version of the upgraded package",
            "allOf": [
              {
                "$ref": "#/components/schemas/SequenceNumber"
              }
            ]
          }
        }
      },
      "ValidatorApy": {
        "type": "object",
        "required": [
          "address",
          "apy"
        ],
        "properties": {
          "address": {
            "$ref": "#/components/schemas/SuiAddress"
          },
          "apy": {
            "type": "number",
            "format": "double"
          }
        }
      },
      "ValidatorApys": {
        "type": "object",
        "required": [
          "apys",
          "epoch"
        ],
        "properties": {
          "apys": {
            "type": "array",
            "items": {
              "$ref": "#/components/schemas/ValidatorApy"
            }
          },
          "epoch": {
            "$ref": "#/components/schemas/BigInt_for_uint64"
          }
        }
      },
      "ZkLoginAuthenticator": {
        "description": "An zk login authenticator with all the necessary fields.",
        "type": "object",
        "required": [
          "inputs",
          "maxEpoch",
          "userSignature"
        ],
        "properties": {
          "inputs": {
            "$ref": "#/components/schemas/ZkLoginInputs"
          },
          "maxEpoch": {
            "type": "integer",
            "format": "uint64",
            "minimum": 0.0
          },
          "userSignature": {
            "$ref": "#/components/schemas/Signature"
          }
        }
      },
      "ZkLoginAuthenticatorAsBytes": {
        "$ref": "#/components/schemas/Base64"
      },
      "ZkLoginInputs": {
        "description": "All inputs required for the zk login proof verification and other public inputs.",
        "type": "object",
        "required": [
          "addressSeed",
          "headerBase64",
          "issBase64Details",
          "proofPoints"
        ],
        "properties": {
          "addressSeed": {
            "$ref": "#/components/schemas/Bn254FrElement"
          },
          "headerBase64": {
            "type": "string"
          },
          "issBase64Details": {
            "$ref": "#/components/schemas/Claim"
          },
          "proofPoints": {
            "$ref": "#/components/schemas/ZkLoginProof"
          }
        }
      },
      "ZkLoginProof": {
        "description": "The struct for zk login proof.",
        "type": "object",
        "required": [
          "a",
          "b",
          "c"
        ],
        "properties": {
          "a": {
            "type": "array",
            "items": {
              "$ref": "#/components/schemas/Bn254FqElement"
            }
          },
          "b": {
            "type": "array",
            "items": {
              "type": "array",
              "items": {
                "$ref": "#/components/schemas/Bn254FqElement"
              }
            }
          },
          "c": {
            "type": "array",
            "items": {
              "$ref": "#/components/schemas/Bn254FqElement"
            }
          }
        }
      },
      "ZkLoginPublicIdentifier": {
        "description": "A wrapper struct to retrofit in [enum PublicKey] for zkLogin. Useful to construct [struct MultiSigPublicKey].",
        "allOf": [
          {
            "$ref": "#/components/schemas/Base64"
          }
        ]
      }
    }
  }
}<|MERGE_RESOLUTION|>--- conflicted
+++ resolved
@@ -12,11 +12,7 @@
       "name": "Apache-2.0",
       "url": "https://raw.githubusercontent.com/MystenLabs/sui/main/LICENSE"
     },
-<<<<<<< HEAD
-    "version": "1.27.0"
-=======
     "version": "1.28.2"
->>>>>>> 08b50387
   },
   "methods": [
     {
@@ -1297,11 +1293,7 @@
             "name": "Result",
             "value": {
               "minSupportedProtocolVersion": "1",
-<<<<<<< HEAD
-              "maxSupportedProtocolVersion": "49",
-=======
               "maxSupportedProtocolVersion": "51",
->>>>>>> 08b50387
               "protocolVersion": "6",
               "featureFlags": {
                 "accept_zklogin_in_multisig": false,
