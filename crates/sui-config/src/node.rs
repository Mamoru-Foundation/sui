--- conflicted
+++ resolved
@@ -187,12 +187,9 @@
 
     #[serde(default = "bool_true")]
     pub state_accumulator_v2: bool,
-<<<<<<< HEAD
-=======
 
     #[serde(default = "bool_true")]
     pub enable_soft_bundle: bool,
->>>>>>> 08b50387
 }
 
 #[derive(Clone, Debug, Deserialize, Serialize, Default)]
