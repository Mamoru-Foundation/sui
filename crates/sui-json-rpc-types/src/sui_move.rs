--- conflicted
+++ resolved
@@ -501,8 +501,6 @@
             }
         }
     }
-<<<<<<< HEAD
-=======
 
     pub fn field_value(&self, field_name: &str) -> Option<SuiMoveValue> {
         match self {
@@ -511,7 +509,6 @@
             _ => None,
         }
     }
->>>>>>> 08b50387
 }
 
 impl Display for SuiMoveStruct {
