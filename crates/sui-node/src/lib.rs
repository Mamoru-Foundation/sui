// Copyright (c) Mysten Labs, Inc.
// SPDX-License-Identifier: Apache-2.0

use anemo::Network;
use anemo_tower::callback::CallbackLayer;
use anemo_tower::trace::DefaultMakeSpan;
use anemo_tower::trace::DefaultOnFailure;
use anemo_tower::trace::TraceLayer;
use anyhow::anyhow;
use anyhow::Result;
use arc_swap::ArcSwap;
use fastcrypto_zkp::bn254::zk_login::JwkId;
use fastcrypto_zkp::bn254::zk_login::OIDCProvider;
use futures::TryFutureExt;
use prometheus::Registry;
use std::collections::{BTreeSet, HashMap, HashSet};
use std::fmt;
use std::net::SocketAddr;
use std::path::PathBuf;
use std::str::FromStr;
#[cfg(msim)]
use std::sync::atomic::Ordering;
use std::sync::{Arc, Weak};
use std::time::Duration;
use sui_core::authority::epoch_start_configuration::EpochFlag;
use sui_core::authority::RandomnessRoundReceiver;
use sui_core::authority::CHAIN_IDENTIFIER;
use sui_core::consensus_adapter::SubmitToConsensus;
use sui_core::consensus_manager::ConsensusClient;
use sui_core::epoch::randomness::RandomnessManager;
use sui_core::execution_cache::build_execution_cache;
use sui_core::state_accumulator::StateAccumulatorMetrics;
use sui_core::storage::RestReadStore;
use sui_core::traffic_controller::metrics::TrafficControllerMetrics;
use sui_json_rpc::bridge_api::BridgeReadApi;
use sui_json_rpc_api::JsonRpcMetrics;
use sui_network::randomness;
use sui_rest_api::RestMetrics;
use sui_types::base_types::ConciseableName;
use sui_types::crypto::RandomnessRound;
use sui_types::digests::ChainIdentifier;
use sui_types::messages_consensus::AuthorityCapabilitiesV2;
use sui_types::sui_system_state::SuiSystemState;
use tap::tap::TapFallible;
use tokio::runtime::Handle;
use tokio::sync::broadcast;
use tokio::sync::mpsc;
use tokio::sync::{watch, Mutex};
use tokio::task::JoinHandle;
use tower::ServiceBuilder;
use tracing::{debug, error, warn};
use tracing::{error_span, info, Instrument};

use fastcrypto_zkp::bn254::zk_login::JWK;
pub use handle::SuiNodeHandle;
use mysten_metrics::{spawn_monitored_task, RegistryService};
use mysten_network::server::ServerBuilder;
use narwhal_network::metrics::MetricsMakeCallbackHandler;
use narwhal_network::metrics::{NetworkConnectionMetrics, NetworkMetrics};
use sui_archival::reader::ArchiveReaderBalancer;
use sui_archival::writer::ArchiveWriter;
use sui_config::node::{DBCheckpointConfig, RunWithRange};
use sui_config::node_config_metrics::NodeConfigMetrics;
use sui_config::object_storage_config::{ObjectStoreConfig, ObjectStoreType};
use sui_config::{ConsensusConfig, NodeConfig};
use sui_core::authority::authority_per_epoch_store::AuthorityPerEpochStore;
use sui_core::authority::authority_store_tables::AuthorityPerpetualTables;
use sui_core::authority::epoch_start_configuration::EpochStartConfigTrait;
use sui_core::authority::epoch_start_configuration::EpochStartConfiguration;
use sui_core::authority_aggregator::{AuthAggMetrics, AuthorityAggregator};
use sui_core::authority_server::{ValidatorService, ValidatorServiceMetrics};
use sui_core::checkpoints::checkpoint_executor::metrics::CheckpointExecutorMetrics;
use sui_core::checkpoints::checkpoint_executor::{CheckpointExecutor, StopReason};
use sui_core::checkpoints::{
    CheckpointMetrics, CheckpointService, CheckpointStore, SendCheckpointToStateSync,
    SubmitCheckpointToConsensus,
};
use sui_core::consensus_adapter::{
    CheckConnection, ConnectionMonitorStatus, ConsensusAdapter, ConsensusAdapterMetrics,
};
use sui_core::consensus_manager::{ConsensusManager, ConsensusManagerTrait};
use sui_core::consensus_throughput_calculator::{
    ConsensusThroughputCalculator, ConsensusThroughputProfiler, ThroughputProfileRanges,
};
use sui_core::consensus_validator::{SuiTxValidator, SuiTxValidatorMetrics};
use sui_core::db_checkpoint_handler::DBCheckpointHandler;
use sui_core::epoch::committee_store::CommitteeStore;
use sui_core::epoch::consensus_store_pruner::ConsensusStorePruner;
use sui_core::epoch::epoch_metrics::EpochMetrics;
use sui_core::epoch::reconfiguration::ReconfigurationInitiator;
use sui_core::module_cache_metrics::ResolverMetrics;
use sui_core::overload_monitor::overload_monitor;
use sui_core::rest_index::RestIndexStore;
use sui_core::signature_verifier::SignatureVerifierMetrics;
use sui_core::state_accumulator::StateAccumulator;
use sui_core::storage::RocksDbStore;
use sui_core::transaction_orchestrator::TransactiondOrchestrator;
use sui_core::{
    authority::{AuthorityState, AuthorityStore},
    authority_client::NetworkAuthorityClient,
};
use sui_json_rpc::coin_api::CoinReadApi;
use sui_json_rpc::governance_api::GovernanceReadApi;
use sui_json_rpc::indexer_api::IndexerApi;
use sui_json_rpc::move_utils::MoveUtils;
use sui_json_rpc::read_api::ReadApi;
use sui_json_rpc::transaction_builder_api::TransactionBuilderApi;
use sui_json_rpc::transaction_execution_api::TransactionExecutionApi;
use sui_json_rpc::JsonRpcServerBuilder;
use sui_macros::fail_point;
use sui_macros::{fail_point_async, replay_log};
use sui_network::api::ValidatorServer;
use sui_network::discovery;
use sui_network::discovery::TrustedPeerChangeEvent;
use sui_network::state_sync;
use sui_protocol_config::{Chain, ProtocolConfig};
use sui_snapshot::uploader::StateSnapshotUploader;
use sui_storage::{
    http_key_value_store::HttpKVStore,
    key_value_store::{FallbackTransactionKVStore, TransactionKeyValueStore},
    key_value_store_metrics::KeyValueStoreMetrics,
};
use sui_storage::{FileCompression, IndexStore, StorageFormat};
use sui_types::base_types::{AuthorityName, EpochId};
use sui_types::committee::Committee;
use sui_types::crypto::KeypairTraits;
use sui_types::error::{SuiError, SuiResult};
use sui_types::messages_consensus::{
    check_total_jwk_size, AuthorityCapabilitiesV1, ConsensusTransaction,
};
use sui_types::quorum_driver_types::QuorumDriverEffectsQueueResult;
use sui_types::sui_system_state::epoch_start_sui_system_state::EpochStartSystemState;
use sui_types::sui_system_state::epoch_start_sui_system_state::EpochStartSystemStateTrait;
use sui_types::sui_system_state::SuiSystemStateTrait;
use sui_types::supported_protocol_versions::SupportedProtocolVersions;
use typed_store::rocks::default_db_options;
use typed_store::DBMetrics;

use crate::metrics::{GrpcMetrics, SuiNodeMetrics};

pub mod admin;
mod handle;
pub mod metrics;

pub struct ValidatorComponents {
    validator_server_handle: JoinHandle<Result<()>>,
    validator_overload_monitor_handle: Option<JoinHandle<()>>,
    consensus_manager: ConsensusManager,
    consensus_store_pruner: ConsensusStorePruner,
    consensus_adapter: Arc<ConsensusAdapter>,
    // dropping this will eventually stop checkpoint tasks. The receiver side of this channel
    // is copied into each checkpoint service task, and they are listening to any change to this
    // channel. When the sender is dropped, a change is triggered and those tasks will exit.
    checkpoint_service_exit: watch::Sender<()>,
    checkpoint_metrics: Arc<CheckpointMetrics>,
    sui_tx_validator_metrics: Arc<SuiTxValidatorMetrics>,
}

#[cfg(msim)]
mod simulator {
    use super::*;
    use std::sync::atomic::AtomicBool;
    pub(super) struct SimState {
        pub sim_node: sui_simulator::runtime::NodeHandle,
        pub sim_safe_mode_expected: AtomicBool,
        _leak_detector: sui_simulator::NodeLeakDetector,
    }

    impl Default for SimState {
        fn default() -> Self {
            Self {
                sim_node: sui_simulator::runtime::NodeHandle::current(),
                sim_safe_mode_expected: AtomicBool::new(false),
                _leak_detector: sui_simulator::NodeLeakDetector::new(),
            }
        }
    }

    type JwkInjector = dyn Fn(AuthorityName, &OIDCProvider) -> SuiResult<Vec<(JwkId, JWK)>>
        + Send
        + Sync
        + 'static;

    fn default_fetch_jwks(
        _authority: AuthorityName,
        _provider: &OIDCProvider,
    ) -> SuiResult<Vec<(JwkId, JWK)>> {
        use fastcrypto_zkp::bn254::zk_login::parse_jwks;
        // Just load a default Twitch jwk for testing.
        parse_jwks(
            sui_types::zk_login_util::DEFAULT_JWK_BYTES,
            &OIDCProvider::Twitch,
        )
        .map_err(|_| SuiError::JWKRetrievalError)
    }

    thread_local! {
        static JWK_INJECTOR: std::cell::RefCell<Arc<JwkInjector>> = std::cell::RefCell::new(Arc::new(default_fetch_jwks));
    }

    pub(super) fn get_jwk_injector() -> Arc<JwkInjector> {
        JWK_INJECTOR.with(|injector| injector.borrow().clone())
    }

    pub fn set_jwk_injector(injector: Arc<JwkInjector>) {
        JWK_INJECTOR.with(|cell| *cell.borrow_mut() = injector);
    }
}

#[cfg(msim)]
use simulator::*;

#[cfg(msim)]
pub use simulator::set_jwk_injector;
use sui_core::consensus_handler::ConsensusHandlerInitializer;
use sui_core::safe_client::SafeClientMetricsBase;
use sui_core::validator_tx_finalizer::ValidatorTxFinalizer;
use sui_types::execution_config_utils::to_binary_config;

pub struct SuiNode {
    config: NodeConfig,
    validator_components: Mutex<Option<ValidatorComponents>>,
    /// The http server responsible for serving JSON-RPC as well as the experimental rest service
    _http_server: Option<tokio::task::JoinHandle<()>>,
    state: Arc<AuthorityState>,
    transaction_orchestrator: Option<Arc<TransactiondOrchestrator<NetworkAuthorityClient>>>,
    registry_service: RegistryService,
    metrics: Arc<SuiNodeMetrics>,

    _discovery: discovery::Handle,
    state_sync_handle: state_sync::Handle,
    randomness_handle: randomness::Handle,
    checkpoint_store: Arc<CheckpointStore>,
    accumulator: Mutex<Option<Arc<StateAccumulator>>>,
    connection_monitor_status: Arc<ConnectionMonitorStatus>,

    /// Broadcast channel to send the starting system state for the next epoch.
    end_of_epoch_channel: broadcast::Sender<SuiSystemState>,

    /// Broadcast channel to notify state-sync for new validator peers.
    trusted_peer_change_tx: watch::Sender<TrustedPeerChangeEvent>,

    _db_checkpoint_handle: Option<tokio::sync::broadcast::Sender<()>>,

    #[cfg(msim)]
    sim_state: SimState,

    _state_archive_handle: Option<broadcast::Sender<()>>,

    _state_snapshot_uploader_handle: Option<broadcast::Sender<()>>,
    // Channel to allow signaling upstream to shutdown sui-node
    shutdown_channel_tx: broadcast::Sender<Option<RunWithRange>>,

    /// AuthorityAggregator of the network, created at start and beginning of each epoch.
    /// Use ArcSwap so that we could mutate it without taking mut reference.
    // TODO: Eventually we can make this auth aggregator a shared reference so that this
    // update will automatically propagate to other uses.
    auth_agg: Arc<ArcSwap<AuthorityAggregator<NetworkAuthorityClient>>>,
}

impl fmt::Debug for SuiNode {
    fn fmt(&self, f: &mut fmt::Formatter) -> fmt::Result {
        f.debug_struct("SuiNode")
            .field("name", &self.state.name.concise())
            .finish()
    }
}

static MAX_JWK_KEYS_PER_FETCH: usize = 100;

impl SuiNode {
    pub async fn start(
        config: NodeConfig,
        registry_service: RegistryService,
        custom_rpc_runtime: Option<Handle>,
    ) -> Result<Arc<SuiNode>> {
        Self::start_async(config, registry_service, custom_rpc_runtime, "unknown").await
    }

    fn start_jwk_updater(
        config: &NodeConfig,
        metrics: Arc<SuiNodeMetrics>,
        authority: AuthorityName,
        epoch_store: Arc<AuthorityPerEpochStore>,
        consensus_adapter: Arc<ConsensusAdapter>,
    ) {
        let epoch = epoch_store.epoch();

        let supported_providers = config
            .zklogin_oauth_providers
            .get(&epoch_store.get_chain_identifier().chain())
            .unwrap_or(&BTreeSet::new())
            .iter()
            .map(|s| OIDCProvider::from_str(s).expect("Invalid provider string"))
            .collect::<Vec<_>>();

        let fetch_interval = Duration::from_secs(config.jwk_fetch_interval_seconds);

        info!(
            ?fetch_interval,
            "Starting JWK updater tasks with supported providers: {:?}", supported_providers
        );

        fn validate_jwk(
            metrics: &Arc<SuiNodeMetrics>,
            provider: &OIDCProvider,
            id: &JwkId,
            jwk: &JWK,
        ) -> bool {
            let Ok(iss_provider) = OIDCProvider::from_iss(&id.iss) else {
                warn!(
                    "JWK iss {:?} (retrieved from {:?}) is not a valid provider",
                    id.iss, provider
                );
                metrics
                    .invalid_jwks
                    .with_label_values(&[&provider.to_string()])
                    .inc();
                return false;
            };

            if iss_provider != *provider {
                warn!(
                    "JWK iss {:?} (retrieved from {:?}) does not match provider {:?}",
                    id.iss, provider, iss_provider
                );
                metrics
                    .invalid_jwks
                    .with_label_values(&[&provider.to_string()])
                    .inc();
                return false;
            }

            if !check_total_jwk_size(id, jwk) {
                warn!("JWK {:?} (retrieved from {:?}) is too large", id, provider);
                metrics
                    .invalid_jwks
                    .with_label_values(&[&provider.to_string()])
                    .inc();
                return false;
            }

            true
        }

        // metrics is:
        //  pub struct SuiNodeMetrics {
        //      pub jwk_requests: IntCounterVec,
        //      pub jwk_request_errors: IntCounterVec,
        //      pub total_jwks: IntCounterVec,
        //      pub unique_jwks: IntCounterVec,
        //  }

        for p in supported_providers.into_iter() {
            let provider_str = p.to_string();
            let epoch_store = epoch_store.clone();
            let consensus_adapter = consensus_adapter.clone();
            let metrics = metrics.clone();
            spawn_monitored_task!(epoch_store.clone().within_alive_epoch(
                async move {
                    // note: restart-safe de-duplication happens after consensus, this is
                    // just best-effort to reduce unneeded submissions.
                    let mut seen = HashSet::new();
                    loop {
                        info!("fetching JWK for provider {:?}", p);
                        metrics.jwk_requests.with_label_values(&[&provider_str]).inc();
                        match Self::fetch_jwks(authority, &p).await {
                            Err(e) => {
                                metrics.jwk_request_errors.with_label_values(&[&provider_str]).inc();
                                warn!("Error when fetching JWK for provider {:?} {:?}", p, e);
                                // Retry in 30 seconds
                                tokio::time::sleep(Duration::from_secs(30)).await;
                                continue;
                            }
                            Ok(mut keys) => {
                                metrics.total_jwks
                                    .with_label_values(&[&provider_str])
                                    .inc_by(keys.len() as u64);

                                keys.retain(|(id, jwk)| {
                                    validate_jwk(&metrics, &p, id, jwk) &&
                                    !epoch_store.jwk_active_in_current_epoch(id, jwk) &&
                                    seen.insert((id.clone(), jwk.clone()))
                                });

                                metrics.unique_jwks
                                    .with_label_values(&[&provider_str])
                                    .inc_by(keys.len() as u64);

                                // prevent oauth providers from sending too many keys,
                                // inadvertently or otherwise
                                if keys.len() > MAX_JWK_KEYS_PER_FETCH {
                                    warn!("Provider {:?} sent too many JWKs, only the first {} will be used", p, MAX_JWK_KEYS_PER_FETCH);
                                    keys.truncate(MAX_JWK_KEYS_PER_FETCH);
                                }

                                for (id, jwk) in keys.into_iter() {
                                    info!("Submitting JWK to consensus: {:?}", id);

                                    let txn = ConsensusTransaction::new_jwk_fetched(authority, id, jwk);
                                    consensus_adapter.submit(txn, None, &epoch_store)
                                        .tap_err(|e| warn!("Error when submitting JWKs to consensus {:?}", e))
                                        .ok();
                                }
                            }
                        }
                        tokio::time::sleep(fetch_interval).await;
                    }
                }
                .instrument(error_span!("jwk_updater_task", epoch)),
            ));
        }
    }

    pub async fn start_async(
        config: NodeConfig,
        registry_service: RegistryService,
        custom_rpc_runtime: Option<Handle>,
        software_version: &'static str,
    ) -> Result<Arc<SuiNode>> {
        NodeConfigMetrics::new(&registry_service.default_registry()).record_metrics(&config);
        let mut config = config.clone();
        if config.supported_protocol_versions.is_none() {
            info!(
                "populating config.supported_protocol_versions with default {:?}",
                SupportedProtocolVersions::SYSTEM_DEFAULT
            );
            config.supported_protocol_versions = Some(SupportedProtocolVersions::SYSTEM_DEFAULT);
        }

        let run_with_range = config.run_with_range;
        let is_validator = config.consensus_config().is_some();
        let is_full_node = !is_validator;
        let prometheus_registry = registry_service.default_registry();

        info!(node =? config.protocol_public_key(),
            "Initializing sui-node listening on {}", config.network_address
        );

        // Initialize metrics to track db usage before creating any stores
        DBMetrics::init(&prometheus_registry);

        // Initialize Mysten metrics.
        mysten_metrics::init_metrics(&prometheus_registry);
        // Unsupported (because of the use of static variable) and unnecessary in simtests.
        #[cfg(not(msim))]
        mysten_metrics::thread_stall_monitor::start_thread_stall_monitor();

        let genesis = config.genesis()?.clone();

        let secret = Arc::pin(config.protocol_key_pair().copy());
        let genesis_committee = genesis.committee()?;
        let committee_store = Arc::new(CommitteeStore::new(
            config.db_path().join("epochs"),
            &genesis_committee,
            None,
        ));

        let perpetual_options = default_db_options().optimize_db_for_write_throughput(4);
        let perpetual_tables = Arc::new(AuthorityPerpetualTables::open(
            &config.db_path().join("store"),
            Some(perpetual_options.options),
        ));
        let is_genesis = perpetual_tables
            .database_is_empty()
            .expect("Database read should not fail at init.");

        let store =
            AuthorityStore::open(perpetual_tables, &genesis, &config, &prometheus_registry).await?;

        let cur_epoch = store.get_recovery_epoch_at_restart()?;
        let committee = committee_store
            .get_committee(&cur_epoch)?
            .expect("Committee of the current epoch must exist");
        let epoch_start_configuration = store
            .get_epoch_start_configuration()?
            .expect("EpochStartConfiguration of the current epoch must exist");
        let cache_metrics = Arc::new(ResolverMetrics::new(&prometheus_registry));
        let signature_verifier_metrics = SignatureVerifierMetrics::new(&prometheus_registry);

        let cache_traits =
            build_execution_cache(&epoch_start_configuration, &prometheus_registry, &store);

        let auth_agg = {
            let safe_client_metrics_base = SafeClientMetricsBase::new(&prometheus_registry);
            let auth_agg_metrics = Arc::new(AuthAggMetrics::new(&prometheus_registry));
            Arc::new(ArcSwap::new(Arc::new(
                AuthorityAggregator::new_from_epoch_start_state(
                    epoch_start_configuration.epoch_start_state(),
                    &committee_store,
                    safe_client_metrics_base,
                    auth_agg_metrics,
                ),
            )))
        };

        let epoch_options = default_db_options().optimize_db_for_write_throughput(4);
        let epoch_store = AuthorityPerEpochStore::new(
            config.protocol_public_key(),
            committee.clone(),
            &config.db_path().join("store"),
            Some(epoch_options.options),
            EpochMetrics::new(&registry_service.default_registry()),
            epoch_start_configuration,
            cache_traits.backing_package_store.clone(),
            cache_traits.object_store.clone(),
            cache_metrics,
            signature_verifier_metrics,
            &config.expensive_safety_check_config,
            ChainIdentifier::from(*genesis.checkpoint().digest()),
        );

        info!("created epoch store");

        replay_log!(
            "Beginning replay run. Epoch: {:?}, Protocol config: {:?}",
            epoch_store.epoch(),
            epoch_store.protocol_config()
        );

        // the database is empty at genesis time
        if is_genesis {
            info!("checking SUI conservation at genesis");
            // When we are opening the db table, the only time when it's safe to
            // check SUI conservation is at genesis. Otherwise we may be in the middle of
            // an epoch and the SUI conservation check will fail. This also initialize
            // the expected_network_sui_amount table.
            cache_traits
                .reconfig_api
                .expensive_check_sui_conservation(&epoch_store)
                .expect("SUI conservation check cannot fail at genesis");
        }

        let effective_buffer_stake = epoch_store.get_effective_buffer_stake_bps();
        let default_buffer_stake = epoch_store
            .protocol_config()
            .buffer_stake_for_protocol_upgrade_bps();
        if effective_buffer_stake != default_buffer_stake {
            warn!(
                ?effective_buffer_stake,
                ?default_buffer_stake,
                "buffer_stake_for_protocol_upgrade_bps is currently overridden"
            );
        }

        info!("creating checkpoint store");

        let checkpoint_store = CheckpointStore::new(&config.db_path().join("checkpoints"));
        checkpoint_store.insert_genesis_checkpoint(
            genesis.checkpoint(),
            genesis.checkpoint_contents().clone(),
            &epoch_store,
        );

        info!("creating state sync store");
        let state_sync_store = RocksDbStore::new(
            cache_traits.clone(),
            committee_store.clone(),
            checkpoint_store.clone(),
        );

        let index_store = if is_full_node && config.enable_index_processing {
            info!("creating index store");
            Some(Arc::new(IndexStore::new(
                config.db_path().join("indexes"),
                &prometheus_registry,
                epoch_store
                    .protocol_config()
                    .max_move_identifier_len_as_option(),
                config.remove_deprecated_tables,
            )))
        } else {
            None
        };

        let rest_index = if is_full_node
            && config.enable_experimental_rest_api
            && config.enable_index_processing
        {
            Some(Arc::new(RestIndexStore::new(
                config.db_path().join("rest_index"),
                &store,
                &checkpoint_store,
                &epoch_store,
                &cache_traits.backing_package_store,
            )))
        } else {
            None
        };

        let chain_identifier = ChainIdentifier::from(*genesis.checkpoint().digest());
        // It's ok if the value is already set due to data races.
        let _ = CHAIN_IDENTIFIER.set(chain_identifier);

        info!("creating archive reader");
        // Create network
        // TODO only configure validators as seed/preferred peers for validators and not for
        // fullnodes once we've had a chance to re-work fullnode configuration generation.
        let archive_readers =
            ArchiveReaderBalancer::new(config.archive_reader_config(), &prometheus_registry)?;
        let (trusted_peer_change_tx, trusted_peer_change_rx) = watch::channel(Default::default());
        let (randomness_tx, randomness_rx) = mpsc::channel(
            config
                .p2p_config
                .randomness
                .clone()
                .unwrap_or_default()
                .mailbox_capacity(),
        );
        let (p2p_network, discovery_handle, state_sync_handle, randomness_handle) =
            Self::create_p2p_network(
                &config,
                state_sync_store.clone(),
                chain_identifier,
                trusted_peer_change_rx,
                archive_readers.clone(),
                randomness_tx,
                &prometheus_registry,
            )?;

        // We must explicitly send this instead of relying on the initial value to trigger
        // watch value change, so that state-sync is able to process it.
        send_trusted_peer_change(
            &config,
            &trusted_peer_change_tx,
            epoch_store.epoch_start_state(),
        )
        .expect("Initial trusted peers must be set");

        info!("start state archival");
        // Start archiving local state to remote store
        let state_archive_handle =
            Self::start_state_archival(&config, &prometheus_registry, state_sync_store.clone())
                .await?;

        info!("start snapshot upload");
        // Start uploading state snapshot to remote store
        let state_snapshot_handle =
            Self::start_state_snapshot(&config, &prometheus_registry, checkpoint_store.clone())?;

        // Start uploading db checkpoints to remote store
        info!("start db checkpoint");
        let (db_checkpoint_config, db_checkpoint_handle) = Self::start_db_checkpoint(
            &config,
            &prometheus_registry,
            state_snapshot_handle.is_some(),
        )?;

        if !epoch_store
            .protocol_config()
            .simplified_unwrap_then_delete()
        {
            // We cannot prune tombstones if simplified_unwrap_then_delete is not enabled.
            config
                .authority_store_pruning_config
                .set_killswitch_tombstone_pruning(true);
        }

        let authority_name = config.protocol_public_key();
<<<<<<< HEAD
        let enable_validator_tx_finalizer =
            config.enable_validator_tx_finalizer && chain_identifier.chain() != Chain::Mainnet;
        let validator_tx_finalizer = enable_validator_tx_finalizer.then_some(Arc::new(
            ValidatorTxFinalizer::new(auth_agg.clone(), authority_name, &prometheus_registry),
        ));
=======
        let validator_tx_finalizer =
            config
                .enable_validator_tx_finalizer
                .then_some(Arc::new(ValidatorTxFinalizer::new(
                    auth_agg.clone(),
                    authority_name,
                    &prometheus_registry,
                )));
>>>>>>> 1bf77fe1

        info!("create authority state");
        let state = AuthorityState::new(
            authority_name,
            secret,
            config.supported_protocol_versions.unwrap(),
            store.clone(),
            cache_traits.clone(),
            epoch_store.clone(),
            committee_store.clone(),
            index_store.clone(),
            rest_index,
            checkpoint_store.clone(),
            &prometheus_registry,
            genesis.objects(),
            &db_checkpoint_config,
            config.clone(),
            config.indirect_objects_threshold,
            archive_readers,
            validator_tx_finalizer,
        )
        .await;
        // ensure genesis txn was executed
        if epoch_store.epoch() == 0 {
            let txn = &genesis.transaction();
            let span = error_span!("genesis_txn", tx_digest = ?txn.digest());
            let transaction =
                sui_types::executable_transaction::VerifiedExecutableTransaction::new_unchecked(
                    sui_types::executable_transaction::ExecutableTransaction::new_from_data_and_sig(
                        genesis.transaction().data().clone(),
                        sui_types::executable_transaction::CertificateProof::Checkpoint(0, 0),
                    ),
                );
            state
                .try_execute_immediately(&transaction, None, &epoch_store)
                .instrument(span)
                .await
                .unwrap();
        }

        checkpoint_store
            .reexecute_local_checkpoints(&state, &epoch_store)
            .await;

        // Start the loop that receives new randomness and generates transactions for it.
        RandomnessRoundReceiver::spawn(state.clone(), randomness_rx);

        if config
            .expensive_safety_check_config
            .enable_secondary_index_checks()
        {
            if let Some(indexes) = state.indexes.clone() {
                sui_core::verify_indexes::verify_indexes(
                    state.get_accumulator_store().as_ref(),
                    indexes,
                )
                .expect("secondary indexes are inconsistent");
            }
        }

        let (end_of_epoch_channel, end_of_epoch_receiver) =
            broadcast::channel(config.end_of_epoch_broadcast_channel_capacity);

        let transaction_orchestrator = if is_full_node && run_with_range.is_none() {
            Some(Arc::new(
                TransactiondOrchestrator::new_with_auth_aggregator(
                    auth_agg.load_full(),
                    state.clone(),
                    end_of_epoch_receiver,
                    &config.db_path(),
                    &prometheus_registry,
                ),
            ))
        } else {
            None
        };

        let http_server = build_http_server(
            state.clone(),
            state_sync_store,
            &transaction_orchestrator.clone(),
            &config,
            &prometheus_registry,
            custom_rpc_runtime,
            software_version,
        )
        .await?;

        let accumulator = Arc::new(StateAccumulator::new(
            cache_traits.accumulator_store.clone(),
            &epoch_store,
            StateAccumulatorMetrics::new(&prometheus_registry),
        ));

        let authority_names_to_peer_ids = epoch_store
            .epoch_start_state()
            .get_authority_names_to_peer_ids();

        let network_connection_metrics =
            NetworkConnectionMetrics::new("sui", &registry_service.default_registry());

        let authority_names_to_peer_ids = ArcSwap::from_pointee(authority_names_to_peer_ids);

        let (_connection_monitor_handle, connection_statuses) =
            narwhal_network::connectivity::ConnectionMonitor::spawn(
                p2p_network.downgrade(),
                network_connection_metrics,
                HashMap::new(),
                None,
            );

        let connection_monitor_status = ConnectionMonitorStatus {
            connection_statuses,
            authority_names_to_peer_ids,
        };

        let connection_monitor_status = Arc::new(connection_monitor_status);
        let sui_node_metrics = Arc::new(SuiNodeMetrics::new(&registry_service.default_registry()));

        let validator_components = if state.is_validator(&epoch_store) {
            let components = Self::construct_validator_components(
                config.clone(),
                state.clone(),
                committee,
                epoch_store.clone(),
                checkpoint_store.clone(),
                state_sync_handle.clone(),
                randomness_handle.clone(),
                Arc::downgrade(&accumulator),
                connection_monitor_status.clone(),
                &registry_service,
                sui_node_metrics.clone(),
            )
            .await?;
            // This is only needed during cold start.
            components.consensus_adapter.submit_recovered(&epoch_store);

            Some(components)
        } else {
            None
        };

        // setup shutdown channel
        let (shutdown_channel, _) = broadcast::channel::<Option<RunWithRange>>(1);

        let node = Self {
            config,
            validator_components: Mutex::new(validator_components),
            _http_server: http_server,
            state,
            transaction_orchestrator,
            registry_service,
            metrics: sui_node_metrics,

            _discovery: discovery_handle,
            state_sync_handle,
            randomness_handle,
            checkpoint_store,
            accumulator: Mutex::new(Some(accumulator)),
            end_of_epoch_channel,
            connection_monitor_status,
            trusted_peer_change_tx,

            _db_checkpoint_handle: db_checkpoint_handle,

            #[cfg(msim)]
            sim_state: Default::default(),

            _state_archive_handle: state_archive_handle,
            _state_snapshot_uploader_handle: state_snapshot_handle,
            shutdown_channel_tx: shutdown_channel,

            auth_agg,
        };

        info!("SuiNode started!");
        let node = Arc::new(node);
        let node_copy = node.clone();
        spawn_monitored_task!(async move {
            let result = Self::monitor_reconfiguration(node_copy).await;
            if let Err(error) = result {
                warn!("Reconfiguration finished with error {:?}", error);
            }
        });

        Ok(node)
    }

    pub fn subscribe_to_epoch_change(&self) -> broadcast::Receiver<SuiSystemState> {
        self.end_of_epoch_channel.subscribe()
    }

    pub fn subscribe_to_shutdown_channel(&self) -> broadcast::Receiver<Option<RunWithRange>> {
        self.shutdown_channel_tx.subscribe()
    }

    pub fn current_epoch_for_testing(&self) -> EpochId {
        self.state.current_epoch_for_testing()
    }

    pub fn db_checkpoint_path(&self) -> PathBuf {
        self.config.db_checkpoint_path()
    }

    // Init reconfig process by starting to reject user certs
    pub async fn close_epoch(&self, epoch_store: &Arc<AuthorityPerEpochStore>) -> SuiResult {
        info!("close_epoch (current epoch = {})", epoch_store.epoch());
        self.validator_components
            .lock()
            .await
            .as_ref()
            .ok_or_else(|| SuiError::from("Node is not a validator"))?
            .consensus_adapter
            .close_epoch(epoch_store);
        Ok(())
    }

    pub fn clear_override_protocol_upgrade_buffer_stake(&self, epoch: EpochId) -> SuiResult {
        self.state
            .clear_override_protocol_upgrade_buffer_stake(epoch)
    }

    pub fn set_override_protocol_upgrade_buffer_stake(
        &self,
        epoch: EpochId,
        buffer_stake_bps: u64,
    ) -> SuiResult {
        self.state
            .set_override_protocol_upgrade_buffer_stake(epoch, buffer_stake_bps)
    }

    // Testing-only API to start epoch close process.
    // For production code, please use the non-testing version.
    pub async fn close_epoch_for_testing(&self) -> SuiResult {
        let epoch_store = self.state.epoch_store_for_testing();
        self.close_epoch(&epoch_store).await
    }

    async fn start_state_archival(
        config: &NodeConfig,
        prometheus_registry: &Registry,
        state_sync_store: RocksDbStore,
    ) -> Result<Option<tokio::sync::broadcast::Sender<()>>> {
        if let Some(remote_store_config) = &config.state_archive_write_config.object_store_config {
            let local_store_config = ObjectStoreConfig {
                object_store: Some(ObjectStoreType::File),
                directory: Some(config.archive_path()),
                ..Default::default()
            };
            let archive_writer = ArchiveWriter::new(
                local_store_config,
                remote_store_config.clone(),
                FileCompression::Zstd,
                StorageFormat::Blob,
                Duration::from_secs(600),
                256 * 1024 * 1024,
                prometheus_registry,
            )
            .await?;
            Ok(Some(archive_writer.start(state_sync_store).await?))
        } else {
            Ok(None)
        }
    }

    fn start_state_snapshot(
        config: &NodeConfig,
        prometheus_registry: &Registry,
        checkpoint_store: Arc<CheckpointStore>,
    ) -> Result<Option<tokio::sync::broadcast::Sender<()>>> {
        if let Some(remote_store_config) = &config.state_snapshot_write_config.object_store_config {
            let snapshot_uploader = StateSnapshotUploader::new(
                &config.db_checkpoint_path(),
                &config.snapshot_path(),
                remote_store_config.clone(),
                60,
                prometheus_registry,
                checkpoint_store,
            )?;
            Ok(Some(snapshot_uploader.start()))
        } else {
            Ok(None)
        }
    }

    fn start_db_checkpoint(
        config: &NodeConfig,
        prometheus_registry: &Registry,
        state_snapshot_enabled: bool,
    ) -> Result<(
        DBCheckpointConfig,
        Option<tokio::sync::broadcast::Sender<()>>,
    )> {
        let checkpoint_path = Some(
            config
                .db_checkpoint_config
                .checkpoint_path
                .clone()
                .unwrap_or_else(|| config.db_checkpoint_path()),
        );
        let db_checkpoint_config = if config.db_checkpoint_config.checkpoint_path.is_none() {
            DBCheckpointConfig {
                checkpoint_path,
                perform_db_checkpoints_at_epoch_end: if state_snapshot_enabled {
                    true
                } else {
                    config
                        .db_checkpoint_config
                        .perform_db_checkpoints_at_epoch_end
                },
                ..config.db_checkpoint_config.clone()
            }
        } else {
            config.db_checkpoint_config.clone()
        };

        match (
            db_checkpoint_config.object_store_config.as_ref(),
            state_snapshot_enabled,
        ) {
            // If db checkpoint config object store not specified but
            // state snapshot object store is specified, create handler
            // anyway for marking db checkpoints as completed so that they
            // can be uploaded as state snapshots.
            (None, false) => Ok((db_checkpoint_config, None)),
            (_, _) => {
                let handler = DBCheckpointHandler::new(
                    &db_checkpoint_config.checkpoint_path.clone().unwrap(),
                    db_checkpoint_config.object_store_config.as_ref(),
                    60,
                    db_checkpoint_config
                        .prune_and_compact_before_upload
                        .unwrap_or(true),
                    config.indirect_objects_threshold,
                    config.authority_store_pruning_config.clone(),
                    prometheus_registry,
                    state_snapshot_enabled,
                )?;
                Ok((
                    db_checkpoint_config,
                    Some(DBCheckpointHandler::start(handler)),
                ))
            }
        }
    }

    fn create_p2p_network(
        config: &NodeConfig,
        state_sync_store: RocksDbStore,
        chain_identifier: ChainIdentifier,
        trusted_peer_change_rx: watch::Receiver<TrustedPeerChangeEvent>,
        archive_readers: ArchiveReaderBalancer,
        randomness_tx: mpsc::Sender<(EpochId, RandomnessRound, Vec<u8>)>,
        prometheus_registry: &Registry,
    ) -> Result<(
        Network,
        discovery::Handle,
        state_sync::Handle,
        randomness::Handle,
    )> {
        let (state_sync, state_sync_server) = state_sync::Builder::new()
            .config(config.p2p_config.state_sync.clone().unwrap_or_default())
            .store(state_sync_store)
            .archive_readers(archive_readers)
            .with_metrics(prometheus_registry)
            .build();

        let (discovery, discovery_server) = discovery::Builder::new(trusted_peer_change_rx)
            .config(config.p2p_config.clone())
            .build();

        let (randomness, randomness_router) =
            randomness::Builder::new(config.protocol_public_key(), randomness_tx)
                .config(config.p2p_config.randomness.clone().unwrap_or_default())
                .with_metrics(prometheus_registry)
                .build();

        let p2p_network = {
            let routes = anemo::Router::new()
                .add_rpc_service(discovery_server)
                .add_rpc_service(state_sync_server);
            let routes = routes.merge(randomness_router);

            let inbound_network_metrics =
                NetworkMetrics::new("sui", "inbound", prometheus_registry);
            let outbound_network_metrics =
                NetworkMetrics::new("sui", "outbound", prometheus_registry);

            let service = ServiceBuilder::new()
                .layer(
                    TraceLayer::new_for_server_errors()
                        .make_span_with(DefaultMakeSpan::new().level(tracing::Level::INFO))
                        .on_failure(DefaultOnFailure::new().level(tracing::Level::WARN)),
                )
                .layer(CallbackLayer::new(MetricsMakeCallbackHandler::new(
                    Arc::new(inbound_network_metrics),
                    config.p2p_config.excessive_message_size(),
                )))
                .service(routes);

            let outbound_layer = ServiceBuilder::new()
                .layer(
                    TraceLayer::new_for_client_and_server_errors()
                        .make_span_with(DefaultMakeSpan::new().level(tracing::Level::INFO))
                        .on_failure(DefaultOnFailure::new().level(tracing::Level::WARN)),
                )
                .layer(CallbackLayer::new(MetricsMakeCallbackHandler::new(
                    Arc::new(outbound_network_metrics),
                    config.p2p_config.excessive_message_size(),
                )))
                .into_inner();

            let mut anemo_config = config.p2p_config.anemo_config.clone().unwrap_or_default();
            // Set the max_frame_size to be 1 GB to work around the issue of there being too many
            // staking events in the epoch change txn.
            anemo_config.max_frame_size = Some(1 << 30);

            // Set a higher default value for socket send/receive buffers if not already
            // configured.
            let mut quic_config = anemo_config.quic.unwrap_or_default();
            if quic_config.socket_send_buffer_size.is_none() {
                quic_config.socket_send_buffer_size = Some(20 << 20);
            }
            if quic_config.socket_receive_buffer_size.is_none() {
                quic_config.socket_receive_buffer_size = Some(20 << 20);
            }
            quic_config.allow_failed_socket_buffer_size_setting = true;

            // Set high-performance defaults for quinn transport.
            // With 200MiB buffer size and ~500ms RTT, max throughput ~400MiB/s.
            if quic_config.max_concurrent_bidi_streams.is_none() {
                quic_config.max_concurrent_bidi_streams = Some(500);
            }
            if quic_config.max_concurrent_uni_streams.is_none() {
                quic_config.max_concurrent_uni_streams = Some(500);
            }
            if quic_config.stream_receive_window.is_none() {
                quic_config.stream_receive_window = Some(100 << 20);
            }
            if quic_config.receive_window.is_none() {
                quic_config.receive_window = Some(200 << 20);
            }
            if quic_config.send_window.is_none() {
                quic_config.send_window = Some(200 << 20);
            }
            if quic_config.crypto_buffer_size.is_none() {
                quic_config.crypto_buffer_size = Some(1 << 20);
            }
            if quic_config.max_idle_timeout_ms.is_none() {
                quic_config.max_idle_timeout_ms = Some(30_000);
            }
            if quic_config.keep_alive_interval_ms.is_none() {
                quic_config.keep_alive_interval_ms = Some(5_000);
            }
            anemo_config.quic = Some(quic_config);

            let server_name = format!("sui-{}", chain_identifier);
            let network = Network::bind(config.p2p_config.listen_address)
                .server_name(&server_name)
                .private_key(config.network_key_pair().copy().private().0.to_bytes())
                .config(anemo_config)
                .outbound_request_layer(outbound_layer)
                .start(service)?;
            info!(
                server_name = server_name,
                "P2p network started on {}",
                network.local_addr()
            );

            network
        };

        let discovery_handle = discovery.start(p2p_network.clone());
        let state_sync_handle = state_sync.start(p2p_network.clone());
        let randomness_handle = randomness.start(p2p_network.clone());

        Ok((
            p2p_network,
            discovery_handle,
            state_sync_handle,
            randomness_handle,
        ))
    }

    async fn construct_validator_components(
        config: NodeConfig,
        state: Arc<AuthorityState>,
        committee: Arc<Committee>,
        epoch_store: Arc<AuthorityPerEpochStore>,
        checkpoint_store: Arc<CheckpointStore>,
        state_sync_handle: state_sync::Handle,
        randomness_handle: randomness::Handle,
        accumulator: Weak<StateAccumulator>,
        connection_monitor_status: Arc<ConnectionMonitorStatus>,
        registry_service: &RegistryService,
        sui_node_metrics: Arc<SuiNodeMetrics>,
    ) -> Result<ValidatorComponents> {
        let mut config_clone = config.clone();
        let consensus_config = config_clone
            .consensus_config
            .as_mut()
            .ok_or_else(|| anyhow!("Validator is missing consensus config"))?;

        let client = Arc::new(ConsensusClient::new());
        let consensus_adapter = Arc::new(Self::construct_consensus_adapter(
            &committee,
            consensus_config,
            state.name,
            connection_monitor_status.clone(),
            &registry_service.default_registry(),
            epoch_store.protocol_config().clone(),
            client.clone(),
        ));
        let consensus_manager =
            ConsensusManager::new(&config, consensus_config, registry_service, client);

        // This only gets started up once, not on every epoch. (Make call to remove every epoch.)
        let consensus_store_pruner = ConsensusStorePruner::new(
            consensus_manager.get_storage_base_path(),
            consensus_config.db_retention_epochs(),
            consensus_config.db_pruner_period(),
            &registry_service.default_registry(),
        );

        let checkpoint_metrics = CheckpointMetrics::new(&registry_service.default_registry());
        let sui_tx_validator_metrics =
            SuiTxValidatorMetrics::new(&registry_service.default_registry());

        let validator_server_handle = Self::start_grpc_validator_service(
            &config,
            state.clone(),
            consensus_adapter.clone(),
            &registry_service.default_registry(),
        )
        .await?;

        // Starts an overload monitor that monitors the execution of the authority.
        // Don't start the overload monitor when max_load_shedding_percentage is 0.
        let validator_overload_monitor_handle = if config
            .authority_overload_config
            .max_load_shedding_percentage
            > 0
        {
            let authority_state = Arc::downgrade(&state);
            let overload_config = config.authority_overload_config.clone();
            fail_point!("starting_overload_monitor");
            Some(spawn_monitored_task!(overload_monitor(
                authority_state,
                overload_config,
            )))
        } else {
            None
        };

        Self::start_epoch_specific_validator_components(
            &config,
            state.clone(),
            consensus_adapter,
            checkpoint_store,
            epoch_store,
            state_sync_handle,
            randomness_handle,
            consensus_manager,
            consensus_store_pruner,
            accumulator,
            validator_server_handle,
            validator_overload_monitor_handle,
            checkpoint_metrics,
            sui_node_metrics,
            sui_tx_validator_metrics,
        )
        .await
    }

    async fn start_epoch_specific_validator_components(
        config: &NodeConfig,
        state: Arc<AuthorityState>,
        consensus_adapter: Arc<ConsensusAdapter>,
        checkpoint_store: Arc<CheckpointStore>,
        epoch_store: Arc<AuthorityPerEpochStore>,
        state_sync_handle: state_sync::Handle,
        randomness_handle: randomness::Handle,
        consensus_manager: ConsensusManager,
        consensus_store_pruner: ConsensusStorePruner,
        accumulator: Weak<StateAccumulator>,
        validator_server_handle: JoinHandle<Result<()>>,
        validator_overload_monitor_handle: Option<JoinHandle<()>>,
        checkpoint_metrics: Arc<CheckpointMetrics>,
        sui_node_metrics: Arc<SuiNodeMetrics>,
        sui_tx_validator_metrics: Arc<SuiTxValidatorMetrics>,
    ) -> Result<ValidatorComponents> {
        let (checkpoint_service, checkpoint_service_exit) = Self::start_checkpoint_service(
            config,
            consensus_adapter.clone(),
            checkpoint_store,
            epoch_store.clone(),
            state.clone(),
            state_sync_handle,
            accumulator,
            checkpoint_metrics.clone(),
        );

        // create a new map that gets injected into both the consensus handler and the consensus adapter
        // the consensus handler will write values forwarded from consensus, and the consensus adapter
        // will read the values to make decisions about which validator submits a transaction to consensus
        let low_scoring_authorities = Arc::new(ArcSwap::new(Arc::new(HashMap::new())));

        consensus_adapter.swap_low_scoring_authorities(low_scoring_authorities.clone());

        if epoch_store.randomness_state_enabled() {
            let randomness_manager = RandomnessManager::try_new(
                Arc::downgrade(&epoch_store),
                Box::new(consensus_adapter.clone()),
                randomness_handle,
                config.protocol_key_pair(),
            )
            .await;
            if let Some(randomness_manager) = randomness_manager {
                epoch_store
                    .set_randomness_manager(randomness_manager)
                    .await?;
            }
        }

        let throughput_calculator = Arc::new(ConsensusThroughputCalculator::new(
            None,
            state.metrics.clone(),
        ));

        let throughput_profiler = Arc::new(ConsensusThroughputProfiler::new(
            throughput_calculator.clone(),
            None,
            None,
            state.metrics.clone(),
            ThroughputProfileRanges::from_chain(epoch_store.get_chain_identifier()),
        ));

        consensus_adapter.swap_throughput_profiler(throughput_profiler);

        let consensus_handler_initializer = ConsensusHandlerInitializer::new(
            state.clone(),
            checkpoint_service.clone(),
            epoch_store.clone(),
            low_scoring_authorities,
            throughput_calculator,
        );

        consensus_manager
            .start(
                config,
                epoch_store.clone(),
                consensus_handler_initializer,
                SuiTxValidator::new(
                    epoch_store.clone(),
                    checkpoint_service.clone(),
                    state.transaction_manager().clone(),
                    sui_tx_validator_metrics.clone(),
                ),
            )
            .await;

        if epoch_store.authenticator_state_enabled() {
            Self::start_jwk_updater(
                config,
                sui_node_metrics,
                state.name,
                epoch_store.clone(),
                consensus_adapter.clone(),
            );
        }

        Ok(ValidatorComponents {
            validator_server_handle,
            validator_overload_monitor_handle,
            consensus_manager,
            consensus_store_pruner,
            consensus_adapter,
            checkpoint_service_exit,
            checkpoint_metrics,
            sui_tx_validator_metrics,
        })
    }

    fn start_checkpoint_service(
        config: &NodeConfig,
        consensus_adapter: Arc<ConsensusAdapter>,
        checkpoint_store: Arc<CheckpointStore>,
        epoch_store: Arc<AuthorityPerEpochStore>,
        state: Arc<AuthorityState>,
        state_sync_handle: state_sync::Handle,
        accumulator: Weak<StateAccumulator>,
        checkpoint_metrics: Arc<CheckpointMetrics>,
    ) -> (Arc<CheckpointService>, watch::Sender<()>) {
        let epoch_start_timestamp_ms = epoch_store.epoch_start_state().epoch_start_timestamp_ms();
        let epoch_duration_ms = epoch_store.epoch_start_state().epoch_duration_ms();

        debug!(
            "Starting checkpoint service with epoch start timestamp {}
            and epoch duration {}",
            epoch_start_timestamp_ms, epoch_duration_ms
        );

        let checkpoint_output = Box::new(SubmitCheckpointToConsensus {
            sender: consensus_adapter,
            signer: state.secret.clone(),
            authority: config.protocol_public_key(),
            next_reconfiguration_timestamp_ms: epoch_start_timestamp_ms
                .checked_add(epoch_duration_ms)
                .expect("Overflow calculating next_reconfiguration_timestamp_ms"),
            metrics: checkpoint_metrics.clone(),
        });

        let certified_checkpoint_output = SendCheckpointToStateSync::new(state_sync_handle);
        let max_tx_per_checkpoint = max_tx_per_checkpoint(epoch_store.protocol_config());
        let max_checkpoint_size_bytes =
            epoch_store.protocol_config().max_checkpoint_size_bytes() as usize;

        CheckpointService::spawn(
            state.clone(),
            checkpoint_store,
            epoch_store,
            state.get_transaction_cache_reader().clone(),
            accumulator,
            checkpoint_output,
            Box::new(certified_checkpoint_output),
            checkpoint_metrics,
            max_tx_per_checkpoint,
            max_checkpoint_size_bytes,
        )
    }

    fn construct_consensus_adapter(
        committee: &Committee,
        consensus_config: &ConsensusConfig,
        authority: AuthorityName,
        connection_monitor_status: Arc<ConnectionMonitorStatus>,
        prometheus_registry: &Registry,
        protocol_config: ProtocolConfig,
        consensus_client: Arc<dyn SubmitToConsensus>,
    ) -> ConsensusAdapter {
        let ca_metrics = ConsensusAdapterMetrics::new(prometheus_registry);
        // The consensus adapter allows the authority to send user certificates through consensus.

        ConsensusAdapter::new(
            consensus_client,
            authority,
            connection_monitor_status,
            consensus_config.max_pending_transactions(),
            consensus_config.max_pending_transactions() * 2 / committee.num_members(),
            consensus_config.max_submit_position,
            consensus_config.submit_delay_step_override(),
            ca_metrics,
            protocol_config,
        )
    }

    async fn start_grpc_validator_service(
        config: &NodeConfig,
        state: Arc<AuthorityState>,
        consensus_adapter: Arc<ConsensusAdapter>,
        prometheus_registry: &Registry,
    ) -> Result<tokio::task::JoinHandle<Result<()>>> {
        let validator_service = ValidatorService::new(
            state.clone(),
            consensus_adapter,
            Arc::new(ValidatorServiceMetrics::new(prometheus_registry)),
            TrafficControllerMetrics::new(prometheus_registry),
            config.policy_config.clone(),
            config.firewall_config.clone(),
        );

        let mut server_conf = mysten_network::config::Config::new();
        server_conf.global_concurrency_limit = config.grpc_concurrency_limit;
        server_conf.load_shed = config.grpc_load_shed;
        let mut server_builder =
            ServerBuilder::from_config(&server_conf, GrpcMetrics::new(prometheus_registry));

        server_builder = server_builder.add_service(ValidatorServer::new(validator_service));

        let server = server_builder
            .bind(config.network_address())
            .await
            .map_err(|err| anyhow!(err.to_string()))?;
        let local_addr = server.local_addr();
        info!("Listening to traffic on {local_addr}");
        let grpc_server = spawn_monitored_task!(server.serve().map_err(Into::into));

        Ok(grpc_server)
    }

    pub fn state(&self) -> Arc<AuthorityState> {
        self.state.clone()
    }

    // Only used for testing because of how epoch store is loaded.
    pub fn reference_gas_price_for_testing(&self) -> Result<u64, anyhow::Error> {
        self.state.reference_gas_price_for_testing()
    }

    pub fn clone_committee_store(&self) -> Arc<CommitteeStore> {
        self.state.committee_store().clone()
    }

    /*
    pub fn clone_authority_store(&self) -> Arc<AuthorityStore> {
        self.state.db()
    }
    */

    /// Clone an AuthorityAggregator currently used in this node's
    /// QuorumDriver, if the node is a fullnode. After reconfig,
    /// QuorumDriver builds a new AuthorityAggregator. The caller
    /// of this function will mostly likely want to call this again
    /// to get a fresh one.
    pub fn clone_authority_aggregator(
        &self,
    ) -> Option<Arc<AuthorityAggregator<NetworkAuthorityClient>>> {
        self.transaction_orchestrator
            .as_ref()
            .map(|to| to.clone_authority_aggregator())
    }

    pub fn transaction_orchestrator(
        &self,
    ) -> Option<Arc<TransactiondOrchestrator<NetworkAuthorityClient>>> {
        self.transaction_orchestrator.clone()
    }

    pub fn subscribe_to_transaction_orchestrator_effects(
        &self,
    ) -> Result<tokio::sync::broadcast::Receiver<QuorumDriverEffectsQueueResult>> {
        self.transaction_orchestrator
            .as_ref()
            .map(|to| to.subscribe_to_effects_queue())
            .ok_or_else(|| anyhow::anyhow!("Transaction Orchestrator is not enabled in this node."))
    }

    /// This function awaits the completion of checkpoint execution of the current epoch,
    /// after which it iniitiates reconfiguration of the entire system.
    pub async fn monitor_reconfiguration(self: Arc<Self>) -> Result<()> {
        let checkpoint_executor_metrics =
            CheckpointExecutorMetrics::new(&self.registry_service.default_registry());

        loop {
            let mut accumulator_guard = self.accumulator.lock().await;
            let accumulator = accumulator_guard.take().unwrap();
            let mut checkpoint_executor = CheckpointExecutor::new(
                self.state_sync_handle.subscribe_to_synced_checkpoints(),
                self.checkpoint_store.clone(),
                self.state.clone(),
                accumulator.clone(),
                self.config.checkpoint_executor_config.clone(),
                checkpoint_executor_metrics.clone(),
            );

            let run_with_range = self.config.run_with_range;

            let cur_epoch_store = self.state.load_epoch_store_one_call_per_task();

            // Advertise capabilities to committee, if we are a validator.
            if let Some(components) = &*self.validator_components.lock().await {
                // TODO: without this sleep, the consensus message is not delivered reliably.
                tokio::time::sleep(Duration::from_millis(1)).await;

                let config = cur_epoch_store.protocol_config();
                let binary_config = to_binary_config(config);
                let transaction = if config.authority_capabilities_v2() {
                    ConsensusTransaction::new_capability_notification_v2(
                        AuthorityCapabilitiesV2::new(
                            self.state.name,
                            cur_epoch_store.get_chain_identifier().chain(),
                            self.config
                                .supported_protocol_versions
                                .expect("Supported versions should be populated")
                                // no need to send digests of versions less than the current version
                                .truncate_below(config.version),
                            self.state
                                .get_available_system_packages(&binary_config)
                                .await,
                        ),
                    )
                } else {
                    ConsensusTransaction::new_capability_notification(AuthorityCapabilitiesV1::new(
                        self.state.name,
                        self.config
                            .supported_protocol_versions
                            .expect("Supported versions should be populated"),
                        self.state
                            .get_available_system_packages(&binary_config)
                            .await,
                    ))
                };
                info!(?transaction, "submitting capabilities to consensus");
                components
                    .consensus_adapter
                    .submit(transaction, None, &cur_epoch_store)?;
            }

            let stop_condition = checkpoint_executor
                .run_epoch(cur_epoch_store.clone(), run_with_range)
                .await;
            drop(checkpoint_executor);

            if stop_condition == StopReason::RunWithRangeCondition {
                SuiNode::shutdown(&self).await;
                self.shutdown_channel_tx
                    .send(run_with_range)
                    .expect("RunWithRangeCondition met but failed to send shutdown message");
                return Ok(());
            }

            // Safe to call because we are in the middle of reconfiguration.
            let latest_system_state = self
                .state
                .get_object_cache_reader()
                .get_sui_system_state_object_unsafe()
                .expect("Read Sui System State object cannot fail");

            #[cfg(msim)]
            if !self
                .sim_state
                .sim_safe_mode_expected
                .load(Ordering::Relaxed)
            {
                debug_assert!(!latest_system_state.safe_mode());
            }

            #[cfg(not(msim))]
            debug_assert!(!latest_system_state.safe_mode());

            if let Err(err) = self.end_of_epoch_channel.send(latest_system_state.clone()) {
                if self.state.is_fullnode(&cur_epoch_store) {
                    warn!(
                        "Failed to send end of epoch notification to subscriber: {:?}",
                        err
                    );
                }
            }

            cur_epoch_store.record_is_safe_mode_metric(latest_system_state.safe_mode());
            let new_epoch_start_state = latest_system_state.into_epoch_start_state();

            self.auth_agg.store(Arc::new(
                self.auth_agg
                    .load()
                    .recreate_with_new_epoch_start_state(&new_epoch_start_state),
            ));

            let next_epoch_committee = new_epoch_start_state.get_sui_committee();
            let next_epoch = next_epoch_committee.epoch();
            assert_eq!(cur_epoch_store.epoch() + 1, next_epoch);

            info!(
                next_epoch,
                "Finished executing all checkpoints in epoch. About to reconfigure the system."
            );

            fail_point_async!("reconfig_delay");

            // We save the connection monitor status map regardless of validator / fullnode status
            // so that we don't need to restart the connection monitor every epoch.
            // Update the mappings that will be used by the consensus adapter if it exists or is
            // about to be created.
            let authority_names_to_peer_ids =
                new_epoch_start_state.get_authority_names_to_peer_ids();
            self.connection_monitor_status
                .update_mapping_for_epoch(authority_names_to_peer_ids);

            cur_epoch_store.record_epoch_reconfig_start_time_metric();

            let _ = send_trusted_peer_change(
                &self.config,
                &self.trusted_peer_change_tx,
                &new_epoch_start_state,
            );

            // The following code handles 4 different cases, depending on whether the node
            // was a validator in the previous epoch, and whether the node is a validator
            // in the new epoch.

            let new_validator_components = if let Some(ValidatorComponents {
                validator_server_handle,
                validator_overload_monitor_handle,
                consensus_manager,
                consensus_store_pruner,
                consensus_adapter,
                checkpoint_service_exit,
                checkpoint_metrics,
                sui_tx_validator_metrics,
            }) = self.validator_components.lock().await.take()
            {
                info!("Reconfiguring the validator.");
                // Stop the old checkpoint service.
                drop(checkpoint_service_exit);

                consensus_manager.shutdown().await;

                let new_epoch_store = self
                    .reconfigure_state(
                        &self.state,
                        &cur_epoch_store,
                        next_epoch_committee.clone(),
                        new_epoch_start_state,
                        accumulator.clone(),
                    )
                    .await;

                // No other components should be holding a strong reference to state accumulator
                // at this point. Confirm here before we swap in the new accumulator.
                let accumulator_metrics = Arc::into_inner(accumulator)
                    .expect("Accumulator should have no other references at this point")
                    .metrics();
                let new_accumulator = Arc::new(StateAccumulator::new(
                    self.state.get_accumulator_store().clone(),
                    &new_epoch_store,
                    accumulator_metrics,
                ));
                let weak_accumulator = Arc::downgrade(&new_accumulator);
                *accumulator_guard = Some(new_accumulator);

                consensus_store_pruner.prune(next_epoch).await;

                if self.state.is_validator(&new_epoch_store) {
                    // Only restart Narwhal if this node is still a validator in the new epoch.
                    Some(
                        Self::start_epoch_specific_validator_components(
                            &self.config,
                            self.state.clone(),
                            consensus_adapter,
                            self.checkpoint_store.clone(),
                            new_epoch_store.clone(),
                            self.state_sync_handle.clone(),
                            self.randomness_handle.clone(),
                            consensus_manager,
                            consensus_store_pruner,
                            weak_accumulator,
                            validator_server_handle,
                            validator_overload_monitor_handle,
                            checkpoint_metrics,
                            self.metrics.clone(),
                            sui_tx_validator_metrics,
                        )
                        .await?,
                    )
                } else {
                    info!("This node is no longer a validator after reconfiguration");
                    None
                }
            } else {
                let new_epoch_store = self
                    .reconfigure_state(
                        &self.state,
                        &cur_epoch_store,
                        next_epoch_committee.clone(),
                        new_epoch_start_state,
                        accumulator.clone(),
                    )
                    .await;

                // No other components should be holding a strong reference to state accumulator
                // at this point. Confirm here before we swap in the new accumulator.
                let accumulator_metrics = Arc::into_inner(accumulator)
                    .expect("Accumulator should have no other references at this point")
                    .metrics();
                let new_accumulator = Arc::new(StateAccumulator::new(
                    self.state.get_accumulator_store().clone(),
                    &new_epoch_store,
                    accumulator_metrics,
                ));
                let weak_accumulator = Arc::downgrade(&new_accumulator);
                *accumulator_guard = Some(new_accumulator);

                if self.state.is_validator(&new_epoch_store) {
                    info!("Promoting the node from fullnode to validator, starting grpc server");

                    Some(
                        Self::construct_validator_components(
                            self.config.clone(),
                            self.state.clone(),
                            Arc::new(next_epoch_committee.clone()),
                            new_epoch_store.clone(),
                            self.checkpoint_store.clone(),
                            self.state_sync_handle.clone(),
                            self.randomness_handle.clone(),
                            weak_accumulator,
                            self.connection_monitor_status.clone(),
                            &self.registry_service,
                            self.metrics.clone(),
                        )
                        .await?,
                    )
                } else {
                    None
                }
            };
            *self.validator_components.lock().await = new_validator_components;

            // Force releasing current epoch store DB handle, because the
            // Arc<AuthorityPerEpochStore> may linger.
            cur_epoch_store.release_db_handles();

            if cfg!(msim)
                && !matches!(
                    self.config
                        .authority_store_pruning_config
                        .num_epochs_to_retain_for_checkpoints(),
                    None | Some(u64::MAX) | Some(0)
                )
            {
                self.state
                .prune_checkpoints_for_eligible_epochs_for_testing(
                    self.config.clone(),
                    sui_core::authority::authority_store_pruner::AuthorityStorePruningMetrics::new_for_test(),
                )
                .await?;
            }

            info!("Reconfiguration finished");
        }
    }

    async fn shutdown(&self) {
        if let Some(validator_components) = &*self.validator_components.lock().await {
            validator_components.consensus_manager.shutdown().await;
        }
    }

    async fn reconfigure_state(
        &self,
        state: &Arc<AuthorityState>,
        cur_epoch_store: &AuthorityPerEpochStore,
        next_epoch_committee: Committee,
        next_epoch_start_system_state: EpochStartSystemState,
        accumulator: Arc<StateAccumulator>,
    ) -> Arc<AuthorityPerEpochStore> {
        let next_epoch = next_epoch_committee.epoch();

        let last_checkpoint = self
            .checkpoint_store
            .get_epoch_last_checkpoint(cur_epoch_store.epoch())
            .expect("Error loading last checkpoint for current epoch")
            .expect("Could not load last checkpoint for current epoch");

        let epoch_start_configuration = EpochStartConfiguration::new(
            next_epoch_start_system_state,
            *last_checkpoint.digest(),
            state.get_object_store().as_ref(),
            EpochFlag::default_flags_for_new_epoch(&state.config),
        )
        .expect("EpochStartConfiguration construction cannot fail");

        let new_epoch_store = self
            .state
            .reconfigure(
                cur_epoch_store,
                self.config.supported_protocol_versions.unwrap(),
                next_epoch_committee,
                epoch_start_configuration,
                accumulator,
                &self.config.expensive_safety_check_config,
            )
            .await
            .expect("Reconfigure authority state cannot fail");
        info!(next_epoch, "Node State has been reconfigured");
        assert_eq!(next_epoch, new_epoch_store.epoch());
        self.state.get_reconfig_api().update_epoch_flags_metrics(
            cur_epoch_store.epoch_start_config().flags(),
            new_epoch_store.epoch_start_config().flags(),
        );

        new_epoch_store
    }

    pub fn get_config(&self) -> &NodeConfig {
        &self.config
    }

    pub fn randomness_handle(&self) -> randomness::Handle {
        self.randomness_handle.clone()
    }
}

#[cfg(not(msim))]
impl SuiNode {
    async fn fetch_jwks(
        _authority: AuthorityName,
        provider: &OIDCProvider,
    ) -> SuiResult<Vec<(JwkId, JWK)>> {
        use fastcrypto_zkp::bn254::zk_login::fetch_jwks;
        let client = reqwest::Client::new();
        fetch_jwks(provider, &client)
            .await
            .map_err(|_| SuiError::JWKRetrievalError)
    }
}

#[cfg(msim)]
impl SuiNode {
    pub fn get_sim_node_id(&self) -> sui_simulator::task::NodeId {
        self.sim_state.sim_node.id()
    }

    pub fn set_safe_mode_expected(&self, new_value: bool) {
        info!("Setting safe mode expected to {}", new_value);
        self.sim_state
            .sim_safe_mode_expected
            .store(new_value, Ordering::Relaxed);
    }

    #[allow(unused_variables)]
    async fn fetch_jwks(
        authority: AuthorityName,
        provider: &OIDCProvider,
    ) -> SuiResult<Vec<(JwkId, JWK)>> {
        get_jwk_injector()(authority, provider)
    }
}

/// Notify state-sync that a new list of trusted peers are now available.
fn send_trusted_peer_change(
    config: &NodeConfig,
    sender: &watch::Sender<TrustedPeerChangeEvent>,
    epoch_state_state: &EpochStartSystemState,
) -> Result<(), watch::error::SendError<TrustedPeerChangeEvent>> {
    sender
        .send(TrustedPeerChangeEvent {
            new_peers: epoch_state_state.get_validator_as_p2p_peers(config.protocol_public_key()),
        })
        .tap_err(|err| {
            warn!(
                "Failed to send validator peer information to state sync: {:?}",
                err
            );
        })
}

fn build_kv_store(
    state: &Arc<AuthorityState>,
    config: &NodeConfig,
    registry: &Registry,
) -> Result<Arc<TransactionKeyValueStore>> {
    let metrics = KeyValueStoreMetrics::new(registry);
    let db_store = TransactionKeyValueStore::new("rocksdb", metrics.clone(), state.clone());

    let base_url = &config.transaction_kv_store_read_config.base_url;

    if base_url.is_empty() {
        info!("no http kv store url provided, using local db only");
        return Ok(Arc::new(db_store));
    }

    let base_url: url::Url = base_url.parse().tap_err(|e| {
        error!(
            "failed to parse config.transaction_kv_store_config.base_url ({:?}) as url: {}",
            base_url, e
        )
    })?;

    let network_str = match state.get_chain_identifier().map(|c| c.chain()) {
        Some(Chain::Mainnet) => "/mainnet",
        Some(Chain::Testnet) => "/testnet",
        _ => {
            info!("using local db only for kv store for unknown chain");
            return Ok(Arc::new(db_store));
        }
    };

    let base_url = base_url.join(network_str)?.to_string();
    let http_store = HttpKVStore::new_kv(&base_url, metrics.clone())?;
    info!("using local key-value store with fallback to http key-value store");
    Ok(Arc::new(FallbackTransactionKVStore::new_kv(
        db_store,
        http_store,
        metrics,
        "json_rpc_fallback",
    )))
}

pub async fn build_http_server(
    state: Arc<AuthorityState>,
    store: RocksDbStore,
    transaction_orchestrator: &Option<Arc<TransactiondOrchestrator<NetworkAuthorityClient>>>,
    config: &NodeConfig,
    prometheus_registry: &Registry,
    _custom_runtime: Option<Handle>,
    software_version: &'static str,
) -> Result<Option<tokio::task::JoinHandle<()>>> {
    // Validators do not expose these APIs
    if config.consensus_config().is_some() {
        return Ok(None);
    }

    let mut router = axum::Router::new();

    let json_rpc_router = {
        let mut server = JsonRpcServerBuilder::new(
            env!("CARGO_PKG_VERSION"),
            prometheus_registry,
            config.policy_config.clone(),
            config.firewall_config.clone(),
        );

        let kv_store = build_kv_store(&state, config, prometheus_registry)?;

        let metrics = Arc::new(JsonRpcMetrics::new(prometheus_registry));
        server.register_module(ReadApi::new(
            state.clone(),
            kv_store.clone(),
            metrics.clone(),
        ))?;
        server.register_module(CoinReadApi::new(
            state.clone(),
            kv_store.clone(),
            metrics.clone(),
        ))?;

        // if run_with_range is enabled we want to prevent any transactions
        // run_with_range = None is normal operating conditions
        if config.run_with_range.is_none() {
            server.register_module(TransactionBuilderApi::new(state.clone()))?;
        }
        server.register_module(GovernanceReadApi::new(state.clone(), metrics.clone()))?;
        server.register_module(BridgeReadApi::new(state.clone(), metrics.clone()))?;

        if let Some(transaction_orchestrator) = transaction_orchestrator {
            server.register_module(TransactionExecutionApi::new(
                state.clone(),
                transaction_orchestrator.clone(),
                metrics.clone(),
            ))?;
        }

        let name_service_config =
            if let (Some(package_address), Some(registry_id), Some(reverse_registry_id)) = (
                config.name_service_package_address,
                config.name_service_registry_id,
                config.name_service_reverse_registry_id,
            ) {
                sui_json_rpc::name_service::NameServiceConfig::new(
                    package_address,
                    registry_id,
                    reverse_registry_id,
                )
            } else {
                sui_json_rpc::name_service::NameServiceConfig::default()
            };

        server.register_module(IndexerApi::new(
            state.clone(),
            ReadApi::new(state.clone(), kv_store.clone(), metrics.clone()),
            kv_store,
            name_service_config,
            metrics,
            config.indexer_max_subscriptions,
        ))?;
        server.register_module(MoveUtils::new(state.clone()))?;

        let server_type = config.jsonrpc_server_type();

        server.to_router(server_type).await?
    };

    router = router.merge(json_rpc_router);

    if config.enable_experimental_rest_api {
        let mut rest_service = sui_rest_api::RestService::new(
            Arc::new(RestReadStore::new(state, store)),
            software_version,
        );

        rest_service.with_metrics(RestMetrics::new(prometheus_registry));

        if let Some(transaction_orchestrator) = transaction_orchestrator {
            rest_service.with_executor(transaction_orchestrator.clone())
        }

        let rest_router = rest_service.into_router();
        router = router
            .nest("/rest", rest_router.clone())
            .nest("/v2", rest_router);
    }

    let listener = tokio::net::TcpListener::bind(&config.json_rpc_address)
        .await
        .unwrap();
    let addr = listener.local_addr().unwrap();

    let handle = tokio::spawn(async move {
        axum::serve(
            listener,
            router.into_make_service_with_connect_info::<SocketAddr>(),
        )
        .await
        .unwrap()
    });

    info!(local_addr =? addr, "Sui JSON-RPC server listening on {addr}");

    Ok(Some(handle))
}

#[cfg(not(test))]
fn max_tx_per_checkpoint(protocol_config: &ProtocolConfig) -> usize {
    protocol_config.max_transactions_per_checkpoint() as usize
}

#[cfg(test)]
fn max_tx_per_checkpoint(_: &ProtocolConfig) -> usize {
    2
}<|MERGE_RESOLUTION|>--- conflicted
+++ resolved
@@ -657,13 +657,6 @@
         }
 
         let authority_name = config.protocol_public_key();
-<<<<<<< HEAD
-        let enable_validator_tx_finalizer =
-            config.enable_validator_tx_finalizer && chain_identifier.chain() != Chain::Mainnet;
-        let validator_tx_finalizer = enable_validator_tx_finalizer.then_some(Arc::new(
-            ValidatorTxFinalizer::new(auth_agg.clone(), authority_name, &prometheus_registry),
-        ));
-=======
         let validator_tx_finalizer =
             config
                 .enable_validator_tx_finalizer
@@ -672,7 +665,6 @@
                     authority_name,
                     &prometheus_registry,
                 )));
->>>>>>> 1bf77fe1
 
         info!("create authority state");
         let state = AuthorityState::new(
