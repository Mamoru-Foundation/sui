// Copyright (c) Mysten Labs, Inc.
// SPDX-License-Identifier: Apache-2.0

use crate::genesis_config::{ValidatorGenesisConfig, ValidatorGenesisConfigBuilder};
use crate::network_config::NetworkConfig;
use fastcrypto::encoding::{Encoding, Hex};
use fastcrypto::traits::KeyPair;
use narwhal_config::{NetworkAdminServerParameters, PrometheusMetricsParameters};
use std::net::SocketAddr;
use std::path::PathBuf;
use std::time::Duration;
use sui_config::node::{
    default_enable_index_processing, default_end_of_epoch_broadcast_channel_capacity,
    AuthorityKeyPairWithPath, AuthorityOverloadConfig, AuthorityStorePruningConfig,
    CheckpointExecutorConfig, DBCheckpointConfig, ExecutionCacheConfig, ExpensiveSafetyCheckConfig,
    Genesis, KeyPairWithPath, StateArchiveConfig, StateSnapshotConfig,
    DEFAULT_GRPC_CONCURRENCY_LIMIT,
};
use sui_config::node::{default_zklogin_oauth_providers, ConsensusProtocol, RunWithRange};
use sui_config::p2p::{P2pConfig, SeedPeer, StateSyncConfig};
use sui_config::{
    local_ip_utils, ConsensusConfig, NodeConfig, AUTHORITIES_DB_NAME, CONSENSUS_DB_NAME,
    FULL_NODE_DB_PATH,
};
use sui_protocol_config::SupportedProtocolVersions;
use sui_types::crypto::{AuthorityKeyPair, AuthorityPublicKeyBytes, NetworkKeyPair, SuiKeyPair};
use sui_types::multiaddr::Multiaddr;
use sui_types::traffic_control::{PolicyConfig, RemoteFirewallConfig};

/// This builder contains information that's not included in ValidatorGenesisConfig for building
/// a validator NodeConfig. It can be used to build either a genesis validator or a new validator.
#[derive(Clone, Default)]
pub struct ValidatorConfigBuilder {
    config_directory: Option<PathBuf>,
    supported_protocol_versions: Option<SupportedProtocolVersions>,
    force_unpruned_checkpoints: bool,
    jwk_fetch_interval: Option<Duration>,
    authority_overload_config: Option<AuthorityOverloadConfig>,
    data_ingestion_dir: Option<PathBuf>,
    policy_config: Option<PolicyConfig>,
    firewall_config: Option<RemoteFirewallConfig>,
    max_submit_position: Option<usize>,
    submit_delay_step_override_millis: Option<u64>,
    state_accumulator_v2: bool,
}

impl ValidatorConfigBuilder {
    pub fn new() -> Self {
        Self {
            state_accumulator_v2: true,
            ..Default::default()
        }
    }

    pub fn with_config_directory(mut self, config_directory: PathBuf) -> Self {
        assert!(self.config_directory.is_none());
        self.config_directory = Some(config_directory);
        self
    }

    pub fn with_supported_protocol_versions(
        mut self,
        supported_protocol_versions: SupportedProtocolVersions,
    ) -> Self {
        assert!(self.supported_protocol_versions.is_none());
        self.supported_protocol_versions = Some(supported_protocol_versions);
        self
    }

    pub fn with_unpruned_checkpoints(mut self) -> Self {
        self.force_unpruned_checkpoints = true;
        self
    }

    pub fn with_jwk_fetch_interval(mut self, i: Duration) -> Self {
        self.jwk_fetch_interval = Some(i);
        self
    }

    pub fn with_authority_overload_config(mut self, config: AuthorityOverloadConfig) -> Self {
        self.authority_overload_config = Some(config);
        self
    }

    pub fn with_data_ingestion_dir(mut self, path: PathBuf) -> Self {
        self.data_ingestion_dir = Some(path);
        self
    }

    pub fn with_policy_config(mut self, config: Option<PolicyConfig>) -> Self {
        self.policy_config = config;
        self
    }

    pub fn with_firewall_config(mut self, config: Option<RemoteFirewallConfig>) -> Self {
        self.firewall_config = config;
        self
    }

    pub fn with_max_submit_position(mut self, max_submit_position: usize) -> Self {
        self.max_submit_position = Some(max_submit_position);
        self
    }

    pub fn with_submit_delay_step_override_millis(
        mut self,
        submit_delay_step_override_millis: u64,
    ) -> Self {
        self.submit_delay_step_override_millis = Some(submit_delay_step_override_millis);
        self
    }

    pub fn with_state_accumulator_v2_enabled(mut self, enabled: bool) -> Self {
        self.state_accumulator_v2 = enabled;
        self
    }

    pub fn build(
        self,
        validator: ValidatorGenesisConfig,
        genesis: sui_config::genesis::Genesis,
    ) -> NodeConfig {
        let key_path = get_key_path(&validator.key_pair);
        let config_directory = self
            .config_directory
            .unwrap_or_else(|| tempfile::tempdir().unwrap().into_path());
        let db_path = config_directory
            .join(AUTHORITIES_DB_NAME)
            .join(key_path.clone());

        let network_address = validator.network_address;
        let consensus_address = validator.consensus_address;
        let consensus_db_path = config_directory.join(CONSENSUS_DB_NAME).join(key_path);
        let internal_worker_address = validator.consensus_internal_worker_address;
        let localhost = local_ip_utils::localhost_for_testing();
        let consensus_config = ConsensusConfig {
            address: consensus_address,
            db_path: consensus_db_path,
            internal_worker_address,
            max_pending_transactions: None,
            max_submit_position: self.max_submit_position,
            submit_delay_step_override_millis: self.submit_delay_step_override_millis,
            protocol: ConsensusProtocol::Narwhal,
            narwhal_config: narwhal_config::Parameters {
                network_admin_server: NetworkAdminServerParameters {
                    primary_network_admin_server_port: local_ip_utils::get_available_port(
                        &localhost,
                    ),
                    worker_network_admin_server_base_port: local_ip_utils::get_available_port(
                        &localhost,
                    ),
                },
                prometheus_metrics: PrometheusMetricsParameters {
                    socket_addr: validator.narwhal_metrics_address,
                },
                ..Default::default()
            },
        };

        let p2p_config = P2pConfig {
            listen_address: validator.p2p_listen_address.unwrap_or_else(|| {
                validator
                    .p2p_address
                    .udp_multiaddr_to_listen_address()
                    .unwrap()
            }),
            external_address: Some(validator.p2p_address),
            // Set a shorter timeout for checkpoint content download in tests, since
            // checkpoint pruning also happens much faster, and network is local.
            state_sync: Some(StateSyncConfig {
                checkpoint_content_timeout_ms: Some(10_000),
                ..Default::default()
            }),
            ..Default::default()
        };

        let mut pruning_config = AuthorityStorePruningConfig::default();
        if self.force_unpruned_checkpoints {
            pruning_config.set_num_epochs_to_retain_for_checkpoints(None);
        }
        let pruning_config = pruning_config;
        let checkpoint_executor_config = CheckpointExecutorConfig {
            data_ingestion_dir: self.data_ingestion_dir,
            ..Default::default()
        };

        NodeConfig {
            protocol_key_pair: AuthorityKeyPairWithPath::new(validator.key_pair),
            network_key_pair: KeyPairWithPath::new(SuiKeyPair::Ed25519(validator.network_key_pair)),
            account_key_pair: KeyPairWithPath::new(validator.account_key_pair),
            worker_key_pair: KeyPairWithPath::new(SuiKeyPair::Ed25519(validator.worker_key_pair)),
            db_path,
            network_address,
            metrics_address: validator.metrics_address,
            admin_interface_port: local_ip_utils::get_available_port(&localhost),
            json_rpc_address: local_ip_utils::new_tcp_address_for_testing(&localhost)
                .to_socket_addr()
                .unwrap(),
            consensus_config: Some(consensus_config),
            remove_deprecated_tables: false,
            enable_index_processing: default_enable_index_processing(),
            genesis: sui_config::node::Genesis::new(genesis),
            grpc_load_shed: None,
            grpc_concurrency_limit: Some(DEFAULT_GRPC_CONCURRENCY_LIMIT),
            p2p_config,
            authority_store_pruning_config: pruning_config,
            end_of_epoch_broadcast_channel_capacity:
                default_end_of_epoch_broadcast_channel_capacity(),
            checkpoint_executor_config,
            metrics: None,
            supported_protocol_versions: self.supported_protocol_versions,
            db_checkpoint_config: Default::default(),
            indirect_objects_threshold: usize::MAX,
            // By default, expensive checks will be enabled in debug build, but not in release build.
            expensive_safety_check_config: ExpensiveSafetyCheckConfig::default(),
            name_service_package_address: None,
            name_service_registry_id: None,
            name_service_reverse_registry_id: None,
            transaction_deny_config: Default::default(),
            certificate_deny_config: Default::default(),
            state_debug_dump_config: Default::default(),
            state_archive_write_config: StateArchiveConfig::default(),
            state_archive_read_config: vec![],
            state_snapshot_write_config: StateSnapshotConfig::default(),
            indexer_max_subscriptions: Default::default(),
            transaction_kv_store_read_config: Default::default(),
            transaction_kv_store_write_config: None,
            enable_experimental_rest_api: true,
            jwk_fetch_interval_seconds: self
                .jwk_fetch_interval
                .map(|i| i.as_secs())
                .unwrap_or(3600),
            zklogin_oauth_providers: default_zklogin_oauth_providers(),
            authority_overload_config: self.authority_overload_config.unwrap_or_default(),
            run_with_range: None,
            jsonrpc_server_type: None,
            policy_config: self.policy_config,
            firewall_config: self.firewall_config,
            execution_cache: ExecutionCacheConfig::default(),
            state_accumulator_v2: self.state_accumulator_v2,
<<<<<<< HEAD
=======
            enable_soft_bundle: true,
>>>>>>> 08b50387
        }
    }

    pub fn build_new_validator<R: rand::RngCore + rand::CryptoRng>(
        self,
        rng: &mut R,
        network_config: &NetworkConfig,
    ) -> NodeConfig {
        let validator_config = ValidatorGenesisConfigBuilder::new().build(rng);
        self.build(validator_config, network_config.genesis.clone())
    }
}

#[derive(Clone, Debug, Default)]
pub struct FullnodeConfigBuilder {
    config_directory: Option<PathBuf>,
    // port for json rpc api
    rpc_port: Option<u16>,
    rpc_addr: Option<SocketAddr>,
    supported_protocol_versions: Option<SupportedProtocolVersions>,
    db_checkpoint_config: Option<DBCheckpointConfig>,
    expensive_safety_check_config: Option<ExpensiveSafetyCheckConfig>,
    db_path: Option<PathBuf>,
    network_address: Option<Multiaddr>,
    json_rpc_address: Option<SocketAddr>,
    metrics_address: Option<SocketAddr>,
    admin_interface_port: Option<u16>,
    genesis: Option<Genesis>,
    p2p_external_address: Option<Multiaddr>,
    p2p_listen_address: Option<SocketAddr>,
    network_key_pair: Option<KeyPairWithPath>,
    run_with_range: Option<RunWithRange>,
    policy_config: Option<PolicyConfig>,
    fw_config: Option<RemoteFirewallConfig>,
    data_ingestion_dir: Option<PathBuf>,
}

impl FullnodeConfigBuilder {
    pub fn new() -> Self {
        Self::default()
    }

    pub fn with_config_directory(mut self, config_directory: PathBuf) -> Self {
        self.config_directory = Some(config_directory);
        self
    }

    pub fn with_rpc_port(mut self, port: u16) -> Self {
        assert!(self.rpc_addr.is_none() && self.rpc_port.is_none());
        self.rpc_port = Some(port);
        self
    }

    pub fn with_rpc_addr(mut self, addr: SocketAddr) -> Self {
        assert!(self.rpc_addr.is_none() && self.rpc_port.is_none());
        self.rpc_addr = Some(addr);
        self
    }

    pub fn with_supported_protocol_versions(mut self, versions: SupportedProtocolVersions) -> Self {
        self.supported_protocol_versions = Some(versions);
        self
    }

    pub fn with_db_checkpoint_config(mut self, db_checkpoint_config: DBCheckpointConfig) -> Self {
        self.db_checkpoint_config = Some(db_checkpoint_config);
        self
    }

    pub fn with_expensive_safety_check_config(
        mut self,
        expensive_safety_check_config: ExpensiveSafetyCheckConfig,
    ) -> Self {
        self.expensive_safety_check_config = Some(expensive_safety_check_config);
        self
    }

    pub fn with_db_path(mut self, db_path: PathBuf) -> Self {
        self.db_path = Some(db_path);
        self
    }

    pub fn with_network_address(mut self, network_address: Multiaddr) -> Self {
        self.network_address = Some(network_address);
        self
    }

    pub fn with_json_rpc_address(mut self, json_rpc_address: SocketAddr) -> Self {
        self.json_rpc_address = Some(json_rpc_address);
        self
    }

    pub fn with_metrics_address(mut self, metrics_address: SocketAddr) -> Self {
        self.metrics_address = Some(metrics_address);
        self
    }

    pub fn with_admin_interface_port(mut self, admin_interface_port: u16) -> Self {
        self.admin_interface_port = Some(admin_interface_port);
        self
    }

    pub fn with_genesis(mut self, genesis: Genesis) -> Self {
        self.genesis = Some(genesis);
        self
    }

    pub fn with_p2p_external_address(mut self, p2p_external_address: Multiaddr) -> Self {
        self.p2p_external_address = Some(p2p_external_address);
        self
    }

    pub fn with_p2p_listen_address(mut self, p2p_listen_address: SocketAddr) -> Self {
        self.p2p_listen_address = Some(p2p_listen_address);
        self
    }

    pub fn with_network_key_pair(mut self, network_key_pair: Option<NetworkKeyPair>) -> Self {
        if let Some(network_key_pair) = network_key_pair {
            self.network_key_pair =
                Some(KeyPairWithPath::new(SuiKeyPair::Ed25519(network_key_pair)));
        }
        self
    }

    pub fn with_run_with_range(mut self, run_with_range: Option<RunWithRange>) -> Self {
        if let Some(run_with_range) = run_with_range {
            self.run_with_range = Some(run_with_range);
        }
        self
    }

    pub fn with_policy_config(mut self, config: Option<PolicyConfig>) -> Self {
        self.policy_config = config;
        self
    }

    pub fn with_fw_config(mut self, config: Option<RemoteFirewallConfig>) -> Self {
        self.fw_config = config;
        self
    }

    pub fn with_data_ingestion_dir(mut self, path: Option<PathBuf>) -> Self {
        self.data_ingestion_dir = path;
        self
    }

    pub fn build<R: rand::RngCore + rand::CryptoRng>(
        self,
        rng: &mut R,
        network_config: &NetworkConfig,
    ) -> NodeConfig {
        // Take advantage of ValidatorGenesisConfigBuilder to build the keypairs and addresses,
        // even though this is a fullnode.
        let validator_config = ValidatorGenesisConfigBuilder::new().build(rng);
        let ip = validator_config
            .network_address
            .to_socket_addr()
            .unwrap()
            .ip()
            .to_string();

        let key_path = get_key_path(&validator_config.key_pair);
        let config_directory = self
            .config_directory
            .unwrap_or_else(|| tempfile::tempdir().unwrap().into_path());

        let p2p_config = {
            let seed_peers = network_config
                .validator_configs
                .iter()
                .map(|config| SeedPeer {
                    peer_id: Some(anemo::PeerId(
                        config.network_key_pair().public().0.to_bytes(),
                    )),
                    address: config.p2p_config.external_address.clone().unwrap(),
                })
                .collect();

            P2pConfig {
                listen_address: self.p2p_listen_address.unwrap_or_else(|| {
                    validator_config.p2p_listen_address.unwrap_or_else(|| {
                        validator_config
                            .p2p_address
                            .udp_multiaddr_to_listen_address()
                            .unwrap()
                    })
                }),
                external_address: self
                    .p2p_external_address
                    .or(Some(validator_config.p2p_address.clone())),
                seed_peers,
                // Set a shorter timeout for checkpoint content download in tests, since
                // checkpoint pruning also happens much faster, and network is local.
                state_sync: Some(StateSyncConfig {
                    checkpoint_content_timeout_ms: Some(10_000),
                    ..Default::default()
                }),
                ..Default::default()
            }
        };

        let localhost = local_ip_utils::localhost_for_testing();
        let json_rpc_address = self.rpc_addr.unwrap_or_else(|| {
            let rpc_port = self
                .rpc_port
                .unwrap_or_else(|| local_ip_utils::get_available_port(&ip));
            format!("{}:{}", ip, rpc_port).parse().unwrap()
        });

        let checkpoint_executor_config = CheckpointExecutorConfig {
            data_ingestion_dir: self.data_ingestion_dir,
            ..Default::default()
        };

        NodeConfig {
            protocol_key_pair: AuthorityKeyPairWithPath::new(validator_config.key_pair),
            account_key_pair: KeyPairWithPath::new(validator_config.account_key_pair),
            worker_key_pair: KeyPairWithPath::new(SuiKeyPair::Ed25519(
                validator_config.worker_key_pair,
            )),
            network_key_pair: self.network_key_pair.unwrap_or(KeyPairWithPath::new(
                SuiKeyPair::Ed25519(validator_config.network_key_pair),
            )),
            db_path: self
                .db_path
                .unwrap_or(config_directory.join(FULL_NODE_DB_PATH).join(key_path)),
            network_address: self
                .network_address
                .unwrap_or(validator_config.network_address),
            metrics_address: self
                .metrics_address
                .unwrap_or(local_ip_utils::new_local_tcp_socket_for_testing()),
            admin_interface_port: self
                .admin_interface_port
                .unwrap_or(local_ip_utils::get_available_port(&localhost)),
            json_rpc_address: self.json_rpc_address.unwrap_or(json_rpc_address),
            consensus_config: None,
            remove_deprecated_tables: false,
            enable_index_processing: default_enable_index_processing(),
            genesis: self.genesis.unwrap_or(sui_config::node::Genesis::new(
                network_config.genesis.clone(),
            )),
            grpc_load_shed: None,
            grpc_concurrency_limit: None,
            p2p_config,
            authority_store_pruning_config: AuthorityStorePruningConfig::default(),
            end_of_epoch_broadcast_channel_capacity:
                default_end_of_epoch_broadcast_channel_capacity(),
            checkpoint_executor_config,
            metrics: None,
            supported_protocol_versions: self.supported_protocol_versions,
            db_checkpoint_config: self.db_checkpoint_config.unwrap_or_default(),
            indirect_objects_threshold: usize::MAX,
            expensive_safety_check_config: self
                .expensive_safety_check_config
                .unwrap_or_else(ExpensiveSafetyCheckConfig::new_enable_all),
            name_service_package_address: None,
            name_service_registry_id: None,
            name_service_reverse_registry_id: None,
            transaction_deny_config: Default::default(),
            certificate_deny_config: Default::default(),
            state_debug_dump_config: Default::default(),
            state_archive_write_config: StateArchiveConfig::default(),
            state_archive_read_config: vec![],
            state_snapshot_write_config: StateSnapshotConfig::default(),
            indexer_max_subscriptions: Default::default(),
            transaction_kv_store_read_config: Default::default(),
            transaction_kv_store_write_config: Default::default(),
            enable_experimental_rest_api: true,
            // note: not used by fullnodes.
            jwk_fetch_interval_seconds: 3600,
            zklogin_oauth_providers: default_zklogin_oauth_providers(),
            authority_overload_config: Default::default(),
            run_with_range: self.run_with_range,
            jsonrpc_server_type: None,
            policy_config: self.policy_config,
            firewall_config: self.fw_config,
            execution_cache: ExecutionCacheConfig::default(),
            state_accumulator_v2: true,
<<<<<<< HEAD
=======
            enable_soft_bundle: true,
>>>>>>> 08b50387
        }
    }
}

/// Given a validator keypair, return a path that can be used to identify the validator.
fn get_key_path(key_pair: &AuthorityKeyPair) -> String {
    let public_key: AuthorityPublicKeyBytes = key_pair.public().into();
    let mut key_path = Hex::encode(public_key);
    // 12 is rather arbitrary here but it's a nice balance between being short and being unique.
    key_path.truncate(12);
    key_path
}<|MERGE_RESOLUTION|>--- conflicted
+++ resolved
@@ -238,10 +238,7 @@
             firewall_config: self.firewall_config,
             execution_cache: ExecutionCacheConfig::default(),
             state_accumulator_v2: self.state_accumulator_v2,
-<<<<<<< HEAD
-=======
             enable_soft_bundle: true,
->>>>>>> 08b50387
         }
     }
 
@@ -522,10 +519,7 @@
             firewall_config: self.fw_config,
             execution_cache: ExecutionCacheConfig::default(),
             state_accumulator_v2: true,
-<<<<<<< HEAD
-=======
             enable_soft_bundle: true,
->>>>>>> 08b50387
         }
     }
 }
