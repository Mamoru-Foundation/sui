--- conflicted
+++ resolved
@@ -3,10 +3,7 @@
 
 use clap::*;
 use ethers::providers::Middleware;
-<<<<<<< HEAD
-=======
 use fastcrypto::encoding::{Encoding, Hex};
->>>>>>> 08b50387
 use shared_crypto::intent::Intent;
 use shared_crypto::intent::IntentMessage;
 use std::collections::HashMap;
@@ -243,30 +240,18 @@
                     continue;
                 };
                 let eth_address = BridgeAuthorityPublicKeyBytes::from(&pubkey).to_eth_address();
-<<<<<<< HEAD
-                let Ok(base_url) = from_utf8(&http_rest_url) else {
-=======
                 let Ok(url) = from_utf8(&http_rest_url) else {
->>>>>>> 08b50387
                     println!(
                         "Invalid bridge http url for validator: {}: {:?}",
                         sui_address, http_rest_url
                     );
                     continue;
                 };
-<<<<<<< HEAD
-                let base_url = base_url.to_string();
-
-                let (protocol_key, name) = names.get(&sui_address).unwrap();
-                let stake = stakes.get(protocol_key).unwrap();
-                authorities.push((name, sui_address, pubkey, eth_address, base_url, stake));
-=======
                 let url = url.to_string();
 
                 let (protocol_key, name) = names.get(&sui_address).unwrap();
                 let stake = stakes.get(protocol_key).unwrap();
                 authorities.push((name, sui_address, pubkey, eth_address, url, stake));
->>>>>>> 08b50387
             }
             let total_stake = authorities
                 .iter()
@@ -276,18 +261,6 @@
                 "Total registered stake: {}%",
                 total_stake as f32 / TOTAL_VOTING_POWER as f32 * 100.0
             );
-<<<<<<< HEAD
-            println!("Name, Sui Address, Eth Address, Pubkey, Base URL, Stake");
-            for (name, sui_address, pubkey, eth_address, base_url, stake) in authorities {
-                println!(
-                    "{}, {}, {}, {}, {}, {}",
-                    name, sui_address, eth_address, pubkey, base_url, stake
-                );
-            }
-        }
-
-        BridgeCommand::PrintBridgeCommitteeInfo { sui_rpc_url } => {
-=======
             println!("Name, SuiAddress, EthAddress, Pubkey, URL, Stake");
             for (name, sui_address, pubkey, eth_address, url, stake) in authorities {
                 println!(
@@ -303,7 +276,6 @@
         }
 
         BridgeCommand::PrintBridgeCommitteeInfo { sui_rpc_url, ping } => {
->>>>>>> 08b50387
             let sui_bridge_client = SuiClient::<SuiSdkClient>::new(&sui_rpc_url).await?;
             let bridge_summary = sui_bridge_client
                 .get_bridge_summary()
@@ -320,15 +292,12 @@
                 .map(|summary| (summary.sui_address, summary.name))
                 .collect::<HashMap<_, _>>();
             let mut authorities = vec![];
-<<<<<<< HEAD
-=======
             let mut ping_tasks = vec![];
             let client = reqwest::Client::builder()
                 .connect_timeout(Duration::from_secs(10))
                 .timeout(Duration::from_secs(10))
                 .build()
                 .unwrap();
->>>>>>> 08b50387
             for (_, member) in move_type_bridge_committee.members {
                 let MoveTypeCommitteeMember {
                     sui_address,
@@ -345,22 +314,13 @@
                     continue;
                 };
                 let eth_address = BridgeAuthorityPublicKeyBytes::from(&pubkey).to_eth_address();
-<<<<<<< HEAD
-                let Ok(base_url) = from_utf8(&http_rest_url) else {
-=======
                 let Ok(url) = from_utf8(&http_rest_url) else {
->>>>>>> 08b50387
                     println!(
                         "Invalid bridge http url for validator: {}: {:?}",
                         sui_address, http_rest_url
                     );
                     continue;
                 };
-<<<<<<< HEAD
-                let base_url = base_url.to_string();
-
-                let name = names.get(&sui_address).unwrap();
-=======
                 let url = url.to_string();
 
                 let name = names.get(&sui_address).unwrap();
@@ -368,17 +328,12 @@
                     let client_clone = client.clone();
                     ping_tasks.push(client_clone.get(url.clone()).send());
                 }
->>>>>>> 08b50387
                 authorities.push((
                     name,
                     sui_address,
                     pubkey,
                     eth_address,
-<<<<<<< HEAD
-                    base_url,
-=======
                     url,
->>>>>>> 08b50387
                     voting_power,
                     blocklisted,
                 ));
@@ -391,16 +346,6 @@
                 "Total stake (static): {}%",
                 total_stake as f32 / TOTAL_VOTING_POWER as f32 * 100.0
             );
-<<<<<<< HEAD
-
-            println!("Name, Sui Address, Eth Address, Pubkey, Base URL, Stake, Blocklisted");
-            for (name, sui_address, pubkey, eth_address, base_url, stake, blocklisted) in
-                authorities
-            {
-                println!(
-                    "{}, {}, 0x{:x}, {}, {}, {}, {}",
-                    name, sui_address, eth_address, pubkey, base_url, stake, blocklisted
-=======
             let ping_tasks_resp = if !ping_tasks.is_empty() {
                 futures::future::join_all(ping_tasks)
                     .await
@@ -453,7 +398,6 @@
                 println!(
                     "Total online stake (static): {}%",
                     total_online_stake as f32 / TOTAL_VOTING_POWER as f32 * 100.0
->>>>>>> 08b50387
                 );
             }
         }
