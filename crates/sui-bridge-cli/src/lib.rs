// Copyright (c) Mysten Labs, Inc.
// SPDX-License-Identifier: Apache-2.0

use anyhow::anyhow;
use clap::*;
use ethers::providers::Middleware;
use ethers::types::Address as EthAddress;
use ethers::types::U256;
use fastcrypto::encoding::Encoding;
use fastcrypto::encoding::Hex;
use fastcrypto::hash::{HashFunction, Keccak256};
use move_core_types::ident_str;
use serde::{Deserialize, Serialize};
use serde_with::serde_as;
use shared_crypto::intent::Intent;
use shared_crypto::intent::IntentMessage;
use std::path::PathBuf;
use std::str::FromStr;
use std::sync::Arc;
use sui_bridge::abi::EthBridgeCommittee;
use sui_bridge::abi::{eth_sui_bridge, EthSuiBridge};
use sui_bridge::crypto::BridgeAuthorityPublicKeyBytes;
use sui_bridge::error::BridgeResult;
use sui_bridge::sui_client::SuiBridgeClient;
use sui_bridge::types::BridgeAction;
use sui_bridge::types::{
    AddTokensOnEvmAction, AddTokensOnSuiAction, AssetPriceUpdateAction, BlocklistCommitteeAction,
    BlocklistType, EmergencyAction, EmergencyActionType, EvmContractUpgradeAction,
    LimitUpdateAction,
};
use sui_bridge::utils::{get_eth_signer_client, EthSigner};
use sui_config::Config;
use sui_json_rpc_types::SuiObjectDataOptions;
use sui_keys::keypair_file::read_key;
use sui_sdk::SuiClientBuilder;
use sui_types::base_types::SuiAddress;
use sui_types::base_types::{ObjectID, ObjectRef};
use sui_types::bridge::{BridgeChainId, BRIDGE_MODULE_NAME};
use sui_types::crypto::{Signature, SuiKeyPair};
use sui_types::programmable_transaction_builder::ProgrammableTransactionBuilder;
use sui_types::transaction::{ObjectArg, Transaction, TransactionData};
use sui_types::{TypeTag, BRIDGE_PACKAGE_ID};
use tracing::info;

#[derive(Parser)]
#[clap(rename_all = "kebab-case")]
pub struct Args {
    #[clap(subcommand)]
    pub command: BridgeCommand,
}

#[derive(Parser)]
#[clap(rename_all = "kebab-case")]
pub enum BridgeCommand {
    #[clap(name = "create-bridge-validator-key")]
    CreateBridgeValidatorKey { path: PathBuf },
    #[clap(name = "create-bridge-client-key")]
    CreateBridgeClientKey {
        path: PathBuf,
        #[clap(long = "use-ecdsa", default_value = "false")]
        use_ecdsa: bool,
    },
    /// Read bridge key from a file and print related information
    /// If `is-validator-key` is true, the key must be a secp256k1 key
    #[clap(name = "examine-key")]
    ExamineKey {
        path: PathBuf,
        #[clap(long = "is-validator-key")]
        is_validator_key: bool,
    },
    #[clap(name = "create-bridge-node-config-template")]
    CreateBridgeNodeConfigTemplate {
        path: PathBuf,
        #[clap(long = "run-client")]
        run_client: bool,
    },
    /// Governance client to facilitate and execute Bridge governance actions
    #[clap(name = "governance")]
    Governance {
        /// Path of BridgeCliConfig
        #[clap(long = "config-path")]
        config_path: PathBuf,
        #[clap(long = "chain-id")]
        chain_id: u8,
        #[clap(subcommand)]
        cmd: GovernanceClientCommands,
    },
    /// Given proxy address of SuiBridge contract, print other contract addresses
    #[clap(name = "print-eth-bridge-addresses")]
    PrintEthBridgeAddresses {
        #[clap(long = "bridge-proxy")]
        bridge_proxy: EthAddress,
        #[clap(long = "eth-rpc-url")]
        eth_rpc_url: String,
    },
    /// Print current registration info
    #[clap(name = "print-bridge-registration-info")]
    PrintBridgeRegistrationInfo {
        #[clap(long = "sui-rpc-url")]
        sui_rpc_url: String,
    },
    /// Print current committee info
    #[clap(name = "print-bridge-committee-info")]
    PrintBridgeCommitteeInfo {
<<<<<<< HEAD
        #[clap(long = "sui-rpc-url")]
        sui_rpc_url: String,
=======
        sui_rpc_url: String,
        #[clap(long, default_value = "false")]
        ping: bool,
>>>>>>> 08b50387
    },
    /// Client to facilitate and execute Bridge actions
    #[clap(name = "client")]
    Client {
        /// Path of BridgeCliConfig
        #[clap(long = "config-path")]
        config_path: PathBuf,
        #[clap(subcommand)]
        cmd: BridgeClientCommands,
    },
}

#[derive(Parser)]
#[clap(rename_all = "kebab-case")]
pub enum GovernanceClientCommands {
    #[clap(name = "emergency-button")]
    EmergencyButton {
        #[clap(name = "nonce", long)]
        nonce: u64,
        #[clap(name = "action-type", long)]
        action_type: EmergencyActionType,
    },
    #[clap(name = "update-committee-blocklist")]
    UpdateCommitteeBlocklist {
        #[clap(name = "nonce", long)]
        nonce: u64,
        #[clap(name = "blocklist-type", long)]
        blocklist_type: BlocklistType,
        #[clap(name = "pubkey-hex", use_value_delimiter = true, long)]
        pubkeys_hex: Vec<BridgeAuthorityPublicKeyBytes>,
    },
    #[clap(name = "update-limit")]
    UpdateLimit {
        #[clap(name = "nonce", long)]
        nonce: u64,
        #[clap(name = "sending-chain", long)]
        sending_chain: u8,
        #[clap(name = "new-usd-limit", long)]
        new_usd_limit: u64,
    },
    #[clap(name = "update-asset-price")]
    UpdateAssetPrice {
        #[clap(name = "nonce", long)]
        nonce: u64,
        #[clap(name = "token-id", long)]
        token_id: u8,
        #[clap(name = "new-usd-price", long)]
        new_usd_price: u64,
    },
    #[clap(name = "add-tokens-on-sui")]
    AddTokensOnSui {
        #[clap(name = "nonce", long)]
        nonce: u64,
        #[clap(name = "token-ids", use_value_delimiter = true, long)]
        token_ids: Vec<u8>,
        #[clap(name = "token-type-names", use_value_delimiter = true, long)]
        token_type_names: Vec<TypeTag>,
        #[clap(name = "token-prices", use_value_delimiter = true, long)]
        token_prices: Vec<u64>,
    },
    #[clap(name = "add-tokens-on-evm")]
    AddTokensOnEvm {
        #[clap(name = "nonce", long)]
        nonce: u64,
        #[clap(name = "token-ids", use_value_delimiter = true, long)]
        token_ids: Vec<u8>,
        #[clap(name = "token-type-names", use_value_delimiter = true, long)]
        token_addresses: Vec<EthAddress>,
        #[clap(name = "token-prices", use_value_delimiter = true, long)]
        token_prices: Vec<u64>,
        #[clap(name = "token-sui-decimals", use_value_delimiter = true, long)]
        token_sui_decimals: Vec<u8>,
    },
    #[clap(name = "upgrade-evm-contract")]
    UpgradeEVMContract {
        #[clap(name = "nonce", long)]
        nonce: u64,
        #[clap(name = "proxy-address", long)]
        proxy_address: EthAddress,
        /// The address of the new implementation contract
        #[clap(name = "implementation-address", long)]
        implementation_address: EthAddress,
        /// Function selector with params types, e.g. `foo(uint256,bool,string)`
        #[clap(name = "function-selector", long)]
        function_selector: Option<String>,
        /// Params to be passed to the function, e.g. `420,false,hello`
        #[clap(name = "params", use_value_delimiter = true, long)]
        params: Vec<String>,
    },
}

pub fn make_action(chain_id: BridgeChainId, cmd: &GovernanceClientCommands) -> BridgeAction {
    match cmd {
        GovernanceClientCommands::EmergencyButton { nonce, action_type } => {
            BridgeAction::EmergencyAction(EmergencyAction {
                nonce: *nonce,
                chain_id,
                action_type: *action_type,
            })
        }
        GovernanceClientCommands::UpdateCommitteeBlocklist {
            nonce,
            blocklist_type,
            pubkeys_hex,
        } => BridgeAction::BlocklistCommitteeAction(BlocklistCommitteeAction {
            nonce: *nonce,
            chain_id,
            blocklist_type: *blocklist_type,
            blocklisted_members: pubkeys_hex.clone(),
        }),
        GovernanceClientCommands::UpdateLimit {
            nonce,
            sending_chain,
            new_usd_limit,
        } => {
            let sending_chain_id =
                BridgeChainId::try_from(*sending_chain).expect("Invalid sending chain id");
            BridgeAction::LimitUpdateAction(LimitUpdateAction {
                nonce: *nonce,
                chain_id,
                sending_chain_id,
                new_usd_limit: *new_usd_limit,
            })
        }
        GovernanceClientCommands::UpdateAssetPrice {
            nonce,
            token_id,
            new_usd_price,
        } => BridgeAction::AssetPriceUpdateAction(AssetPriceUpdateAction {
            nonce: *nonce,
            chain_id,
            token_id: *token_id,
            new_usd_price: *new_usd_price,
        }),
        GovernanceClientCommands::AddTokensOnSui {
            nonce,
            token_ids,
            token_type_names,
            token_prices,
        } => {
            assert_eq!(token_ids.len(), token_type_names.len());
            assert_eq!(token_ids.len(), token_prices.len());
            BridgeAction::AddTokensOnSuiAction(AddTokensOnSuiAction {
                nonce: *nonce,
                chain_id,
                native: false, // only foreign tokens are supported now
                token_ids: token_ids.clone(),
                token_type_names: token_type_names.clone(),
                token_prices: token_prices.clone(),
            })
        }
        GovernanceClientCommands::AddTokensOnEvm {
            nonce,
            token_ids,
            token_addresses,
            token_prices,
            token_sui_decimals,
        } => {
            assert_eq!(token_ids.len(), token_addresses.len());
            assert_eq!(token_ids.len(), token_prices.len());
            assert_eq!(token_ids.len(), token_sui_decimals.len());
            BridgeAction::AddTokensOnEvmAction(AddTokensOnEvmAction {
                nonce: *nonce,
                native: true, // only eth native tokens are supported now
                chain_id,
                token_ids: token_ids.clone(),
                token_addresses: token_addresses.clone(),
                token_prices: token_prices.clone(),
                token_sui_decimals: token_sui_decimals.clone(),
            })
        }
        GovernanceClientCommands::UpgradeEVMContract {
            nonce,
            proxy_address,
            implementation_address,
            function_selector,
            params,
        } => {
            let call_data = match function_selector {
                Some(function_selector) => encode_call_data(function_selector, params),
                None => vec![],
            };
            BridgeAction::EvmContractUpgradeAction(EvmContractUpgradeAction {
                nonce: *nonce,
                chain_id,
                proxy_address: *proxy_address,
                new_impl_address: *implementation_address,
                call_data,
            })
        }
    }
}

fn encode_call_data(function_selector: &str, params: &Vec<String>) -> Vec<u8> {
    let left = function_selector
        .find('(')
        .expect("Invalid function selector, no left parentheses");
    let right = function_selector
        .find(')')
        .expect("Invalid function selector, no right parentheses");
    let param_types = function_selector[left + 1..right]
        .split(',')
        .map(|x| x.trim())
        .collect::<Vec<&str>>();

    assert_eq!(param_types.len(), params.len(), "Invalid number of params");

    let mut call_data = Keccak256::digest(function_selector).digest[0..4].to_vec();
    let mut tokens = vec![];
    for (param, param_type) in params.iter().zip(param_types.iter()) {
        match param_type.to_lowercase().as_str() {
            "uint256" => {
                tokens.push(ethers::abi::Token::Uint(
                    ethers::types::U256::from_dec_str(param).expect("Invalid U256"),
                ));
            }
            "bool" => {
                tokens.push(ethers::abi::Token::Bool(match param.as_str() {
                    "true" => true,
                    "false" => false,
                    _ => panic!("Invalid bool in params"),
                }));
            }
            "string" => {
                tokens.push(ethers::abi::Token::String(param.clone()));
            }
            // TODO: need to support more types if needed
            _ => panic!("Invalid param type"),
        }
    }
    if !tokens.is_empty() {
        call_data.extend(ethers::abi::encode(&tokens));
    }
    call_data
}

pub fn select_contract_address(
    config: &LoadedBridgeCliConfig,
    cmd: &GovernanceClientCommands,
) -> EthAddress {
    match cmd {
        GovernanceClientCommands::EmergencyButton { .. } => config.eth_bridge_proxy_address,
        GovernanceClientCommands::UpdateCommitteeBlocklist { .. } => {
            config.eth_bridge_committee_proxy_address
        }
        GovernanceClientCommands::UpdateLimit { .. } => config.eth_bridge_limiter_proxy_address,
        GovernanceClientCommands::UpdateAssetPrice { .. } => config.eth_bridge_config_proxy_address,
        GovernanceClientCommands::UpgradeEVMContract { proxy_address, .. } => *proxy_address,
        GovernanceClientCommands::AddTokensOnSui { .. } => unreachable!(),
        GovernanceClientCommands::AddTokensOnEvm { .. } => config.eth_bridge_config_proxy_address,
    }
}

#[serde_as]
#[derive(Clone, Debug, Deserialize, Serialize)]
#[serde(rename_all = "kebab-case")]
pub struct BridgeCliConfig {
    /// Rpc url for Sui fullnode, used for query stuff and submit transactions.
    pub sui_rpc_url: String,
    /// Rpc url for Eth fullnode, used for query stuff.
    pub eth_rpc_url: String,
    /// Proxy address for SuiBridge deployed on Eth
    pub eth_bridge_proxy_address: EthAddress,
    /// Path of the file where private key is stored. The content could be any of the following:
    /// - Base64 encoded `flag || privkey` for ECDSA key
    /// - Base64 encoded `privkey` for Raw key
    /// - Hex encoded `privkey` for Raw key
    /// At leaset one of `sui_key_path` or `eth_key_path` must be provided.
    /// If only one is provided, it will be used for both Sui and Eth.
    pub sui_key_path: Option<PathBuf>,
    /// See `sui_key_path`. Must be Secp256k1 key.
    pub eth_key_path: Option<PathBuf>,
}

impl Config for BridgeCliConfig {}

pub struct LoadedBridgeCliConfig {
    /// Rpc url for Sui fullnode, used for query stuff and submit transactions.
    pub sui_rpc_url: String,
    /// Rpc url for Eth fullnode, used for query stuff.
    pub eth_rpc_url: String,
    /// Proxy address for SuiBridge deployed on Eth
    pub eth_bridge_proxy_address: EthAddress,
    /// Proxy address for BridgeCommittee deployed on Eth
    pub eth_bridge_committee_proxy_address: EthAddress,
    /// Proxy address for BridgeConfig deployed on Eth
    pub eth_bridge_config_proxy_address: EthAddress,
    /// Proxy address for BridgeLimiter deployed on Eth
    pub eth_bridge_limiter_proxy_address: EthAddress,
    /// Key pair for Sui operations
    sui_key: SuiKeyPair,
    /// Key pair for Eth operations, must be Secp256k1 key
    eth_signer: EthSigner,
}

impl LoadedBridgeCliConfig {
    pub async fn load(cli_config: BridgeCliConfig) -> anyhow::Result<Self> {
        if cli_config.eth_key_path.is_none() && cli_config.sui_key_path.is_none() {
            return Err(anyhow!(
                "At least one of `sui_key_path` or `eth_key_path` must be provided"
            ));
        }
        let sui_key = if let Some(sui_key_path) = &cli_config.sui_key_path {
            Some(read_key(sui_key_path, false)?)
        } else {
            None
        };
        let eth_key = if let Some(eth_key_path) = &cli_config.eth_key_path {
            let eth_key = read_key(eth_key_path, true)?;
            Some(eth_key)
        } else {
            None
        };
        let (eth_key, sui_key) = {
            if eth_key.is_none() {
                let sui_key = sui_key.unwrap();
                if !matches!(sui_key, SuiKeyPair::Secp256k1(_)) {
                    return Err(anyhow!("Eth key must be an ECDSA key"));
                }
                (sui_key.copy(), sui_key)
            } else if sui_key.is_none() {
                let eth_key = eth_key.unwrap();
                (eth_key.copy(), eth_key)
            } else {
                (eth_key.unwrap(), sui_key.unwrap())
            }
        };

        let provider = Arc::new(
            ethers::prelude::Provider::<ethers::providers::Http>::try_from(&cli_config.eth_rpc_url)
                .unwrap()
                .interval(std::time::Duration::from_millis(2000)),
        );
        let private_key = Hex::encode(eth_key.to_bytes_no_flag());
        let eth_signer = get_eth_signer_client(&cli_config.eth_rpc_url, &private_key).await?;
        let sui_bridge = EthSuiBridge::new(cli_config.eth_bridge_proxy_address, provider.clone());
        let eth_bridge_committee_proxy_address: EthAddress = sui_bridge.committee().call().await?;
        let eth_bridge_limiter_proxy_address: EthAddress = sui_bridge.limiter().call().await?;
        let eth_committee =
            EthBridgeCommittee::new(eth_bridge_committee_proxy_address, provider.clone());
        let eth_bridge_committee_proxy_address: EthAddress = sui_bridge.committee().call().await?;
        let eth_bridge_config_proxy_address: EthAddress = eth_committee.config().call().await?;

        let eth_address = eth_signer.address();
        let eth_chain_id = provider.get_chainid().await?;
        let sui_address = SuiAddress::from(&sui_key.public());
        println!("Using Sui address: {:?}", sui_address);
        println!("Using Eth address: {:?}", eth_address);
        println!("Using Eth chain: {:?}", eth_chain_id);

        Ok(Self {
            sui_rpc_url: cli_config.sui_rpc_url,
            eth_rpc_url: cli_config.eth_rpc_url,
            eth_bridge_proxy_address: cli_config.eth_bridge_proxy_address,
            eth_bridge_committee_proxy_address,
            eth_bridge_limiter_proxy_address,
            eth_bridge_config_proxy_address,
            sui_key,
            eth_signer,
        })
    }
}

impl LoadedBridgeCliConfig {
    pub fn eth_signer(self: &LoadedBridgeCliConfig) -> &EthSigner {
        &self.eth_signer
    }

    pub async fn get_sui_account_info(
        self: &LoadedBridgeCliConfig,
    ) -> anyhow::Result<(SuiKeyPair, SuiAddress, ObjectRef)> {
        let pubkey = self.sui_key.public();
        let sui_client_address = SuiAddress::from(&pubkey);
        let sui_sdk_client = SuiClientBuilder::default()
            .build(self.sui_rpc_url.clone())
            .await?;
        let gases = sui_sdk_client
            .coin_read_api()
            .get_coins(sui_client_address, None, None, None)
            .await?
            .data;
        // TODO: is 5 Sui a good number?
        let gas = gases
            .into_iter()
            .find(|coin| coin.balance >= 5_000_000_000)
            .ok_or(anyhow!(
                "Did not find gas object with enough balance for {}",
                sui_client_address
            ))?;
        println!("Using Gas object: {}", gas.coin_object_id);
        Ok((self.sui_key.copy(), sui_client_address, gas.object_ref()))
    }
}
#[derive(Parser)]
#[clap(rename_all = "kebab-case")]
pub enum BridgeClientCommands {
    #[clap(name = "deposit-native-ether-on-eth")]
    DepositNativeEtherOnEth {
        #[clap(long)]
        ether_amount: f64,
        #[clap(long)]
        target_chain: u8,
        #[clap(long)]
        sui_recipient_address: SuiAddress,
    },
    #[clap(name = "deposit-on-sui")]
    DepositOnSui {
        #[clap(long)]
        coin_object_id: ObjectID,
        #[clap(long)]
        coin_type: String,
        #[clap(long)]
        target_chain: u8,
        #[clap(long)]
        recipient_address: EthAddress,
    },
    #[clap(name = "claim-on-eth")]
    ClaimOnEth {
        #[clap(long)]
        seq_num: u64,
    },
}

impl BridgeClientCommands {
    pub async fn handle(
        self,
        config: &LoadedBridgeCliConfig,
        sui_bridge_client: SuiBridgeClient,
    ) -> anyhow::Result<()> {
        match self {
            BridgeClientCommands::DepositNativeEtherOnEth {
                ether_amount,
                target_chain,
                sui_recipient_address,
            } => {
                let eth_sui_bridge = EthSuiBridge::new(
                    config.eth_bridge_proxy_address,
                    Arc::new(config.eth_signer().clone()),
                );
                // Note: even with f64 there may still be loss of precision even there are a lot of 0s
                let int_part = ether_amount.trunc() as u64;
                let frac_part = ether_amount.fract();
                let int_wei = U256::from(int_part) * U256::exp10(18);
                let frac_wei = U256::from((frac_part * 1_000_000_000_000_000_000f64) as u64);
                let amount = int_wei + frac_wei;
                let eth_tx = eth_sui_bridge
                    .bridge_eth(sui_recipient_address.to_vec().into(), target_chain)
                    .value(amount);
                let pending_tx = eth_tx.send().await.unwrap();
                let tx_receipt = pending_tx.await.unwrap().unwrap();
                info!(
                    "Deposited {ether_amount} Ethers to {:?} (target chain {target_chain}). Receipt: {:?}", sui_recipient_address, tx_receipt,
                );
                Ok(())
            }
            BridgeClientCommands::ClaimOnEth { seq_num } => {
                claim_on_eth(seq_num, config, sui_bridge_client)
                    .await
                    .map_err(|e| anyhow!("{:?}", e))
            }
            BridgeClientCommands::DepositOnSui {
                coin_object_id,
                coin_type,
                target_chain,
                recipient_address,
            } => {
                let target_chain = BridgeChainId::try_from(target_chain).expect("Invalid chain id");
                let coin_type = TypeTag::from_str(&coin_type).expect("Invalid coin type");
                deposit_on_sui(
                    coin_object_id,
                    coin_type,
                    target_chain,
                    recipient_address,
                    config,
                    sui_bridge_client,
                )
                .await
            }
        }
    }
}

async fn deposit_on_sui(
    coin_object_id: ObjectID,
    coin_type: TypeTag,
    target_chain: BridgeChainId,
    recipient_address: EthAddress,
    config: &LoadedBridgeCliConfig,
    sui_bridge_client: SuiBridgeClient,
) -> anyhow::Result<()> {
    let target_chain = target_chain as u8;
    let sui_client = sui_bridge_client.sui_client();
    let bridge_object_arg = sui_bridge_client
        .get_mutable_bridge_object_arg_must_succeed()
        .await;
    let rgp = sui_client
        .governance_api()
        .get_reference_gas_price()
        .await
        .unwrap();
    let sender = SuiAddress::from(&config.sui_key.public());
    let gas_obj_ref = sui_client
        .coin_read_api()
        .select_coins(sender, None, 1_000_000_000, vec![])
        .await?
        .first()
        .ok_or(anyhow!("No coin found for address {}", sender))?
        .object_ref();
    let coin_obj_ref = sui_client
        .read_api()
        .get_object_with_options(coin_object_id, SuiObjectDataOptions::default())
        .await?
        .data
        .unwrap()
        .object_ref();

    let mut builder = ProgrammableTransactionBuilder::new();
    let arg_target_chain = builder.pure(target_chain).unwrap();
    let arg_target_address = builder.pure(recipient_address.as_bytes()).unwrap();
    let arg_token = builder
        .obj(ObjectArg::ImmOrOwnedObject(coin_obj_ref))
        .unwrap();
    let arg_bridge = builder.obj(bridge_object_arg).unwrap();

    builder.programmable_move_call(
        BRIDGE_PACKAGE_ID,
        BRIDGE_MODULE_NAME.to_owned(),
        ident_str!("send_token").to_owned(),
        vec![coin_type],
        vec![arg_bridge, arg_target_chain, arg_target_address, arg_token],
    );
    let pt = builder.finish();
    let tx_data =
        TransactionData::new_programmable(sender, vec![gas_obj_ref], pt, 500_000_000, rgp);
    let sig = Signature::new_secure(
        &IntentMessage::new(Intent::sui_transaction(), tx_data.clone()),
        &config.sui_key,
    );
    let signed_tx = Transaction::from_data(tx_data, vec![sig]);
    let tx_digest = *signed_tx.digest();
    info!(?tx_digest, "Sending deposit transction to Sui.");
    let resp = sui_bridge_client
        .execute_transaction_block_with_effects(signed_tx)
        .await
        .expect("Failed to execute transaction block");
    if !resp.status_ok().unwrap() {
        return Err(anyhow!("Transaction {:?} failed: {:?}", tx_digest, resp));
    }
    let events = resp.events.unwrap();
    info!(
        ?tx_digest,
        "Deposit transaction succeeded. Events: {:?}", events
    );
    Ok(())
}

async fn claim_on_eth(
    seq_num: u64,
    config: &LoadedBridgeCliConfig,
    sui_bridge_client: SuiBridgeClient,
) -> BridgeResult<()> {
    let sui_chain_id = sui_bridge_client.get_bridge_summary().await?.chain_id;
    let parsed_message = sui_bridge_client
        .get_parsed_token_transfer_message(sui_chain_id, seq_num)
        .await?;
    if parsed_message.is_none() {
        println!("No record found for seq_num: {seq_num}, chain id: {sui_chain_id}");
        return Ok(());
    }
    let parsed_message = parsed_message.unwrap();
    let sigs = sui_bridge_client
        .get_token_transfer_action_onchain_signatures_until_success(sui_chain_id, seq_num)
        .await;
    if sigs.is_none() {
        println!("No signatures found for seq_num: {seq_num}, chain id: {sui_chain_id}");
        return Ok(());
    }
    let signatures = sigs
        .unwrap()
        .into_iter()
        .map(|sig: Vec<u8>| ethers::types::Bytes::from(sig))
        .collect::<Vec<_>>();

    let eth_sui_bridge = EthSuiBridge::new(
        config.eth_bridge_proxy_address,
        Arc::new(config.eth_signer().clone()),
    );
    let message = eth_sui_bridge::Message::from(parsed_message);
    let tx = eth_sui_bridge.transfer_bridged_tokens_with_signatures(signatures, message);
    let _eth_claim_tx_receipt = tx.send().await.unwrap().await.unwrap().unwrap();
    info!("Sui to Eth bridge transfer claimed");
    Ok(())
}

#[cfg(test)]
mod tests {
    use ethers::abi::FunctionExt;

    use super::*;

    #[tokio::test]
    async fn test_encode_call_data() {
        let abi_json =
            std::fs::read_to_string("../sui-bridge/abi/tests/mock_sui_bridge_v2.json").unwrap();
        let abi: ethers::abi::Abi = serde_json::from_str(&abi_json).unwrap();

        let function_selector = "initializeV2Params(uint256,bool,string)";
        let params = vec!["420".to_string(), "false".to_string(), "hello".to_string()];
        let call_data = encode_call_data(function_selector, &params);

        let function = abi
            .functions()
            .find(|f| {
                let selector = f.selector();
                call_data.starts_with(selector.as_ref())
            })
            .expect("Function not found");

        // Decode the data excluding the selector
        let tokens = function.decode_input(&call_data[4..]).unwrap();
        assert_eq!(
            tokens,
            vec![
                ethers::abi::Token::Uint(ethers::types::U256::from_dec_str("420").unwrap()),
                ethers::abi::Token::Bool(false),
                ethers::abi::Token::String("hello".to_string())
            ]
        )
    }
}<|MERGE_RESOLUTION|>--- conflicted
+++ resolved
@@ -102,14 +102,9 @@
     /// Print current committee info
     #[clap(name = "print-bridge-committee-info")]
     PrintBridgeCommitteeInfo {
-<<<<<<< HEAD
-        #[clap(long = "sui-rpc-url")]
-        sui_rpc_url: String,
-=======
         sui_rpc_url: String,
         #[clap(long, default_value = "false")]
         ping: bool,
->>>>>>> 08b50387
     },
     /// Client to facilitate and execute Bridge actions
     #[clap(name = "client")]
@@ -402,6 +397,7 @@
     /// Key pair for Sui operations
     sui_key: SuiKeyPair,
     /// Key pair for Eth operations, must be Secp256k1 key
+    // pub eth_key: SuiKeyPair,
     eth_signer: EthSigner,
 }
 
