--- conflicted
+++ resolved
@@ -114,10 +114,7 @@
         client_config.key,
         client_config.sui_address,
         client_config.gas_object_ref.0,
-<<<<<<< HEAD
-=======
         token_type_tags_rx,
->>>>>>> 08b50387
         metrics.clone(),
     )
     .await;
@@ -127,10 +124,7 @@
         sui_events_rx,
         eth_events_rx,
         store.clone(),
-<<<<<<< HEAD
-=======
         token_type_tags_tx,
->>>>>>> 08b50387
         metrics,
     );
 
