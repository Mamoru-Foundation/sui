--- conflicted
+++ resolved
@@ -13,11 +13,7 @@
 
 /// The minimum and maximum protocol versions supported by this build.
 const MIN_PROTOCOL_VERSION: u64 = 1;
-<<<<<<< HEAD
-const MAX_PROTOCOL_VERSION: u64 = 48;
-=======
 const MAX_PROTOCOL_VERSION: u64 = 49;
->>>>>>> e5f08092
 
 // Record history of protocol version allocations here:
 //
