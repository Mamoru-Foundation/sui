--- conflicted
+++ resolved
@@ -16,11 +16,7 @@
 
 /// The minimum and maximum protocol versions supported by this build.
 const MIN_PROTOCOL_VERSION: u64 = 1;
-<<<<<<< HEAD
-const MAX_PROTOCOL_VERSION: u64 = 53;
-=======
 const MAX_PROTOCOL_VERSION: u64 = 54;
->>>>>>> 1bf77fe1
 
 // Record history of protocol version allocations here:
 //
@@ -169,11 +165,8 @@
 //             Enable consensus commit prologue V3 on testnet.
 //             Turn on shared object congestion control in testnet.
 //             Update stdlib natives costs
-<<<<<<< HEAD
-=======
 // Version 54: Enable random beacon on mainnet.
 //             Enable soft bundle on mainnet.
->>>>>>> 1bf77fe1
 
 #[derive(Copy, Clone, Debug, Hash, Serialize, Deserialize, PartialEq, Eq, PartialOrd, Ord)]
 pub struct ProtocolVersion(u64);
@@ -2642,8 +2635,6 @@
                     cfg.vector_destroy_empty_base_cost = Some(52);
                     cfg.vector_swap_base_cost = Some(52);
                 }
-<<<<<<< HEAD
-=======
                 54 => {
                     // Enable random beacon on mainnet.
                     cfg.feature_flags.random_beacon = true;
@@ -2661,7 +2652,6 @@
                     cfg.feature_flags.soft_bundle = true;
                     cfg.max_soft_bundle_size = Some(5);
                 }
->>>>>>> 1bf77fe1
                 // Use this template when making changes:
                 //
                 //     // modify an existing constant.
