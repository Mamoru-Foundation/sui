--- conflicted
+++ resolved
@@ -1,17 +1,8 @@
 // Copyright (c) Mysten Labs, Inc.
 // SPDX-License-Identifier: Apache-2.0
 
-<<<<<<< HEAD
-import {
-	useCurrentAccount,
-	useSignTransaction,
-	useSuiClient,
-	useSuiClientContext,
-} from '@mysten/dapp-kit';
-=======
 import { useCurrentAccount, useSignTransaction, useSuiClientContext } from '@mysten/dapp-kit';
 import { getFullnodeUrl, SuiClient } from '@mysten/sui/client';
->>>>>>> 08b50387
 import { Transaction } from '@mysten/sui/transactions';
 import { useMutation } from '@tanstack/react-query';
 import { AlertCircle, Terminal } from 'lucide-react';
