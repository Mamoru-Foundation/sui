// Copyright (c) Mysten Labs, Inc.
// SPDX-License-Identifier: Apache-2.0

<<<<<<< HEAD
import { useSuiClientContext } from '@mysten/dapp-kit';
=======
>>>>>>> 08b50387
import { DryRunTransactionBlockResponse, GasCostSummary } from '@mysten/sui/client';
import { ReactNode } from 'react';

import { useDryRunContext } from '../DryRunContext';
import { ObjectLink } from '../ObjectLink';
import { onChainAmountToFloat } from '../utils';

const calculateGas = (gas: GasCostSummary): string => {
	return (
		onChainAmountToFloat(
			(
				BigInt(gas.computationCost) +
				BigInt(gas.storageCost) -
				BigInt(gas.storageRebate)
			).toString(),
			9,
		)?.toString() || '-'
	);
};

export function Overview({ output }: { output: DryRunTransactionBlockResponse }) {
	const { network } = useDryRunContext();

	const metadata: Record<string, ReactNode> = {
		network,
		status:
			output.effects.status?.status === 'success'
				? '✅ Transaction dry run executed succesfully!'
				: output.effects.status?.status === 'failure'
				? '❌ Transaction failed to execute!'
				: null,

		sender: (
			<span className="flex gap-2 items-center">
				<ObjectLink
					owner={{
						AddressOwner: output.input.sender,
					}}
				/>
			</span>
		),
		epoch: output.effects.executedEpoch,
		gas: calculateGas(output.effects.gasUsed) + ' SUI',
	};

	return (
		<div className="border p-3 w-full rounded">
			{Object.entries(metadata).map(([key, value]) => (
				<div key={key} className="flex items-center gap-3 ">
					<span className="capitalize">{key}: </span>
					{value}
				</div>
			))}
		</div>
	);
}<|MERGE_RESOLUTION|>--- conflicted
+++ resolved
@@ -1,10 +1,6 @@
 // Copyright (c) Mysten Labs, Inc.
 // SPDX-License-Identifier: Apache-2.0
 
-<<<<<<< HEAD
-import { useSuiClientContext } from '@mysten/dapp-kit';
-=======
->>>>>>> 08b50387
 import { DryRunTransactionBlockResponse, GasCostSummary } from '@mysten/sui/client';
 import { ReactNode } from 'react';
 
