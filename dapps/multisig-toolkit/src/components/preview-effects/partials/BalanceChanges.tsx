--- conflicted
+++ resolved
@@ -1,13 +1,8 @@
 // Copyright (c) Mysten Labs, Inc.
 // SPDX-License-Identifier: Apache-2.0
 
-<<<<<<< HEAD
-import { useSuiClientQuery } from '@mysten/dapp-kit';
-import { type BalanceChange } from '@mysten/sui/client';
-=======
 import { type BalanceChange } from '@mysten/sui/client';
 import { useQuery } from '@tanstack/react-query';
->>>>>>> 08b50387
 
 import { useDryRunContext } from '../DryRunContext';
 import { PreviewCard } from '../PreviewCard';
