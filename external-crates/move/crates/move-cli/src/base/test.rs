--- conflicted
+++ resolved
@@ -16,11 +16,7 @@
 use move_package::{compilation::build_plan::BuildPlan, BuildConfig};
 use move_unit_test::UnitTestingConfig;
 use move_vm_test_utils::gas_schedule::CostTable;
-<<<<<<< HEAD
-use std::{collections::HashMap, fs, io::Write, path::Path, process::ExitStatus, sync::Arc};
-=======
 use std::{io::Write, path::Path, process::ExitStatus};
->>>>>>> 08b50387
 // if windows
 #[cfg(target_family = "windows")]
 use std::os::windows::process::ExitStatusExt;
@@ -68,11 +64,7 @@
     #[clap(name = "seed", long = "seed")]
     pub seed: Option<u64>,
 
-<<<<<<< HEAD
-    /// The number of iterations to run each test that uses generated values (only used #[random_test]).
-=======
     /// The number of iterations to run each test that uses generated values (only used with #[random_test]).
->>>>>>> 08b50387
     #[clap(name = "rand-num-iters", long = "rand-num-iters")]
     pub rand_num_iters: Option<u64>,
 }
