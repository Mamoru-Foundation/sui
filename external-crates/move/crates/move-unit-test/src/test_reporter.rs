// Copyright (c) The Diem Core Contributors
// Copyright (c) The Move Contributors
// SPDX-License-Identifier: Apache-2.0

use crate::format_module_id;
use colored::{control, Colorize};
use move_binary_format::errors::{ExecutionState, Location, VMError};
use move_command_line_common::error_bitset::ErrorBitset;
use move_compiler::{
    diagnostics::{self, Diagnostic, Diagnostics},
    unit_test::{ModuleTestPlan, MoveErrorType, TestPlan},
<<<<<<< HEAD
=======
};
use move_core_types::{
    language_storage::ModuleId,
    vm_status::{StatusCode, StatusType},
>>>>>>> 08b50387
};
use move_ir_types::location::Loc;
use std::{
    collections::{BTreeMap, BTreeSet},
    io::{Result, Write},
    sync::Mutex,
    time::Duration,
};

pub use move_compiler::unit_test::ExpectedMoveError as MoveError;

#[derive(Debug, Clone, Ord, PartialOrd, PartialEq, Eq)]
pub enum FailureReason {
    // Expected to error, but it didn't
    NoError(String),
    // Aborted with the wrong code
    WrongError(String, MoveError, MoveError),
    // Aborted with the wrong code, without location specified
    WrongAbortDEPRECATED(String, MoveErrorType, MoveError),
    // Error wasn't expected, but it did
    UnexpectedError(String, MoveError),
    // Test timed out
    Timeout(String),
    // Property checking failed
    Property(String),
}

#[derive(Debug, Clone, Ord, PartialOrd, PartialEq, Eq)]
pub struct TestFailure {
    pub test_run_info: TestRunInfo,
    pub vm_error: Option<VMError>,
    pub failure_reason: FailureReason,
    pub prng_seed: Option<u64>,
}

#[derive(Debug, Clone, Ord, PartialOrd, PartialEq, Eq)]
pub struct TestRunInfo {
    pub elapsed_time: Duration,
    pub instructions_executed: u64,
}

type TestRuns<T> = BTreeMap<String, Vec<T>>;

#[derive(Debug, Clone)]
pub struct TestStatistics {
    passed: BTreeMap<ModuleId, TestRuns<TestRunInfo>>,
    failed: BTreeMap<ModuleId, TestRuns<TestFailure>>,
}

// #[derive(Debug, Clone)]
pub struct TestResults {
    final_statistics: TestStatistics,
    test_plan: TestPlan,
}

impl TestRunInfo {
    pub fn new(elapsed_time: Duration, instructions_executed: u64) -> Self {
        Self {
            elapsed_time,
            instructions_executed,
        }
    }
}

impl FailureReason {
    pub fn no_error() -> Self {
        FailureReason::NoError("Test did not error as expected".to_string())
    }

    pub fn wrong_error(expected: MoveError, actual: MoveError) -> Self {
        FailureReason::WrongError(
            "Test did not error as expected".to_string(),
            expected,
            actual,
        )
    }

    pub fn wrong_abort_deprecated(expected: MoveErrorType, actual: MoveError) -> Self {
        FailureReason::WrongAbortDEPRECATED(
            "Test did not abort with expected code".to_string(),
            expected,
            actual,
        )
    }

    pub fn unexpected_error(error: MoveError) -> Self {
        FailureReason::UnexpectedError("Test was not expected to error".to_string(), error)
    }

    pub fn timeout() -> Self {
        FailureReason::Timeout("Test timed out".to_string())
    }

    pub fn property(details: String) -> Self {
        FailureReason::Property(details)
    }
}

fn clever_error_line_number_to_loc(test_plan: &TestPlan, vm_error: &VMError) -> Option<Loc> {
    let abort_code = match (vm_error.major_status(), vm_error.sub_status()) {
        (StatusCode::ABORTED, Some(abort_code)) => abort_code,
        _ => return None,
    };
    let location = vm_error.location();
    let bitset = ErrorBitset::from_u64(abort_code)?;
    if bitset.identifier_index().is_some() || bitset.constant_index().is_some() {
        return None;
    }
    let line_number = bitset.line_number()? - 1;

    match location {
        Location::Undefined => None,
        Location::Module(module_id) => {
            let source_map = &test_plan.module_info.get(module_id)?.source_map;
            let file_hash = source_map.definition_location.file_hash();
            let loc = test_plan
                .mapped_files
                .line_to_loc_opt(&file_hash, line_number as usize)?;
            test_plan.mapped_files.trimmed_loc_opt(&loc)
        }
    }
}

impl TestFailure {
    pub fn new(
        failure_reason: FailureReason,
        test_run_info: TestRunInfo,
        vm_error: Option<VMError>,
        prng_seed: Option<u64>,
    ) -> Self {
        Self {
            test_run_info,
            vm_error,
            failure_reason,
            prng_seed,
        }
    }

    pub fn render_error(&self, test_plan: &TestPlan) -> String {
        match &self.failure_reason {
            FailureReason::NoError(message) => message.to_string(),
            FailureReason::Timeout(message) => message.to_string(),
            FailureReason::WrongError(message, expected, actual) => {
                let base_message = format!(
                    "{message}. Expected test {} but instead it {} rooted here",
                    expected
                        .with_context(&test_plan.module_info)
                        .present_tense(),
                    actual.with_context(&test_plan.module_info).past_tense(),
                );
                Self::report_error_with_location(test_plan, base_message, &self.vm_error)
            }
            FailureReason::WrongAbortDEPRECATED(message, expected_code, actual) => {
                let base_message = format!(
                    "{}. \
                    Expected test to abort with code {}, but instead it {} rooted here",
                    message,
                    expected_code,
                    actual.with_context(&test_plan.module_info).past_tense(),
                );
                Self::report_error_with_location(test_plan, base_message, &self.vm_error)
            }
            FailureReason::UnexpectedError(message, error) => {
                let prefix = match error.0.status_type() {
                    StatusType::Validation => "INTERNAL TEST ERROR: Unexpected Validation Error\n",
                    StatusType::Verification => {
                        "INTERNAL TEST ERROR: Unexpected Verification Error\n"
                    }
                    StatusType::InvariantViolation => {
                        "INTERNAL TEST ERROR: INTERNAL VM INVARIANT VIOLATION.\n"
                    }
                    StatusType::Deserialization => {
                        "INTERNAL TEST ERROR: Unexpected Deserialization Error\n"
                    }
                    StatusType::Unknown => "INTERNAL TEST ERROR: UNKNOWN ERROR.\n",
                    // execution errors are expected, so no message
                    StatusType::Execution => "",
                };
                let base_message = format!(
                    "{}{}, but it {} rooted here",
                    prefix,
                    message,
                    error.with_context(&test_plan.module_info).past_tense(),
                );
                Self::report_error_with_location(test_plan, base_message, &self.vm_error)
            }
            FailureReason::Property(message) => message.clone(),
        }
    }

    fn report_exec_state(test_plan: &TestPlan, exec_state: &ExecutionState) -> String {
        let stack_trace = exec_state.stack_trace();
        let mut buf = String::new();
        if !stack_trace.is_empty() {
            buf.push_str("stack trace\n");
            for frame in stack_trace {
                let module_id = &frame.0;
                let named_module = match test_plan.module_info.get(module_id) {
                    Some(v) => v,
                    None => return "\tmalformed stack trace (no module)".to_string(),
                };
                let function_source_map =
                    match named_module.source_map.get_function_source_map(frame.1) {
                        Ok(v) => v,
                        Err(_) => return "\tmalformed stack trace (no source map)".to_string(),
                    };
                // unwrap here is a mirror of the same unwrap in report_error_with_location
                let loc = function_source_map.get_code_location(frame.2).unwrap();
                let fn_handle_idx = named_module.module.function_def_at(frame.1).function;
                let fn_id_idx = named_module.module.function_handle_at(fn_handle_idx).name;
                let fn_name = named_module.module.identifier_at(fn_id_idx).as_str();
                let file_name = test_plan.mapped_files.filename(&loc.file_hash());
                let formatted_line = {
                    // Adjust lines by 1 to report 1-indexed
                    let position = test_plan.mapped_files.position(&loc);
                    let start_line = position.start.user_line();
                    let end_line = position.end.user_line();
                    if start_line == end_line {
                        format!("{}", start_line)
                    } else {
                        format!("{}-{}", start_line, end_line)
                    }
                };
                buf.push_str(
                    &format!(
                        "\t{}::{}({}:{})\n",
                        module_id.name(),
                        fn_name,
                        file_name,
                        formatted_line
                    )
                    .to_string(),
                );
            }
        }
        buf
    }

    fn report_error_with_location(
        test_plan: &TestPlan,
        base_message: String,
        vm_error: &Option<VMError>,
    ) -> String {
        let report_diagnostics = |mapped_files, diags| {
            diagnostics::report_diagnostics_to_buffer_with_mapped_files(
                mapped_files,
                diags,
                control::SHOULD_COLORIZE.should_colorize(),
            )
        };

        let vm_error = match vm_error {
            None => return base_message,
            Some(vm_error) => vm_error,
        };

        let diags = match vm_error.location() {
            Location::Module(module_id) => {
                let diag_opt = vm_error.offsets().first().and_then(|(fdef_idx, offset)| {
                    let function_source_map = test_plan
                        .module_info
                        .get(module_id)?
                        .source_map
                        .get_function_source_map(*fdef_idx)
                        .ok()?;
                    let loc = function_source_map.get_code_location(*offset).unwrap();

                    let alternate_location_opt =
                        clever_error_line_number_to_loc(test_plan, vm_error);
                    let loc =
                        if alternate_location_opt.is_some_and(|alt_loc| !loc.overlaps(&alt_loc)) {
                            alternate_location_opt.unwrap()
                        } else {
                            loc
                        };
                    let msg = format!(
                        "In this function in {}",
                        format_module_id(&test_plan.module_info, module_id)
                    );
                    // TODO(tzakian) maybe migrate off of move-langs diagnostics?
                    Some(Diagnostic::new(
                        diagnostics::codes::Tests::TestFailed,
                        (loc, base_message.clone()),
                        vec![(function_source_map.definition_location, msg)],
                        std::iter::empty::<String>(),
                    ))
                });
                match diag_opt {
                    None => base_message,
                    Some(diag) => String::from_utf8(report_diagnostics(
                        &test_plan.mapped_files,
                        Diagnostics::from(vec![diag]),
                    ))
                    .unwrap(),
                }
            }
            _ => base_message,
        };

        match vm_error.exec_state() {
            None => diags,
            Some(exec_state) => {
                let exec_state_str = Self::report_exec_state(test_plan, exec_state);
                if exec_state_str.is_empty() {
                    diags
                } else {
                    format!("{}\n{}", diags, exec_state_str)
                }
            }
        }
    }
}

impl Default for TestStatistics {
    fn default() -> Self {
        Self::new()
    }
}

impl TestStatistics {
    pub fn new() -> Self {
        Self {
            passed: BTreeMap::new(),
            failed: BTreeMap::new(),
        }
    }

    pub fn test_failure(
        &mut self,
        test_name: String,
        test_failure: TestFailure,
        test_plan: &ModuleTestPlan,
    ) -> bool {
        self.failed
            .entry(test_plan.module_id.clone())
            .or_default()
            .entry(test_name)
            .or_default()
            .push(test_failure);
        false
    }

    pub fn test_success(
        &mut self,
        test_name: String,
        test_info: TestRunInfo,
        test_plan: &ModuleTestPlan,
    ) -> bool {
        self.passed
            .entry(test_plan.module_id.clone())
            .or_default()
            .entry(test_name)
            .or_default()
            .push(test_info);
        true
    }

    pub fn combine(mut self, other: Self) -> Self {
        for (module_id, test_result) in other.passed {
            let entry = self.passed.entry(module_id).or_default();
            for (function_ident, test_run_info) in test_result {
                entry
                    .entry(function_ident)
                    .or_default()
                    .extend(test_run_info);
            }
        }
        for (module_id, test_result) in other.failed {
            let entry = self.failed.entry(module_id).or_default();
            entry.extend(test_result.into_iter());
        }
        self
    }
}

fn calculate_run_statistics<'a, I: IntoIterator<Item = &'a TestRunInfo>>(
    test_results: I,
) -> (Duration, u64) {
    test_results.into_iter().fold(
        (Duration::new(0, 0), 0),
        |(mut acc_time, mut acc_instrs), test_run_info| {
            acc_time += test_run_info.elapsed_time;
            acc_instrs += test_run_info.instructions_executed;
            (acc_time, acc_instrs)
        },
    )
}

impl TestResults {
    pub fn new(final_statistics: TestStatistics, test_plan: TestPlan) -> Self {
        Self {
            final_statistics,
            test_plan,
        }
    }

    pub fn report_statistics<W: Write>(
        &self,
        writer: &Mutex<W>,
        report_format: &Option<String>,
    ) -> Result<()> {
        if let Some(report_type) = report_format {
            if report_type == "csv" {
                writeln!(writer.lock().unwrap(), "name,nanos,gas")?;
                for (module_id, test_results) in self.final_statistics.passed.iter() {
                    for (function_name, test_results) in test_results {
<<<<<<< HEAD
                        let qualified_function_name =
                            format!("{}::{}", format_module_id(module_id), function_name,);
=======
                        let qualified_function_name = format!(
                            "{}::{}",
                            format_module_id(&self.test_plan.module_info, module_id),
                            function_name,
                        );
>>>>>>> 08b50387
                        let (time, instrs_executed) = calculate_run_statistics(test_results);
                        writeln!(
                            writer.lock().unwrap(),
                            "{},{},{}",
                            qualified_function_name,
                            time.as_nanos(),
                            instrs_executed,
                        )?;
                    }
                }
                return Ok(());
            } else {
                writeln!(
                    std::io::stderr(),
                    "Unknown output format '{report_type}' provided. Defaulting to basic format."
                )?
            }
        }

        writeln!(writer.lock().unwrap(), "\nTest Statistics:\n")?;

        let mut max_function_name_size = 0;
        let mut stats = Vec::new();

        let mut passed_fns = BTreeSet::new();

        for (module_id, test_results) in self.final_statistics.passed.iter() {
            for (function_name, test_results) in test_results {
<<<<<<< HEAD
                let qualified_function_name =
                    format!("{}::{}", format_module_id(module_id), function_name,);
=======
                let qualified_function_name = format!(
                    "{}::{}",
                    format_module_id(&self.test_plan.module_info, module_id),
                    function_name,
                );
>>>>>>> 08b50387
                passed_fns.insert(qualified_function_name.clone());
                max_function_name_size =
                    std::cmp::max(max_function_name_size, qualified_function_name.len());
                let (time, instrs_executed) = calculate_run_statistics(test_results);
                stats.push((qualified_function_name, time.as_secs_f32(), instrs_executed))
            }
        }

        for (module_id, test_failures) in self.final_statistics.failed.iter() {
            for (function_name, test_failure) in test_failures {
<<<<<<< HEAD
                let qualified_function_name =
                    format!("{}::{}", format_module_id(module_id), function_name);
=======
                let qualified_function_name = format!(
                    "{}::{}",
                    format_module_id(&self.test_plan.module_info, module_id),
                    function_name
                );
>>>>>>> 08b50387
                // If the test is a #[random_test] some of the tests may have passed, and others
                // failed. We want to mark the any results in the statistics where there is both
                // successful and failed runs as "failure run" to indicate that these stats are for
                // the case where the test failed.
                let also_passed_modifier = if passed_fns.contains(&qualified_function_name) {
                    " (failure)"
                } else {
                    ""
                };
                let qualified_function_name =
                    format!("{qualified_function_name}{also_passed_modifier}");
                max_function_name_size =
                    std::cmp::max(max_function_name_size, qualified_function_name.len());
                let (time, instrs_executed) =
                    calculate_run_statistics(test_failure.iter().map(|f| &f.test_run_info));
                stats.push((qualified_function_name, time.as_secs_f32(), instrs_executed));
            }
        }

        if !stats.is_empty() {
            writeln!(
                writer.lock().unwrap(),
                "┌─{:─^width$}─┬─{:─^10}─┬─{:─^25}─┐",
                "",
                "",
                "",
                width = max_function_name_size,
            )?;
            writeln!(
                writer.lock().unwrap(),
                "│ {name:^width$} │ {time:^10} │ {instructions:^25} │",
                width = max_function_name_size,
                name = "Test Name",
                time = "Time",
                instructions = "Gas Used"
            )?;

            for (qualified_function_name, time, instructions) in stats {
                writeln!(
                    writer.lock().unwrap(),
                    "├─{:─^width$}─┼─{:─^10}─┼─{:─^25}─┤",
                    "",
                    "",
                    "",
                    width = max_function_name_size,
                )?;
                writeln!(
                    writer.lock().unwrap(),
                    "│ {name:<width$} │ {time:^10.3} │ {instructions:^25} │",
                    name = qualified_function_name,
                    width = max_function_name_size,
                    time = time,
                    instructions = instructions,
                )?;
            }

            writeln!(
                writer.lock().unwrap(),
                "└─{:─^width$}─┴─{:─^10}─┴─{:─^25}─┘",
                "",
                "",
                "",
                width = max_function_name_size,
            )?;
        }

        writeln!(writer.lock().unwrap())
    }

    /// Returns `true` if all tests passed, `false` if there was a test failure/timeout
    pub fn summarize<W: Write>(self, writer: &Mutex<W>) -> Result<bool> {
        let num_failed_tests = self
            .final_statistics
            .failed
            .iter()
            .fold(0, |acc, (_, fns)| acc + fns.len()) as u64;
        let num_passed_tests = self
            .final_statistics
            .passed
            .iter()
            .fold(0, |acc, (_, fns)| acc + fns.len()) as u64;
        if !self.final_statistics.failed.is_empty() {
            writeln!(writer.lock().unwrap(), "\nTest failures:\n")?;
            for (module_id, test_failures) in &self.final_statistics.failed {
                writeln!(
                    writer.lock().unwrap(),
                    "Failures in {}:",
                    format_module_id(&self.test_plan.module_info, module_id)
                )?;
                for (test_name, test_failures) in test_failures {
                    for test_failure in test_failures {
                        writeln!(
                            writer.lock().unwrap(),
                            "\n┌── {} ──────{}",
                            test_name.bold(),
                            if let Some(seed) = test_failure.prng_seed {
                                format!(" (seed = {seed})").red().bold().to_string()
                            } else {
                                "".to_string()
                            }
                        )?;
                        writeln!(
                            writer.lock().unwrap(),
                            "│ {}",
                            test_failure
                                .render_error(&self.test_plan)
                                .replace('\n', "\n│ ")
                        )?;
                        if let Some(seed) = test_failure.prng_seed {
                            writeln!(writer.lock().unwrap(),
                            "│ {}",
                            format!(
                                "This test uses randomly generated inputs. Rerun with `{}` to recreate this test failure.\n",
<<<<<<< HEAD
                                format!("test {} --seed {}", 
=======
                                format!("test {} --seed {}",
>>>>>>> 08b50387
                                    test_name,
                                    seed
                                ).bright_red().bold()
                            ).replace('\n', "\n│ ")
                        )?;
                        }
                        writeln!(writer.lock().unwrap(), "└──────────────────\n")?;
                    }
                }
            }
        }

        writeln!(
            writer.lock().unwrap(),
            "Test result: {}. Total tests: {}; passed: {}; failed: {}",
            if num_failed_tests == 0 {
                "OK".bold().bright_green()
            } else {
                "FAILED".bold().bright_red()
            },
            num_passed_tests + num_failed_tests,
            num_passed_tests,
            num_failed_tests
        )?;
        Ok(num_failed_tests == 0)
    }
}<|MERGE_RESOLUTION|>--- conflicted
+++ resolved
@@ -9,13 +9,10 @@
 use move_compiler::{
     diagnostics::{self, Diagnostic, Diagnostics},
     unit_test::{ModuleTestPlan, MoveErrorType, TestPlan},
-<<<<<<< HEAD
-=======
 };
 use move_core_types::{
     language_storage::ModuleId,
     vm_status::{StatusCode, StatusType},
->>>>>>> 08b50387
 };
 use move_ir_types::location::Loc;
 use std::{
@@ -422,16 +419,11 @@
                 writeln!(writer.lock().unwrap(), "name,nanos,gas")?;
                 for (module_id, test_results) in self.final_statistics.passed.iter() {
                     for (function_name, test_results) in test_results {
-<<<<<<< HEAD
-                        let qualified_function_name =
-                            format!("{}::{}", format_module_id(module_id), function_name,);
-=======
                         let qualified_function_name = format!(
                             "{}::{}",
                             format_module_id(&self.test_plan.module_info, module_id),
                             function_name,
                         );
->>>>>>> 08b50387
                         let (time, instrs_executed) = calculate_run_statistics(test_results);
                         writeln!(
                             writer.lock().unwrap(),
@@ -460,16 +452,11 @@
 
         for (module_id, test_results) in self.final_statistics.passed.iter() {
             for (function_name, test_results) in test_results {
-<<<<<<< HEAD
-                let qualified_function_name =
-                    format!("{}::{}", format_module_id(module_id), function_name,);
-=======
                 let qualified_function_name = format!(
                     "{}::{}",
                     format_module_id(&self.test_plan.module_info, module_id),
                     function_name,
                 );
->>>>>>> 08b50387
                 passed_fns.insert(qualified_function_name.clone());
                 max_function_name_size =
                     std::cmp::max(max_function_name_size, qualified_function_name.len());
@@ -480,16 +467,11 @@
 
         for (module_id, test_failures) in self.final_statistics.failed.iter() {
             for (function_name, test_failure) in test_failures {
-<<<<<<< HEAD
-                let qualified_function_name =
-                    format!("{}::{}", format_module_id(module_id), function_name);
-=======
                 let qualified_function_name = format!(
                     "{}::{}",
                     format_module_id(&self.test_plan.module_info, module_id),
                     function_name
                 );
->>>>>>> 08b50387
                 // If the test is a #[random_test] some of the tests may have passed, and others
                 // failed. We want to mark the any results in the statistics where there is both
                 // successful and failed runs as "failure run" to indicate that these stats are for
@@ -603,11 +585,7 @@
                             "│ {}",
                             format!(
                                 "This test uses randomly generated inputs. Rerun with `{}` to recreate this test failure.\n",
-<<<<<<< HEAD
-                                format!("test {} --seed {}", 
-=======
                                 format!("test {} --seed {}",
->>>>>>> 08b50387
                                     test_name,
                                     seed
                                 ).bright_red().bold()
