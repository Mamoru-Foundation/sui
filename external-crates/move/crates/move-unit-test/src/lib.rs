// Copyright (c) The Diem Core Contributors
// Copyright (c) The Move Contributors
// SPDX-License-Identifier: Apache-2.0

pub mod cargo_runner;
pub mod extensions;
pub mod test_reporter;
pub mod test_runner;

use crate::test_runner::TestRunner;
use anyhow::{bail, Result};
use clap::*;
use move_command_line_common::files::verify_and_create_named_address_mapping;
use move_compiler::{
    self,
    compiled_unit::NamedCompiledModule,
    diagnostics,
    shared::{self, NumericalAddress},
    unit_test::{self, TestPlan},
    Compiler, Flags, PASS_CFGIR,
};
use move_core_types::language_storage::ModuleId;
use move_vm_runtime::native_functions::NativeFunctionTable;
use move_vm_test_utils::gas_schedule::CostTable;
use std::{collections::BTreeMap, io::Write, marker::Send, sync::Mutex};

/// The default value bounding the amount of gas consumed in a test.
const DEFAULT_EXECUTION_BOUND: u64 = 1_000_000;

/// The default number of iterations to run each random test for.
const DEFAULT_RAND_ITERS: u64 = 10;

<<<<<<< HEAD
=======
const RAND_NUM_ITERS_FLAG: &str = "rand-num-iters";
const SEED_FLAG: &str = "seed";

>>>>>>> 08b50387
#[derive(Debug, Parser, Clone)]
#[clap(author, version, about)]
pub struct UnitTestingConfig {
    /// Bound the gas limit for any one test. If using custom gas table, this is the max number of instructions.
    #[clap(name = "gas-limit", short = 'i', long = "gas-limit")]
    pub gas_limit: Option<u64>,

    /// A filter string to determine which unit tests to run
    #[clap(name = "filter", short = 'f', long = "filter")]
    pub filter: Option<String>,

    /// List all tests
    #[clap(name = "list", short = 'l', long = "list")]
    pub list: bool,

    /// Number of threads to use for running tests.
    #[clap(
        name = "num-threads",
        default_value = "8",
        short = 't',
        long = "threads"
    )]
    pub num_threads: usize,

    /// Dependency files
    #[clap(
        name = "dependencies",
        long = "dependencies",
        short = 'd',
        num_args(1..),
        action = clap::ArgAction::Append,
    )]
    pub dep_files: Vec<String>,

    /// Report test statistics at the end of testing. CSV report generated if 'csv' passed
    #[clap(name = "report-statistics", short = 's', long = "statistics")]
    pub report_statistics: Option<Option<String>>,

    #[clap(
        name = "report_stacktrace_on_abort",
        short = 'r',
        long = "stacktrace_on_abort"
    )]
    pub report_stacktrace_on_abort: bool,

    /// Named address mapping
    #[clap(
        name = "NAMED_ADDRESSES",
        short = 'a',
        long = "addresses",
        value_parser = shared::parse_named_address,
    )]
    pub named_address_values: Vec<(String, NumericalAddress)>,

    /// Source files
    #[clap(
        name = "sources",
        num_args(1..),
        action = clap::ArgAction::Append,
    )]
    pub source_files: Vec<String>,

    /// Verbose mode
    #[clap(short = 'v', long = "verbose")]
    pub verbose: bool,

    /// Number of iterations to run each test if arguments are being generated
<<<<<<< HEAD
    #[clap(long = "rand-num-iters")]
    pub rand_num_iters: Option<u64>,

    /// Seed to use for generating arguments
    #[clap(long = "seed")]
=======
    #[clap(long = RAND_NUM_ITERS_FLAG)]
    pub rand_num_iters: Option<u64>,

    /// Seed to use for generating arguments
    #[clap(long = SEED_FLAG)]
>>>>>>> 08b50387
    pub seed: Option<u64>,

    // Deterministically generate the same arguments for #[random_test]s between test runs.
    // WARNING: You should only use this flag for debugging and meta-testing purposes!
    #[clap(skip)]
    pub deterministic_generation: bool,
}

fn format_module_id(
    module_map: &BTreeMap<ModuleId, NamedCompiledModule>,
    module_id: &ModuleId,
) -> String {
    if let Some(address_name) = module_map.get(module_id).and_then(|m| m.address_name()) {
        format!("{}::{}", address_name, module_id.name())
    } else {
        module_id.short_str_lossless()
    }
}

impl UnitTestingConfig {
    /// Create a unit testing config for use with `register_move_unit_tests`
    pub fn default_with_bound(bound: Option<u64>) -> Self {
        Self {
            gas_limit: bound.or(Some(DEFAULT_EXECUTION_BOUND)),
            filter: None,
            num_threads: 8,
            report_statistics: None,
            report_stacktrace_on_abort: false,
            source_files: vec![],
            dep_files: vec![],
            verbose: false,
            list: false,
            named_address_values: vec![],
<<<<<<< HEAD
            rand_num_iters: Some(10),
=======
            rand_num_iters: Some(DEFAULT_RAND_ITERS),
>>>>>>> 08b50387
            seed: None,
            deterministic_generation: false,
        }
    }

    pub fn with_named_addresses(
        mut self,
        named_address_values: BTreeMap<String, NumericalAddress>,
    ) -> Self {
        assert!(self.named_address_values.is_empty());
        self.named_address_values = named_address_values.into_iter().collect();
        self
    }

    fn compile_to_test_plan(
        &self,
        source_files: Vec<String>,
        deps: Vec<String>,
    ) -> Option<TestPlan> {
        let addresses =
            verify_and_create_named_address_mapping(self.named_address_values.clone()).ok()?;
        let flags = Flags::testing();
        let (files, comments_and_compiler_res) =
            Compiler::from_files(None, source_files, deps, addresses)
                .set_flags(flags)
                .run::<PASS_CFGIR>()
                .unwrap();
        let (_, compiler) =
            diagnostics::unwrap_or_report_pass_diagnostics(&files, comments_and_compiler_res);

        let (mut compiler, cfgir) = compiler.into_ast();
        let compilation_env = compiler.compilation_env();
        let test_plan = unit_test::plan_builder::construct_test_plan(compilation_env, None, &cfgir);
        let mapped_files = compilation_env.mapped_files().clone();

        let compilation_result = compiler.at_cfgir(cfgir).build();
        let (units, warnings) =
            diagnostics::unwrap_or_report_pass_diagnostics(&files, compilation_result);
        diagnostics::report_warnings(&files, warnings);
        let units: Vec<_> = units.into_iter().map(|unit| unit.named_module).collect();
        test_plan.map(|tests| TestPlan::new(tests, mapped_files, units))
    }

    /// Build a test plan from a unit test config
    pub fn build_test_plan(&self) -> Option<TestPlan> {
        let deps = self.dep_files.clone();

        let TestPlan { module_info, .. } = self.compile_to_test_plan(deps.clone(), vec![])?;

        let mut test_plan = self.compile_to_test_plan(self.source_files.clone(), deps)?;
        test_plan.module_info.extend(module_info);
        Some(test_plan)
    }

    /// Public entry point to Move unit testing as a library
    /// Returns `true` if all unit tests passed. Otherwise, returns `false`.
    pub fn run_and_report_unit_tests<W: Write + Send>(
        &self,
        test_plan: TestPlan,
        native_function_table: Option<NativeFunctionTable>,
        cost_table: Option<CostTable>,
        writer: W,
    ) -> Result<(W, bool)> {
        let shared_writer = Mutex::new(writer);

        let rand_num_iters = match self.rand_num_iters {
            Some(_) if self.seed.is_some() => {
<<<<<<< HEAD
                bail!("Invalid arguments -- 'rand-num-iters' and 'seed' both set. You can only set one or the other at a time.")
            }
            Some(0) => {
                bail!("Invalid argument -- 'rand-num-iters' set to zero. 'rand-num-iters' must set be a positive integer.")
=======
                bail!(format!(
                    "Invalid arguments -- '{RAND_NUM_ITERS_FLAG}' and '{SEED_FLAG}' both set. \
                    You can only set one or the other at a time."
                ))
            }
            Some(0) => {
                bail!(format!(
                    "Invalid argument -- '{RAND_NUM_ITERS_FLAG}' set to zero. \
                    '{RAND_NUM_ITERS_FLAG}' must set be a positive integer."
                ))
>>>>>>> 08b50387
            }
            Some(n) => n,
            None if self.seed.is_some() => 1,
            None => DEFAULT_RAND_ITERS,
        };

        if self.list {
            for (module_id, module_test_plan) in &test_plan.module_tests {
                for test_name in module_test_plan.tests.keys() {
                    writeln!(
                        shared_writer.lock().unwrap(),
                        "{}::{}: test",
                        format_module_id(&test_plan.module_info, module_id),
                        test_name
                    )?;
                }
            }
            return Ok((shared_writer.into_inner().unwrap(), true));
        }

        writeln!(shared_writer.lock().unwrap(), "Running Move unit tests")?;
        let mut test_runner = TestRunner::new(
            self.gas_limit.unwrap_or(DEFAULT_EXECUTION_BOUND),
            self.num_threads,
            self.report_stacktrace_on_abort,
            self.seed,
            rand_num_iters,
            self.deterministic_generation,
            test_plan,
            native_function_table,
            cost_table,
        )
        .unwrap();

        if let Some(filter_str) = &self.filter {
            test_runner.filter(filter_str)
        }

        let test_results = test_runner.run(&shared_writer).unwrap();
        if let Some(report_type) = &self.report_statistics {
            test_results.report_statistics(&shared_writer, report_type)?;
        }

        let ok = test_results.summarize(&shared_writer)?;

        let writer = shared_writer.into_inner().unwrap();
        Ok((writer, ok))
    }
}<|MERGE_RESOLUTION|>--- conflicted
+++ resolved
@@ -30,12 +30,9 @@
 /// The default number of iterations to run each random test for.
 const DEFAULT_RAND_ITERS: u64 = 10;
 
-<<<<<<< HEAD
-=======
 const RAND_NUM_ITERS_FLAG: &str = "rand-num-iters";
 const SEED_FLAG: &str = "seed";
 
->>>>>>> 08b50387
 #[derive(Debug, Parser, Clone)]
 #[clap(author, version, about)]
 pub struct UnitTestingConfig {
@@ -103,19 +100,11 @@
     pub verbose: bool,
 
     /// Number of iterations to run each test if arguments are being generated
-<<<<<<< HEAD
-    #[clap(long = "rand-num-iters")]
-    pub rand_num_iters: Option<u64>,
-
-    /// Seed to use for generating arguments
-    #[clap(long = "seed")]
-=======
     #[clap(long = RAND_NUM_ITERS_FLAG)]
     pub rand_num_iters: Option<u64>,
 
     /// Seed to use for generating arguments
     #[clap(long = SEED_FLAG)]
->>>>>>> 08b50387
     pub seed: Option<u64>,
 
     // Deterministically generate the same arguments for #[random_test]s between test runs.
@@ -149,11 +138,7 @@
             verbose: false,
             list: false,
             named_address_values: vec![],
-<<<<<<< HEAD
-            rand_num_iters: Some(10),
-=======
             rand_num_iters: Some(DEFAULT_RAND_ITERS),
->>>>>>> 08b50387
             seed: None,
             deterministic_generation: false,
         }
@@ -221,12 +206,6 @@
 
         let rand_num_iters = match self.rand_num_iters {
             Some(_) if self.seed.is_some() => {
-<<<<<<< HEAD
-                bail!("Invalid arguments -- 'rand-num-iters' and 'seed' both set. You can only set one or the other at a time.")
-            }
-            Some(0) => {
-                bail!("Invalid argument -- 'rand-num-iters' set to zero. 'rand-num-iters' must set be a positive integer.")
-=======
                 bail!(format!(
                     "Invalid arguments -- '{RAND_NUM_ITERS_FLAG}' and '{SEED_FLAG}' both set. \
                     You can only set one or the other at a time."
@@ -237,7 +216,6 @@
                     "Invalid argument -- '{RAND_NUM_ITERS_FLAG}' set to zero. \
                     '{RAND_NUM_ITERS_FLAG}' must set be a positive integer."
                 ))
->>>>>>> 08b50387
             }
             Some(n) => n,
             None if self.seed.is_some() => 1,
