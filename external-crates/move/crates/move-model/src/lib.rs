--- conflicted
+++ resolved
@@ -36,11 +36,7 @@
 use crate::{
     ast::ModuleName,
     builder::model_builder::ModelBuilder,
-<<<<<<< HEAD
-    model::{FunId, FunctionData, GlobalEnv, Loc, ModuleData, ModuleId, DatatypeId},
-=======
     model::{DatatypeId, FunId, FunctionData, GlobalEnv, Loc, ModuleData, ModuleId},
->>>>>>> 08b50387
     options::ModelBuilderOptions,
 };
 
