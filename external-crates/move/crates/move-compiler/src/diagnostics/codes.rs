--- conflicted
+++ resolved
@@ -381,10 +381,7 @@
         MacroCallInfo: { msg: "IDE macro call info", severity: Note },
         ExpandedLambda: { msg: "IDE expanded lambda", severity: Note },
         MissingMatchArms: { msg: "IDE missing match arms", severity: Note },
-<<<<<<< HEAD
-=======
         EllipsisExpansion: { msg: "IDE ellipsis expansion", severity: Note },
->>>>>>> 08b50387
     ],
 );
 
