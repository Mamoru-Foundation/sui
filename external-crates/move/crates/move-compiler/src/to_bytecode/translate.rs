// Copyright (c) The Diem Core Contributors
// Copyright (c) The Move Contributors
// SPDX-License-Identifier: Apache-2.0

use super::{canonicalize_handles, context::*, optimize};
use crate::{
    cfgir::{ast as G, translate::move_value_from_value_},
    compiled_unit::*,
    diag,
    diagnostics::PositionInfo,
    expansion::ast::{
        AbilitySet, Address, Attributes, ModuleIdent, ModuleIdent_, Mutability, TargetKind,
    },
    hlir::ast::{self as H, Value_, Var, Visibility},
    naming::{
        ast::{BuiltinTypeName_, DatatypeTypeParameter, TParam},
        fake_natives,
    },
    parser::ast::{
        Ability, Ability_, BinOp, BinOp_, ConstantName, DatatypeName, Field, FunctionName,
        ModuleName, UnaryOp, UnaryOp_, VariantName,
    },
    shared::{unique_map::UniqueMap, *},
    FullyCompiledProgram,
};
use move_binary_format::file_format as F;
use move_bytecode_source_map::source_map::SourceMap;
use move_core_types::account_address::AccountAddress as MoveAddress;
use move_ir_types::{ast as IR, location::*};
use move_proc_macros::growing_stack;
use move_symbol_pool::Symbol;
use std::{
    collections::{BTreeMap, BTreeSet, HashMap},
    convert::TryInto,
    sync::Arc,
};

type CollectedInfos = UniqueMap<FunctionName, CollectedInfo>;
type CollectedInfo = (Vec<(Mutability, Var, H::SingleType)>, Attributes);

fn extract_decls(
    compilation_env: &mut CompilationEnv,
    pre_compiled_lib: Option<Arc<FullyCompiledProgram>>,
    prog: &G::Program,
) -> (
    HashMap<ModuleIdent, usize>,
    DatatypeDeclarations,
    HashMap<(ModuleIdent, FunctionName), FunctionDeclaration>,
) {
    let pre_compiled_modules = || {
        pre_compiled_lib.iter().flat_map(|pre_compiled| {
            pre_compiled
                .cfgir
                .modules
                .key_cloned_iter()
                .filter(|(mident, _m)| !prog.modules.contains_key(mident))
        })
    };

    let mut max_ordering = 0;
    let mut orderings: HashMap<ModuleIdent, usize> = pre_compiled_modules()
        .map(|(m, mdef)| {
            max_ordering = std::cmp::max(max_ordering, mdef.dependency_order);
            (m, mdef.dependency_order)
        })
        .collect();
    for (m, mdef) in prog.modules.key_cloned_iter() {
        orderings.insert(m, mdef.dependency_order + 1 + max_ordering);
    }

    let all_modules = || prog.modules.key_cloned_iter().chain(pre_compiled_modules());
    let sdecls: DatatypeDeclarations = all_modules()
        .flat_map(|(m, mdef)| {
            mdef.structs.key_cloned_iter().map(move |(s, sdef)| {
                let key = (m, s);
                let abilities = abilities(&sdef.abilities);
                let type_parameters = datatype_type_parameters(sdef.type_parameters.clone());
                (key, (abilities, type_parameters))
            })
        })
        .collect();
    let edecls: DatatypeDeclarations = all_modules()
        .flat_map(|(m, mdef)| {
            mdef.enums.key_cloned_iter().map(move |(e, edef)| {
                let key = (m, e);
                let abilities = abilities(&edef.abilities);
                let type_parameters = datatype_type_parameters(edef.type_parameters.clone());
                (key, (abilities, type_parameters))
            })
        })
        .collect();
    let ddecls: DatatypeDeclarations = sdecls.into_iter().chain(edecls).collect();
    let context = &mut Context::new(compilation_env, None, None);
    let fdecls = all_modules()
        .flat_map(|(m, mdef)| {
            mdef.functions
                .key_cloned_iter()
                // TODO full prover support for vector bytecode instructions
                // TODO filter out fake natives
                // These cannot be filtered out due to lacking prover support for the operations
                // .filter(|(_, fdef)| {
                //            !fdef
                //             .attributes
                //             .contains_key_(&fake_natives::FAKE_NATIVE_ATTR)
                // })
                .map(move |(f, fdef)| {
                    let key = (m, f);
                    let seen_datatypes = seen_datatypes(&fdef.signature);
                    let gsig = fdef.signature.clone();
                    (key, (seen_datatypes, gsig))
                })
        })
        .map(|(key, (seen_datatypes, sig))| {
            (
                key,
                FunctionDeclaration {
                    seen_datatypes,
                    signature: function_signature(context, sig),
                },
            )
        })
        .collect();
    (orderings, ddecls, fdecls)
}

//**************************************************************************************************
// Entry
//**************************************************************************************************

pub fn program(
    compilation_env: &mut CompilationEnv,
    pre_compiled_lib: Option<Arc<FullyCompiledProgram>>,
    prog: G::Program,
) -> Vec<AnnotatedCompiledUnit> {
    let mut units = vec![];

    let (orderings, ddecls, fdecls) = extract_decls(compilation_env, pre_compiled_lib, &prog);
    let G::Program {
        modules: gmodules,
        info: _,
    } = prog;

    let mut source_modules = gmodules
        .into_iter()
        .filter(|(_, mdef)| matches!(mdef.target_kind, TargetKind::Source { .. }))
        .collect::<Vec<_>>();
    source_modules.sort_by_key(|(_, mdef)| mdef.dependency_order);
    for (m, mdef) in source_modules {
        if let Some(unit) = module(compilation_env, m, mdef, &orderings, &ddecls, &fdecls) {
            units.push(unit)
        }
    }
    units
}

fn module(
    compilation_env: &mut CompilationEnv,
    ident: ModuleIdent,
    mdef: G::ModuleDefinition,
    dependency_orderings: &HashMap<ModuleIdent, usize>,
    datatype_declarations: &HashMap<
        (ModuleIdent, DatatypeName),
        (BTreeSet<IR::Ability>, Vec<IR::DatatypeTypeParameter>),
    >,
    function_declarations: &HashMap<(ModuleIdent, FunctionName), FunctionDeclaration>,
) -> Option<AnnotatedCompiledUnit> {
    let G::ModuleDefinition {
        warning_filter: _warning_filter,
        package_name,
        attributes,
        target_kind: _,
        dependency_order: _dependency_order,
        friends: gfriends,
        structs: gstructs,
        enums: genums,
        constants: gconstants,
        functions: gfunctions,
    } = mdef;
    let mut context = Context::new(compilation_env, package_name, Some(&ident));
    let structs = struct_defs(&mut context, &ident, gstructs);
    let enums = enum_defs(&mut context, &ident, genums);
    let constants = constants(&mut context, &ident, gconstants);
    let (collected_function_infos, functions) = functions(&mut context, &ident, gfunctions);

    let friends = gfriends
        .into_iter()
        .map(|(mident, _loc)| Context::translate_module_ident(mident))
        .collect();

    let addr_name = match &ident.value.address {
        Address::Numerical { name: None, .. } => None,
        Address::Numerical {
            name: Some(name), ..
        }
        | Address::NamedUnassigned(name) => Some(*name),
    };
    let addr_bytes = context.resolve_address(ident.value.address);
    let (imports, explicit_dependency_declarations) = context.materialize(
        dependency_orderings,
        datatype_declarations,
        function_declarations,
    );

    let sp!(
        ident_loc,
        ModuleIdent_ {
            address: _,
            module: module_name
        }
    ) = ident;
    let ir_module = IR::ModuleDefinition {
        specified_version: compilation_env.flags().bytecode_version(),
        loc: ident_loc,
        identifier: IR::ModuleIdent {
            address: MoveAddress::new(addr_bytes.into_bytes()),
            name: IR::ModuleName(module_name.0.value),
        },
        friends,
        imports,
        explicit_dependency_declarations,
        structs,
        enums,
        constants,
        functions,
    };
    let deps: Vec<&F::CompiledModule> = vec![];
    let (mut module, source_map) =
        match move_ir_to_bytecode::compiler::compile_module(ir_module, deps) {
            Ok(res) => res,
            Err(e) => {
                compilation_env.add_diag(diag!(
                    Bug::BytecodeGeneration,
                    (ident_loc, format!("IR ERROR: {}", e))
                ));
                return None;
            }
        };
    canonicalize_handles::in_module(&mut module, &address_names(dependency_orderings.keys()));
    let function_infos = module_function_infos(&module, &source_map, &collected_function_infos);
    let module = NamedCompiledModule {
        package_name: mdef.package_name,
        address_name: addr_name,
        address: addr_bytes,
        name: module_name.value(),
        module,
        source_map,
    };
    Some(AnnotatedCompiledModule {
        loc: ident_loc,
        attributes,
        module_name_loc: module_name.loc(),
        named_module: module,
        function_infos,
    })
}

/// Generate a mapping from numerical address and module name to named address, for modules whose
/// identities contained a named address.
fn address_names<'a>(
    dependencies: impl Iterator<Item = &'a ModuleIdent>,
) -> HashMap<(MoveAddress, &'a str), Symbol> {
    dependencies
        .filter_map(|sp!(_, mident)| {
            let ModuleIdent_ { address, module } = mident;
            let ModuleName(sp!(_, module)) = module;
            if let Address::Numerical {
                name: Some(sp!(_, named)),
                value: sp!(_, numeric),
                ..
            } = address
            {
                Some(((numeric.into_inner(), module.as_str()), *named))
            } else {
                None
            }
        })
        .collect()
}

fn module_function_infos(
    compile_module: &F::CompiledModule,
    source_map: &SourceMap,
    collected_function_infos: &CollectedInfos,
) -> UniqueMap<FunctionName, FunctionInfo> {
    UniqueMap::maybe_from_iter((0..compile_module.function_defs.len()).map(|i| {
        let idx = F::FunctionDefinitionIndex(i as F::TableIndex);
        function_info_map(compile_module, source_map, collected_function_infos, idx)
    }))
    .unwrap()
}

fn function_info_map(
    compile_module: &F::CompiledModule,
    source_map: &SourceMap,
    collected_function_infos: &CollectedInfos,
    idx: F::FunctionDefinitionIndex,
) -> (FunctionName, FunctionInfo) {
    let module = compile_module;
    let handle_idx = module.function_defs[idx.0 as usize].function;
    let name_idx = module.function_handles[handle_idx.0 as usize].name;
    let name = module.identifiers[name_idx.0 as usize].as_str().into();

    let function_source_map = source_map.get_function_source_map(idx).unwrap();
    let local_map = function_source_map
        .make_local_name_to_index_map()
        .into_iter()
        .map(|(n, v)| (Symbol::from(n.as_str()), v))
        .collect();
    let (params, attributes) = collected_function_infos.get_(&name).unwrap();
    let parameters = params
        .iter()
        .map(|(_mut, v, ty)| var_info(&local_map, *v, ty.clone()))
        .collect();
    let function_info = FunctionInfo {
        parameters,
        attributes: attributes.clone(),
    };

    let name_loc = *collected_function_infos.get_loc_(&name).unwrap();
    let function_name = FunctionName(sp(name_loc, name));
    (function_name, function_info)
}

fn var_info(
    local_map: &BTreeMap<Symbol, F::LocalIndex>,
    v: Var,
    type_: H::SingleType,
) -> (Var, VarInfo) {
    let index = *local_map.get(&v.0.value).unwrap();
    (v, VarInfo { type_, index })
}

//**************************************************************************************************
// Structs
//**************************************************************************************************

fn struct_defs(
    context: &mut Context,
    m: &ModuleIdent,
    structs: UniqueMap<DatatypeName, H::StructDefinition>,
) -> Vec<IR::StructDefinition> {
    let mut structs = structs.into_iter().collect::<Vec<_>>();
    structs.sort_by_key(|(_, s)| s.index);
    structs
        .into_iter()
        .map(|(s, sdef)| struct_def(context, m, s, sdef))
        .collect()
}

fn struct_def(
    context: &mut Context,
    m: &ModuleIdent,
    s: DatatypeName,
    sdef: H::StructDefinition,
) -> IR::StructDefinition {
    let H::StructDefinition {
        warning_filter: _warning_filter,
        index: _index,
        attributes: _attributes,
        abilities: abs,
        type_parameters: tys,
        fields,
    } = sdef;
    let loc = s.loc();
    let name = context.struct_definition_name(m, s);
    let abilities = abilities(&abs);
    let type_formals = datatype_type_parameters(tys);
    let fields = struct_fields(context, loc, fields);
    sp(
        loc,
        IR::StructDefinition_ {
            name,
            abilities,
            type_formals,
            fields,
        },
    )
}

fn struct_fields(
    context: &mut Context,
    loc: Loc,
    gfields: H::StructFields,
) -> IR::StructDefinitionFields {
    use H::StructFields as HF;
    use IR::StructDefinitionFields as IRF;
    match gfields {
        HF::Native(_) => IRF::Native,
        HF::Defined(field_vec) if field_vec.is_empty() => {
            // empty fields are not allowed in the bytecode, add a dummy field
            let fake_field = vec![(
                Field(sp(loc, symbol!("dummy_field"))),
                H::BaseType_::bool(loc),
            )];
            struct_fields(context, loc, HF::Defined(fake_field))
        }
        HF::Defined(field_vec) => {
            let fields = field_vec
                .into_iter()
                .map(|(f, ty)| (field(f), base_type(context, ty)))
                .collect();
            IRF::Move { fields }
        }
    }
}

//**************************************************************************************************
// Enums
//**************************************************************************************************

fn enum_defs(
    context: &mut Context,
    m: &ModuleIdent,
    enums: UniqueMap<DatatypeName, H::EnumDefinition>,
) -> Vec<IR::EnumDefinition> {
    let mut enums = enums.into_iter().collect::<Vec<_>>();
    enums.sort_by_key(|(_, e)| e.index);
    enums
        .into_iter()
        .map(|(e, edef)| enum_def(context, m, e, edef))
        .collect()
}

fn enum_def(
    context: &mut Context,
    m: &ModuleIdent,
    e: DatatypeName,
    edef: H::EnumDefinition,
) -> IR::EnumDefinition {
    let H::EnumDefinition {
        warning_filter: _warning_filter,
        index: _index,
        attributes: _attributes,
        abilities: abs,
        type_parameters: tys,
        variants,
    } = edef;
    let loc = e.loc();
    let name = context.enum_definition_name(m, e);
    let abilities = abilities(&abs);
    let type_formals = datatype_type_parameters(tys);
    let variants = enum_variants(context, variants);
    sp(
        loc,
        IR::EnumDefinition_ {
            name,
            abilities,
            type_formals,
            variants,
        },
    )
}

fn enum_variants(
    context: &mut Context,
    gvariants: UniqueMap<VariantName, H::VariantDefinition>,
) -> IR::VariantDefinitions {
    let mut variants = gvariants.into_iter().collect::<Vec<_>>();
    variants.sort_by(|(_, v0), (_, v1)| v0.index.cmp(&v1.index));
    variants
        .into_iter()
        .map(|(name, v)| {
            let vloc = v.loc;
            let fields = v
                .fields
                .into_iter()
                .map(|(f, ty)| (field(f), base_type(context, ty)))
                .collect();
            let variant_ = IR::VariantDefinition_ {
                name: context.variant_name(name),
                fields,
            };
            sp(vloc, variant_)
        })
        .collect::<Vec<_>>()
}

//**************************************************************************************************
// Constants
//**************************************************************************************************

fn constants(
    context: &mut Context,
    m: &ModuleIdent,
    constants: UniqueMap<ConstantName, G::Constant>,
) -> Vec<IR::Constant> {
    let mut constants = constants.into_iter().collect::<Vec<_>>();
    constants.sort_by_key(|(_, c)| c.index);
    constants
        .into_iter()
        .map(|(n, c)| constant(context, m, n, c))
        .collect::<Vec<_>>()
}

fn constant(
    context: &mut Context,
    m: &ModuleIdent,
    n: ConstantName,
    c: G::Constant,
) -> IR::Constant {
    let is_error_constant = c
        .attributes
        .contains_key_(&known_attributes::ErrorAttribute.into());
    let name = context.constant_definition_name(m, n);
    let signature = base_type(context, c.signature);
    let value = c.value.unwrap();
    IR::Constant {
        name,
        signature,
        value,
        is_error_constant,
    }
}

//**************************************************************************************************
// Functions
//**************************************************************************************************

fn functions(
    context: &mut Context,
    m: &ModuleIdent,
    functions: UniqueMap<FunctionName, G::Function>,
) -> (CollectedInfos, Vec<(IR::FunctionName, IR::Function)>) {
    let mut functions = functions.into_iter().collect::<Vec<_>>();
    functions.sort_by_key(|(_, f)| f.index);
    let mut collected_function_infos = UniqueMap::new();
    let functions_vec = functions
        .into_iter()
        // TODO full prover support for vector bytecode instructions
        // TODO filter out fake natives
        // These cannot be filtered out due to lacking prover support for the operations
        // .filter(|(_, fdef)| {
        //            !fdef
        //             .attributes
        //             .contains_key_(&fake_natives::FAKE_NATIVE_ATTR)
        // })
        .map(|(f, fdef)| {
            let (res, info) = function(context, m, f, fdef);
            collected_function_infos.add(f, info).unwrap();
            res
        })
        .collect::<Vec<_>>();
    (collected_function_infos, functions_vec)
}

fn function(
    context: &mut Context,
    m: &ModuleIdent,
    f: FunctionName,
    fdef: G::Function,
) -> ((IR::FunctionName, IR::Function), CollectedInfo) {
    let G::Function {
        warning_filter: _warning_filter,
        index: _index,
        attributes,
        compiled_visibility: v,
        // original, declared visibility is ignored. This is primarily for marking entry functions
        // as public in tests
        visibility: _,
        entry,
        signature,
        body,
    } = fdef;
    let v = visibility(context, v);
    let parameters = signature.parameters.clone();
    let signature = function_signature(context, signature);
    let body = match body.value {
        G::FunctionBody_::Native => IR::FunctionBody::Native,
        G::FunctionBody_::Defined {
            locals,
            start,
            block_info,
            blocks,
        } => {
            let (locals, code) = function_body(
                context,
                &f,
                parameters.clone(),
                locals,
                block_info,
                start,
                blocks,
            );
            IR::FunctionBody::Bytecode { locals, code }
        }
    };
    let loc = f.loc();
    let name = context.function_definition_name(m, f);
    let ir_function = IR::Function_ {
        visibility: v,
        is_entry: entry.is_some(),
        signature,
        body,
    };
    ((name, sp(loc, ir_function)), (parameters, attributes))
}

fn visibility(_context: &mut Context, v: Visibility) -> IR::FunctionVisibility {
    match v {
        Visibility::Public(_) => IR::FunctionVisibility::Public,
        Visibility::Friend(_) => IR::FunctionVisibility::Friend,
        Visibility::Internal => IR::FunctionVisibility::Internal,
    }
}

fn function_signature(context: &mut Context, sig: H::FunctionSignature) -> IR::FunctionSignature {
    let return_type = types(context, sig.return_type);
    let formals = sig
        .parameters
        .into_iter()
        .map(|(_mut, v, st)| (var(v), single_type(context, st)))
        .collect();
    let type_parameters = fun_type_parameters(sig.type_parameters);
    IR::FunctionSignature {
        return_type,
        formals,
        type_formals: type_parameters,
    }
}

fn seen_datatypes(sig: &H::FunctionSignature) -> BTreeSet<(ModuleIdent, DatatypeName)> {
    let mut seen = BTreeSet::new();
    seen_datatypes_type(&mut seen, &sig.return_type);
    sig.parameters
        .iter()
        .for_each(|(_, _, st)| seen_datatypes_single_type(&mut seen, st));
    seen
}

fn seen_datatypes_type(seen: &mut BTreeSet<(ModuleIdent, DatatypeName)>, sp!(_, t_): &H::Type) {
    use H::Type_ as T;
    match t_ {
        T::Unit => (),
        T::Single(st) => seen_datatypes_single_type(seen, st),
        T::Multiple(ss) => ss
            .iter()
            .for_each(|st| seen_datatypes_single_type(seen, st)),
    }
}

fn seen_datatypes_single_type(
    seen: &mut BTreeSet<(ModuleIdent, DatatypeName)>,
    sp!(_, st_): &H::SingleType,
) {
    use H::SingleType_ as S;
    match st_ {
        S::Base(bt) | S::Ref(_, bt) => seen_datatypes_base_type(seen, bt),
    }
}

fn seen_datatypes_base_type(
    seen: &mut BTreeSet<(ModuleIdent, DatatypeName)>,
    sp!(_, bt_): &H::BaseType,
) {
    use H::{BaseType_ as B, TypeName_ as TN};
    match bt_ {
        B::Unreachable | B::UnresolvedError => {
            panic!("ICE should not have reached compilation if there are errors")
        }
        B::Apply(_, sp!(_, tn_), tys) => {
            if let TN::ModuleType(m, s) = tn_ {
                seen.insert((*m, *s));
            }
            tys.iter().for_each(|st| seen_datatypes_base_type(seen, st))
        }
        B::Param(TParam { .. }) => (),
    }
}

fn function_body(
    context: &mut Context,
    f: &FunctionName,
    parameters: Vec<(Mutability, Var, H::SingleType)>,
    mut locals_map: UniqueMap<Var, (Mutability, H::SingleType)>,
    block_info: BTreeMap<H::Label, G::BlockInfo>,
    start: H::Label,
    blocks_map: H::BasicBlocks,
) -> (Vec<(IR::Var, IR::Type)>, IR::BytecodeBlocks) {
    parameters
        .iter()
        .for_each(|(_, var, _)| assert!(locals_map.remove(var).is_some()));
    let mut locals = locals_map
        .into_iter()
        .filter(|(_, (_, ty))| {
            // filter out any locals generated for unreachable code
            let bt = match &ty.value {
                H::SingleType_::Base(b) | H::SingleType_::Ref(_, b) => b,
            };
            !matches!(&bt.value, H::BaseType_::Unreachable)
        })
        .map(|(v, (_, ty))| (var(v), single_type(context, ty)))
        .collect();
    let mut blocks = blocks_map.into_iter().collect::<Vec<_>>();
    blocks.sort_by_key(|(lbl, _)| *lbl);

    let mut bytecode_blocks = Vec::new();
    for (idx, (lbl, basic_block)) in blocks.into_iter().enumerate() {
        // first idx should be the start label
        assert!(idx != 0 || lbl == start);
        assert!(idx == bytecode_blocks.len());

        let mut code = IR::BytecodeBlock::new();
        for cmd in basic_block {
            command(context, &mut code, cmd);
        }
        bytecode_blocks.push((label(lbl), code));
    }

    let loop_heads = block_info
        .into_iter()
        .filter(|(_lbl, info)| matches!(info, G::BlockInfo::LoopHead(_)))
        .map(|(lbl, _)| label(lbl))
        .collect();
    optimize::code(f, &loop_heads, &mut locals, &mut bytecode_blocks);

    (locals, bytecode_blocks)
}

//**************************************************************************************************
// Names
//**************************************************************************************************

fn type_var(sp!(loc, n): Name) -> IR::TypeVar {
    sp(loc, IR::TypeVar_(n))
}

fn var(v: Var) -> IR::Var {
    sp(v.0.loc, IR::Var_(v.0.value))
}

fn field(f: Field) -> IR::Field {
    // If it's a positional field, lower it into `pos{field_idx}` so they're a valid identifier
    let field_ident = if f.0.value.parse::<u8>().is_ok() {
        format!("pos{}", f.0.value).into()
    } else {
        f.0.value
    };
    sp(f.0.loc, IR::Field_(field_ident))
}

fn struct_definition_name(
    context: &mut Context,
    sp!(_, t_): H::Type,
) -> (IR::DatatypeName, Vec<IR::Type>) {
    match t_ {
        H::Type_::Single(st) => struct_definition_name_single(context, st),
        _ => panic!("ICE expected single type"),
    }
}

fn struct_definition_name_single(
    context: &mut Context,
    sp!(_, st_): H::SingleType,
) -> (IR::DatatypeName, Vec<IR::Type>) {
    match st_ {
        H::SingleType_::Ref(_, bt) | H::SingleType_::Base(bt) => {
            struct_definition_name_base(context, bt)
        }
    }
}

fn struct_definition_name_base(
    context: &mut Context,
    sp!(_, bt_): H::BaseType,
) -> (IR::DatatypeName, Vec<IR::Type>) {
    use H::{BaseType_ as B, TypeName_ as TN};
    match bt_ {
        B::Apply(_, sp!(_, TN::ModuleType(m, s)), tys) => (
            context.struct_definition_name(&m, s),
            base_types(context, tys),
        ),
        _ => panic!("ICE expected module struct type"),
    }
}

//**************************************************************************************************
// Types
//**************************************************************************************************

fn ability(sp!(_, a_): Ability) -> IR::Ability {
    use Ability_ as A;
    use IR::Ability as IRA;
    match a_ {
        A::Copy => IRA::Copy,
        A::Drop => IRA::Drop,
        A::Store => IRA::Store,
        A::Key => IRA::Key,
    }
}

fn abilities(set: &AbilitySet) -> BTreeSet<IR::Ability> {
    set.iter().map(ability).collect()
}

fn fun_type_parameters(tps: Vec<TParam>) -> Vec<(IR::TypeVar, BTreeSet<IR::Ability>)> {
    tps.into_iter()
        .map(|tp| (type_var(tp.user_specified_name), abilities(&tp.abilities)))
        .collect()
}

fn datatype_type_parameters(tps: Vec<DatatypeTypeParameter>) -> Vec<IR::DatatypeTypeParameter> {
    tps.into_iter()
        .map(|DatatypeTypeParameter { is_phantom, param }| {
            let name = type_var(param.user_specified_name);
            let constraints = abilities(&param.abilities);
            (is_phantom, name, constraints)
        })
        .collect()
}

fn base_types(context: &mut Context, bs: Vec<H::BaseType>) -> Vec<IR::Type> {
    bs.into_iter().map(|b| base_type(context, b)).collect()
}

fn base_type(context: &mut Context, sp!(_, bt_): H::BaseType) -> IR::Type {
    use BuiltinTypeName_ as BT;
    use H::{BaseType_ as B, TypeName_ as TN};
    use IR::Type as IRT;
    match bt_ {
        B::Unreachable | B::UnresolvedError => {
            panic!("ICE should not have reached compilation if there are errors")
        }
        B::Apply(_, sp!(_, TN::Builtin(sp!(_, BT::Address))), _) => IRT::Address,
        B::Apply(_, sp!(_, TN::Builtin(sp!(_, BT::Signer))), _) => IRT::Signer,
        B::Apply(_, sp!(_, TN::Builtin(sp!(_, BT::U8))), _) => IRT::U8,
        B::Apply(_, sp!(_, TN::Builtin(sp!(_, BT::U16))), _) => IRT::U16,
        B::Apply(_, sp!(_, TN::Builtin(sp!(_, BT::U32))), _) => IRT::U32,
        B::Apply(_, sp!(_, TN::Builtin(sp!(_, BT::U64))), _) => IRT::U64,
        B::Apply(_, sp!(_, TN::Builtin(sp!(_, BT::U128))), _) => IRT::U128,
        B::Apply(_, sp!(_, TN::Builtin(sp!(_, BT::U256))), _) => IRT::U256,

        B::Apply(_, sp!(_, TN::Builtin(sp!(_, BT::Bool))), _) => IRT::Bool,
        B::Apply(_, sp!(_, TN::Builtin(sp!(_, BT::Vector))), mut args) => {
            assert!(
                args.len() == 1,
                "ICE vector must have exactly 1 type argument"
            );
            IRT::Vector(Box::new(base_type(context, args.pop().unwrap())))
        }
        B::Apply(_, sp!(_, TN::ModuleType(m, s)), tys) => {
            let n = context.qualified_datatype_name(&m, s);
            let tys = base_types(context, tys);
            IRT::Datatype(n, tys)
        }
        B::Param(TParam {
            user_specified_name,
            ..
        }) => IRT::TypeParameter(type_var(user_specified_name).value),
    }
}

fn single_type(context: &mut Context, sp!(_, st_): H::SingleType) -> IR::Type {
    use H::SingleType_ as S;
    use IR::Type as IRT;
    match st_ {
        S::Base(bt) => base_type(context, bt),
        S::Ref(mut_, bt) => IRT::Reference(mut_, Box::new(base_type(context, bt))),
    }
}

fn types(context: &mut Context, sp!(_, t_): H::Type) -> Vec<IR::Type> {
    use H::Type_ as T;
    match t_ {
        T::Unit => vec![],
        T::Single(st) => vec![single_type(context, st)],
        T::Multiple(ss) => ss.into_iter().map(|st| single_type(context, st)).collect(),
    }
}

//**************************************************************************************************
// Commands
//**************************************************************************************************

fn label(lbl: H::Label) -> IR::BlockLabel_ {
    IR::BlockLabel_(format!("{}", lbl).into())
}

fn command(context: &mut Context, code: &mut IR::BytecodeBlock, sp!(loc, cmd_): H::Command) {
    use H::Command_ as C;
    use IR::Bytecode_ as B;
    match cmd_ {
        C::Assign(_, ls, e) => {
            exp(context, code, e);
            lvalues(context, code, ls);
        }
        C::Mutate(eref, ervalue) => {
            exp(context, code, *ervalue);
            exp(context, code, *eref);
            code.push(sp(loc, B::WriteRef));
        }
        C::Abort(ecode) => {
            exp(context, code, ecode);
            code.push(sp(loc, B::Abort));
        }
        C::Return { exp: e, .. } => {
            exp(context, code, e);
            code.push(sp(loc, B::Ret));
        }
        C::IgnoreAndPop { pop_num, exp: e } => {
            exp(context, code, e);
            for _ in 0..pop_num {
                code.push(sp(loc, B::Pop));
            }
        }
        C::Jump { target, .. } => code.push(sp(loc, B::Branch(label(target)))),
        C::JumpIf {
            cond,
            if_true,
            if_false,
        } => {
            exp(context, code, cond);
            code.push(sp(loc, B::BrFalse(label(if_false))));
            code.push(sp(loc, B::Branch(label(if_true))));
        }
        C::VariantSwitch {
            subject,
            enum_name,
            arms,
        } => {
            exp(context, code, subject);
            let name = context.enum_definition_name(context.current_module().unwrap(), enum_name);
            let arms = arms
                .into_iter()
                .map(|(variant, arm_lbl)| (context.variant_name(variant), sp(loc, label(arm_lbl))))
                .collect::<Vec<_>>();
            code.push(sp(loc, B::VariantSwitch(name, arms)));
        }
        C::Break(_) | C::Continue(_) => panic!("ICE break/continue not translated to jumps"),
    }
}

fn lvalues(context: &mut Context, code: &mut IR::BytecodeBlock, ls: Vec<H::LValue>) {
    lvalues_(context, code, ls.into_iter())
}

fn lvalues_(
    context: &mut Context,
    code: &mut IR::BytecodeBlock,
    ls: impl std::iter::DoubleEndedIterator<Item = H::LValue>,
) {
    for l in ls.rev() {
        lvalue(context, code, l)
    }
}

fn lvalue(context: &mut Context, code: &mut IR::BytecodeBlock, sp!(loc, l_): H::LValue) {
    use H::LValue_ as L;
    use IR::Bytecode_ as B;
    match l_ {
        L::Ignore => code.push(sp(loc, B::Pop)),
        L::Var {
            var: v,
            unused_assignment,
            ty,
        } => {
            if unused_assignment && ty.value.abilities(loc).has_ability_(Ability_::Drop) {
                code.push(sp(loc, B::Pop));
            } else {
                code.push(sp(loc, B::StLoc(var(v))));
            }
        }

        L::Unpack(s, tys, field_ls) if field_ls.is_empty() => {
            let n = context.struct_definition_name(context.current_module().unwrap(), s);
            code.push(sp(loc, B::Unpack(n, base_types(context, tys))));
            // Pop off false
            code.push(sp(loc, B::Pop));
        }

        L::Unpack(s, tys, field_ls) => {
            let n = context.struct_definition_name(context.current_module().unwrap(), s);
            code.push(sp(loc, B::Unpack(n, base_types(context, tys))));

            lvalues_(context, code, field_ls.into_iter().map(|(_, l)| l));
        }

        L::UnpackVariant(e, v, unpack_type, _rhs_loc, tys, field_ls) if field_ls.is_empty() => {
            let n = context.enum_definition_name(context.current_module().unwrap(), e);
            code.push(sp(
                loc,
                B::UnpackVariant(
                    n,
                    context.variant_name(v),
                    base_types(context, tys),
                    convert_unpack_type(unpack_type),
                ),
            ));
        }
        L::UnpackVariant(e, v, unpack_type, _rhs_loc, tys, field_ls) => {
            let n = context.enum_definition_name(context.current_module().unwrap(), e);
            code.push(sp(
                loc,
                B::UnpackVariant(
                    n,
                    context.variant_name(v),
                    base_types(context, tys),
                    convert_unpack_type(unpack_type),
                ),
            ));

            lvalues_(context, code, field_ls.into_iter().map(|(_, l)| l));
        }
    }
}

fn convert_unpack_type(unpack_type: H::UnpackType) -> IR::UnpackType {
    match unpack_type {
        H::UnpackType::ByValue => IR::UnpackType::ByValue,
        H::UnpackType::ByImmRef => IR::UnpackType::ByImmRef,
        H::UnpackType::ByMutRef => IR::UnpackType::ByMutRef,
    }
}

//**************************************************************************************************
// Expressions
//**************************************************************************************************

#[growing_stack]
fn exp(context: &mut Context, code: &mut IR::BytecodeBlock, e: H::Exp) {
    use Value_ as V;
    use H::UnannotatedExp_ as E;
    use IR::Bytecode_ as B;
    let sp!(loc, e_) = e.exp;
    match e_ {
        E::Unreachable => panic!("ICE should not compile dead code"),
        E::UnresolvedError => panic!("ICE should not have reached compilation if there are errors"),
        E::Unit { .. } => (),
        E::Value(sp!(_, v_)) => {
            let ld_value = match v_ {
                V::U8(u) => B::LdU8(u),
                V::U16(u) => B::LdU16(u),
                V::U32(u) => B::LdU32(u),
                V::U64(u) => B::LdU64(u),
                V::U128(u) => B::LdU128(u),
                V::U256(u) => B::LdU256(u),
                V::Bool(b) => {
                    if b {
                        B::LdTrue
                    } else {
                        B::LdFalse
                    }
                }
                v_ @ V::Address(_) | v_ @ V::Vector(_, _) => {
                    let [ty]: [IR::Type; 1] = types(context, e.ty)
                        .try_into()
                        .expect("ICE value type should have one element");
                    B::LdConst(ty, move_value_from_value_(v_))
                }
            };
            code.push(sp(loc, ld_value));
        }
        E::Move { var: v, .. } => {
            code.push(sp(loc, B::MoveLoc(var(v))));
        }
        E::Copy { var: v, .. } => code.push(sp(loc, B::CopyLoc(var(v)))),

        E::Constant(c) => code.push(sp(loc, B::LdNamedConst(context.constant_name(c)))),

        E::ErrorConstant {
            line_number_loc,
            error_constant,
        } => {
            let line_no = context
                .env
<<<<<<< HEAD
                .file_mapping()
                .start_position(&line_number_loc)
                .line;
=======
                .mapped_files()
                .start_position(&line_number_loc)
                .user_line();
>>>>>>> 08b50387

            // Clamp line number to u16::MAX -- so if the line number exceeds u16::MAX, we don't
            // record the line number essentially.
            let line_number = std::cmp::min(line_no, u16::MAX as usize) as u16;

            code.push(sp(
                loc,
                B::ErrorConstant {
                    line_number,
                    constant: error_constant.map(|n| context.constant_name(n)),
                },
            ));
        }

        E::ModuleCall(mcall) => {
            for arg in mcall.arguments {
                exp(context, code, arg);
            }
            module_call(
                context,
                loc,
                code,
                mcall.module,
                mcall.name,
                mcall.type_arguments,
            );
        }

        E::Freeze(er) => {
            exp(context, code, *er);
            code.push(sp(loc, B::FreezeRef));
        }

        E::Dereference(er) => {
            exp(context, code, *er);
            code.push(sp(loc, B::ReadRef));
        }

        E::UnaryExp(op, er) => {
            exp(context, code, *er);
            unary_op(code, op);
        }

        E::BinopExp(el, op, er) => {
            exp(context, code, *el);
            exp(context, code, *er);
            binary_op(code, op);
        }

        E::Pack(s, tys, field_args) if field_args.is_empty() => {
            // empty fields are not allowed in the bytecode, add a dummy field
            // empty structs have a dummy field of type 'bool' added

            // Push on fake field
            code.push(sp(loc, B::LdFalse));

            let n = context.struct_definition_name(context.current_module().unwrap(), s);
            code.push(sp(loc, B::Pack(n, base_types(context, tys))))
        }

        E::Pack(s, tys, field_args) => {
            for (_, _, earg) in field_args {
                exp(context, code, earg);
            }
            let n = context.struct_definition_name(context.current_module().unwrap(), s);
            code.push(sp(loc, B::Pack(n, base_types(context, tys))))
        }

        E::PackVariant(e, v, tys, field_args) if field_args.is_empty() => {
            // unlike structs, empty fields _are_ allowed in the bytecode
            let e = context.enum_definition_name(context.current_module().unwrap(), e);
            let v = context.variant_name(v);
            code.push(sp(loc, B::PackVariant(e, v, base_types(context, tys))))
        }

        E::PackVariant(e, v, tys, field_args) => {
            for (_, _, earg) in field_args {
                exp(context, code, earg);
            }
            let e = context.enum_definition_name(context.current_module().unwrap(), e);
            let v = context.variant_name(v);
            code.push(sp(loc, B::PackVariant(e, v, base_types(context, tys))))
        }

        E::Vector(_, n, bt, args) => {
            let ty = base_type(context, *bt);
            for arg in args {
                exp(context, code, arg);
            }
            code.push(sp(loc, B::VecPack(ty, n.try_into().unwrap())))
        }

        E::Multiple(es) => {
            for e in es {
                exp(context, code, e);
            }
        }

        E::Borrow(mut_, el, f, _) => {
            let (n, tys) = struct_definition_name(context, el.ty.clone());
            exp(context, code, *el);
            let instr = if mut_ {
                B::MutBorrowField(n, tys, field(f))
            } else {
                B::ImmBorrowField(n, tys, field(f))
            };
            code.push(sp(loc, instr));
        }

        E::BorrowLocal(mut_, v) => {
            let instr = if mut_ {
                B::MutBorrowLoc(var(v))
            } else {
                B::ImmBorrowLoc(var(v))
            };
            code.push(sp(loc, instr));
        }

        E::Cast(el, sp!(_, bt_)) => {
            use BuiltinTypeName_ as BT;
            exp(context, code, *el);
            let instr = match bt_ {
                BT::U8 => B::CastU8,
                BT::U16 => B::CastU16,
                BT::U32 => B::CastU32,
                BT::U64 => B::CastU64,
                BT::U128 => B::CastU128,
                BT::U256 => B::CastU256,
                BT::Address | BT::Signer | BT::Vector | BT::Bool => {
                    panic!("ICE type checking failed. unexpected cast")
                }
            };
            code.push(sp(loc, instr));
        }
    }
}

fn module_call(
    context: &mut Context,
    loc: Loc,
    code: &mut IR::BytecodeBlock,
    mident: ModuleIdent,
    fname: FunctionName,
    tys: Vec<H::BaseType>,
) {
    use IR::Bytecode_ as B;
    match fake_natives::resolve_builtin(&mident, &fname) {
        Some(mk_bytecode) => code.push(sp(loc, mk_bytecode(base_types(context, tys)))),
        _ => {
            let (m, n) = context.qualified_function_name(&mident, fname);
            code.push(sp(loc, B::Call(m, n, base_types(context, tys))))
        }
    }
}

fn unary_op(code: &mut IR::BytecodeBlock, sp!(loc, op_): UnaryOp) {
    use UnaryOp_ as O;
    use IR::Bytecode_ as B;
    code.push(sp(
        loc,
        match op_ {
            O::Not => B::Not,
        },
    ));
}

fn binary_op(code: &mut IR::BytecodeBlock, sp!(loc, op_): BinOp) {
    use BinOp_ as O;
    use IR::Bytecode_ as B;
    code.push(sp(
        loc,
        match op_ {
            O::Add => B::Add,
            O::Sub => B::Sub,
            O::Mul => B::Mul,
            O::Mod => B::Mod,
            O::Div => B::Div,
            O::BitOr => B::BitOr,
            O::BitAnd => B::BitAnd,
            O::Xor => B::Xor,
            O::Shl => B::Shl,
            O::Shr => B::Shr,

            O::And => B::And,
            O::Or => B::Or,

            O::Eq => B::Eq,
            O::Neq => B::Neq,

            O::Lt => B::Lt,
            O::Gt => B::Gt,

            O::Le => B::Le,
            O::Ge => B::Ge,

            O::Range | O::Implies | O::Iff => panic!("specification operator unexpected"),
        },
    ));
}<|MERGE_RESOLUTION|>--- conflicted
+++ resolved
@@ -7,7 +7,6 @@
     cfgir::{ast as G, translate::move_value_from_value_},
     compiled_unit::*,
     diag,
-    diagnostics::PositionInfo,
     expansion::ast::{
         AbilitySet, Address, Attributes, ModuleIdent, ModuleIdent_, Mutability, TargetKind,
     },
@@ -1062,15 +1061,9 @@
         } => {
             let line_no = context
                 .env
-<<<<<<< HEAD
-                .file_mapping()
-                .start_position(&line_number_loc)
-                .line;
-=======
                 .mapped_files()
                 .start_position(&line_number_loc)
                 .user_line();
->>>>>>> 08b50387
 
             // Clamp line number to u16::MAX -- so if the line number exceeds u16::MAX, we don't
             // record the line number essentially.
