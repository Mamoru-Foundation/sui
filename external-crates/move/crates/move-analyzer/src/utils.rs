// Copyright (c) The Move Contributors
// SPDX-License-Identifier: Apache-2.0

use lsp_types::Position;
use move_command_line_common::files::FileHash;
<<<<<<< HEAD
use move_compiler::unit_test::filter_test_members::UNIT_TEST_POISON_FUN_NAME;
=======
use move_compiler::{
    shared::files::MappedFiles, unit_test::filter_test_members::UNIT_TEST_POISON_FUN_NAME,
};
>>>>>>> 08b50387
use move_ir_types::location::*;
use move_symbol_pool::Symbol;

//**************************************************************************************************
// Location Conversions
//**************************************************************************************************

/// Converts a location from the byte index format to the line/character (Position) format, where
/// line/character are 0-based.
pub fn offset_to_lsp_position(
    files: &MappedFiles,
    file_hash: &FileHash,
    offset: ByteIndex,
) -> Option<Position> {
    let loc_posn = files.byte_index_to_position_opt(file_hash, offset)?;
    let result = Position {
        line: loc_posn.line_offset() as u32,
        character: loc_posn.column_offset() as u32,
    };
    Some(result)
}

pub fn loc_start_to_lsp_position_opt(files: &MappedFiles, loc: &Loc) -> Option<Position> {
    let start_loc_posn = files.start_position_opt(loc)?;
    let result = Position {
        line: start_loc_posn.line_offset() as u32,
        character: start_loc_posn.column_offset() as u32,
    };
    Some(result)
}

pub fn loc_end_to_lsp_position_opt(files: &MappedFiles, loc: &Loc) -> Option<Position> {
    let end_loc_posn = files.end_position_opt(loc)?;
    let result = Position {
        line: end_loc_posn.line_offset() as u32,
        character: end_loc_posn.column_offset() as u32,
    };
<<<<<<< HEAD
    match files.location(*id, pos as usize) {
        Ok(v) => Some(Position {
            // lsp line is 0-indexed, lsp column is 0-indexed
            line: v.line_number as u32 - 1,
            character: v.column_number as u32 - 1,
        }),
        Err(_) => None,
    }
}

/// Convert a move_compiler Position into an lsp_types position
pub fn to_lsp_position(pos: move_compiler::diagnostics::Position) -> Position {
    Position {
        // lsp line is 0-indexed, lsp column is 0-indexed
        line: pos.line as u32 - 1,
        character: pos.column as u32,
    }
}

pub fn get_start_position_opt(
    pos: &Loc,
    files: &SimpleFiles<Symbol, String>,
    file_id_mapping: &HashMap<FileHash, usize>,
) -> Option<Position> {
    get_loc(&pos.file_hash(), pos.start(), files, file_id_mapping)
=======
    Some(result)
}

pub fn lsp_position_to_loc(
    files: &MappedFiles,
    file_hash: FileHash,
    pos: &Position,
) -> Option<Loc> {
    let line_offset = pos.line;
    let char_offset = pos.character;
    files.line_char_offset_to_loc_opt(file_hash, line_offset, char_offset)
}

/// Converts a position (line/column) to byte index in the file.
pub fn lsp_position_to_byte_index(
    files: &MappedFiles,
    file_hash: FileHash,
    pos: &Position,
) -> Option<ByteIndex> {
    files
        .line_char_offset_to_loc_opt(file_hash, pos.line, pos.character)
        .map(|loc| loc.start())
>>>>>>> 08b50387
}

/// Some functions defined in a module need to be ignored.
pub fn ignored_function(name: Symbol) -> bool {
    // In test mode (that's how IDE compiles Move source files),
    // the compiler inserts an dummy function preventing preventing
    // publishing of modules compiled in test mode. We need to
    // ignore its definition to avoid spurious on-hover display
    // of this function's info whe hovering close to `module` keyword.
    name == UNIT_TEST_POISON_FUN_NAME
}<|MERGE_RESOLUTION|>--- conflicted
+++ resolved
@@ -3,13 +3,9 @@
 
 use lsp_types::Position;
 use move_command_line_common::files::FileHash;
-<<<<<<< HEAD
-use move_compiler::unit_test::filter_test_members::UNIT_TEST_POISON_FUN_NAME;
-=======
 use move_compiler::{
     shared::files::MappedFiles, unit_test::filter_test_members::UNIT_TEST_POISON_FUN_NAME,
 };
->>>>>>> 08b50387
 use move_ir_types::location::*;
 use move_symbol_pool::Symbol;
 
@@ -47,33 +43,6 @@
         line: end_loc_posn.line_offset() as u32,
         character: end_loc_posn.column_offset() as u32,
     };
-<<<<<<< HEAD
-    match files.location(*id, pos as usize) {
-        Ok(v) => Some(Position {
-            // lsp line is 0-indexed, lsp column is 0-indexed
-            line: v.line_number as u32 - 1,
-            character: v.column_number as u32 - 1,
-        }),
-        Err(_) => None,
-    }
-}
-
-/// Convert a move_compiler Position into an lsp_types position
-pub fn to_lsp_position(pos: move_compiler::diagnostics::Position) -> Position {
-    Position {
-        // lsp line is 0-indexed, lsp column is 0-indexed
-        line: pos.line as u32 - 1,
-        character: pos.column as u32,
-    }
-}
-
-pub fn get_start_position_opt(
-    pos: &Loc,
-    files: &SimpleFiles<Symbol, String>,
-    file_id_mapping: &HashMap<FileHash, usize>,
-) -> Option<Position> {
-    get_loc(&pos.file_hash(), pos.start(), files, file_id_mapping)
-=======
     Some(result)
 }
 
@@ -96,7 +65,6 @@
     files
         .line_char_offset_to_loc_opt(file_hash, pos.line, pos.character)
         .map(|loc| loc.start())
->>>>>>> 08b50387
 }
 
 /// Some functions defined in a module need to be ignored.
