// Copyright (c) The Move Contributors
// SPDX-License-Identifier: Apache-2.0

//! This module is responsible for building symbolication information on top of compiler's parsed
//! and typed ASTs, in particular identifier definitions to be used for implementing go-to-def,
//! go-to-references, and on-hover language server commands.
//!
//! There are different structs that are used at different phases of the process, the
//! ParsingSymbolicator and Typing Symbolicator structs are used when building symbolication
//! information and the Symbols struct is summarizes the symbolication results and is used by the
//! language server find definitions and references.
//!
//! Here is a brief description of how the symbolication information is encoded. Each identifier in
//! the source code of a given module is represented by its location (UseLoc struct): line number,
//! starting and ending column, and hash of the source file where this identifier is located). A
//! definition for each identifier (if any - e.g., built-in type definitions are excluded as there
//! is no place in source code where they are defined) is also represented by its location in the
//! source code (DefLoc struct): line, starting column and a hash of the source file where it's
//! located. The symbolication process maps each identifier with its definition, and also computes
//! other relevant information for each identifier, such as location of its type and information
//! that should be displayed on hover. All this information for an identifier is stored in the
//! UseDef struct.

//! All UseDefs for a given module are stored in a per module map keyed on the line number where the
//! identifier represented by a given UseDef is located - the map entry contains a set of UseDef-s
//! ordered by the column where the identifier starts.
//!
//! For example consider the following code fragment (0-based line numbers on the left and 0-based
//! column numbers at the bottom):
//!
//! 7: const SOME_CONST: u64 = 42;
//! 8:
//! 9: SOME_CONST + SOME_CONST
//!    |     |  |   | |      |
//!    0     6  9  13 15    22
//!
//! Symbolication information for this code fragment would look as follows assuming that this code
//! is stored in a file with hash FHASH (we omit on-hover, type def and doc string info here; also
//! note that identifier in the definition of the constant maps to itself):
//!
//! [7] -> [UseDef(col_start:6,  col_end:13, DefLoc(7:6, FHASH))]
//! [9] -> [UseDef(col_start:0,  col_end: 9, DefLoc(7:6, FHASH))],
//!        [UseDef(col_start:13, col_end:22, DefLoc(7:6, FHASH))]
//!
//! We also associate all uses of an identifier with its definition to support
//! go-to-references. This is done in a global map from an identifier location (DefLoc) to a set of
//! use locations (UseLoc).
//!
//! Symbolication algorithm over typing AST first analyzes all top-level definitions from all
//! modules. ParsingSymbolicator then processes import statements (no longer available at the level
//! of typed AST) and TypingSymbolicator processes function bodies, as well as constant and struct
//! definitions. For local definitions, TypingSymbolicator builds a scope stack, entering
//! encountered definitions and matching uses to a definition in the innermost scope.

#![allow(clippy::non_canonical_partial_ord_impl)]

use crate::{
    analysis::typing_analysis,
    compiler_info::CompilerInfo,
    context::Context,
    diagnostics::{lsp_diagnostics, lsp_empty_diagnostics},
    utils::loc_start_to_lsp_position_opt,
};

use anyhow::{anyhow, Result};
use crossbeam::channel::Sender;
use derivative::*;
use im::ordmap::OrdMap;
use lsp_server::{Request, RequestId};
use lsp_types::{
    request::GotoTypeDefinitionParams, Diagnostic, DocumentSymbol, DocumentSymbolParams,
    GotoDefinitionParams, Hover, HoverContents, HoverParams, Location, MarkupContent, MarkupKind,
    Position, Range, ReferenceParams, SymbolKind,
};

use sha2::{Digest, Sha256};
use std::{
    cmp,
    collections::{BTreeMap, BTreeSet, HashMap},
    fmt,
    path::{Path, PathBuf},
    sync::{Arc, Condvar, Mutex},
    thread,
};
use tempfile::tempdir;
use url::Url;
use vfs::{
    impls::{memory::MemoryFS, overlay::OverlayFS, physical::PhysicalFS},
    VfsPath,
};

use move_command_line_common::files::FileHash;
use move_compiler::{
    command_line::compiler::{construct_pre_compiled_lib, FullyCompiledProgram},
    editions::{Edition, FeatureGate, Flavor},
    expansion::ast::{self as E, AbilitySet, ModuleIdent, ModuleIdent_, Value, Value_, Visibility},
    linters::LintLevel,
    naming::ast::{StructFields, Type, TypeName_, Type_},
    parser::ast::{self as P},
<<<<<<< HEAD
    shared::{unique_map::UniqueMap, Identifier, Name, NamedAddressMap, NamedAddressMaps},
=======
    shared::{
        files::MappedFiles, unique_map::UniqueMap, Identifier, Name, NamedAddressMap,
        NamedAddressMaps,
    },
>>>>>>> 08b50387
    typing::{
        ast::{Exp, ExpListItem, ModuleDefinition, SequenceItem, SequenceItem_, UnannotatedExp_},
        visitor::TypingVisitorContext,
    },
    unit_test::filter_test_members::UNIT_TEST_POISON_FUN_NAME,
    PASS_CFGIR, PASS_PARSER, PASS_TYPING,
};
use move_ir_types::location::*;
use move_package::{
    compilation::{build_plan::BuildPlan, compiled_package::ModuleFormat},
    resolution::resolution_graph::ResolvedGraph,
    source_package::parsed_manifest::FileName,
};
use move_symbol_pool::Symbol;

const MANIFEST_FILE_NAME: &str = "Move.toml";

#[derive(Clone)]
pub struct PrecompiledPkgDeps {
    /// Hash of the manifest file for a given package
    manifest_hash: Option<FileHash>,
    /// Hash of dependency source files
    deps_hash: String,
    /// Precompiled deps
    deps: Arc<FullyCompiledProgram>,
}

#[derive(Debug, Clone, Eq, PartialEq, Ord, PartialOrd, Copy)]
/// Location of a definition's identifier
pub struct DefLoc {
    /// File where the definition of the identifier starts
    pub fhash: FileHash,
    /// Location where the definition of the identifier starts
    pub start: Position,
}

impl DefLoc {
    pub fn new(fhash: FileHash, start: Position) -> Self {
        Self { fhash, start }
    }

    pub fn fhash(&self) -> FileHash {
        self.fhash
    }

    pub fn start(&self) -> Position {
        self.start
    }
}

/// Location of a use's identifier
#[derive(Debug, Clone, Eq, PartialEq, Ord, PartialOrd, Copy)]
pub struct UseLoc {
    /// File where this use identifier starts
    fhash: FileHash,
    /// Location where this use identifier starts
    start: Position,
    /// Column (on the same line as start)  where this use identifier ends
    col_end: u32,
}

/// Type of a function
#[derive(Debug, Clone, Eq, PartialEq)]
pub enum FunType {
    Macro,
    Entry,
    Regular,
}

/// Information about a definition of some identifier
#[derive(Debug, Clone, Eq, PartialEq)]
#[allow(clippy::large_enum_variant)]
pub enum DefInfo {
    /// Type of an identifier
    Type(Type),
    Function(
        /// Defining module
        ModuleIdent_,
        /// Visibility
        Visibility,
        /// For example, a macro or entry function
        FunType,
        /// Name
        Symbol,
        /// Type args
        Vec<Type>,
        /// Arg names
        Vec<Symbol>,
        /// Arg types
        Vec<Type>,
        /// Ret type
        Type,
        /// Doc string
        Option<String>,
    ),
    Struct(
        /// Defining module
        ModuleIdent_,
        /// Name
        Symbol,
        /// Visibility
        Visibility,
        /// Type args
        Vec<(Type, bool /* phantom */)>,
        /// Abilities
        AbilitySet,
        /// Field names
        Vec<Symbol>,
        /// Field types
        Vec<Type>,
        /// Doc string
        Option<String>,
    ),
    Field(
        /// Defining module of the containing struct
        ModuleIdent_,
        /// Name of the containing struct
        Symbol,
        /// Field name
        Symbol,
        /// Field type
        Type,
        /// Doc string
        Option<String>,
    ),
    Local(
        /// Name
        Symbol,
        /// Type
        Type,
        /// Should displayed definition be preceded by `let`?
        bool,
        /// Should displayed definition be preceded by `mut`?
        bool,
    ),
    Const(
        /// Defining module
        ModuleIdent_,
        /// Name
        Symbol,
        /// Type
        Type,
        /// Value
        Option<String>,
        /// Doc string
        Option<String>,
    ),
    Module(
        /// pkg::mod
        String,
        /// Doc string
        Option<String>,
    ),
}

/// Information about both the use identifier (source file is specified wherever an instance of this
/// struct is used) and the definition identifier
#[derive(Debug, Clone, Eq)]
pub struct UseDef {
    /// Column where the (use) identifier location starts on a given line (use this field for
    /// sorting uses on the line)
    col_start: u32,
    /// Column where the (use) identifier location ends on a given line
    col_end: u32,
    /// Location of the definition
    def_loc: DefLoc,
    /// Location of the type definition
    type_def_loc: Option<DefLoc>,
}

/// Definition of a struct field
#[derive(Debug, Clone, PartialEq, Eq, PartialOrd, Ord)]
pub struct FieldDef {
    pub name: Symbol,
    pub start: Position,
}

/// Definition of a struct
#[derive(Debug, Clone, PartialEq, Eq, PartialOrd, Ord)]
pub struct StructDef {
    pub name_start: Position,
    pub field_defs: Vec<FieldDef>,
    /// Does this struct have positional fields?
    pub positional: bool,
}

impl StructDef {
    pub fn name_start(&self) -> Position {
        self.name_start
    }
}

#[derive(Debug, Clone, PartialEq, Eq, PartialOrd, Ord)]
pub struct FunctionDef {
    pub name: Symbol,
    pub start: Position,
    pub attrs: Vec<String>,
}

/// Definition of a local (or parameter)
#[allow(clippy::non_canonical_partial_ord_impl)]
#[derive(Derivative, Debug, Clone, Eq, PartialEq)]
#[derivative(PartialOrd, Ord)]
pub struct LocalDef {
    /// Location of the definition
    pub def_loc: DefLoc,
    /// Type of definition
    #[derivative(PartialOrd = "ignore")]
    #[derivative(Ord = "ignore")]
    pub def_type: Type,
}

/// Definition of a constant
#[derive(Debug, Clone, PartialEq, Eq, PartialOrd, Ord)]
pub struct ConstDef {
    pub name_start: Position,
}

/// Module-level definitions
#[derive(Debug, Clone, Ord, PartialOrd, PartialEq, Eq)]
pub struct ModuleDefs {
    /// File where this module is located
    pub fhash: FileHash,
    /// Location where this module is located
    pub start: Position,
    /// Module name
    pub ident: ModuleIdent_,
    /// Struct definitions
    pub structs: BTreeMap<Symbol, StructDef>,
    /// Const definitions
    pub constants: BTreeMap<Symbol, ConstDef>,
    /// Function definitions
    pub functions: BTreeMap<Symbol, FunctionDef>,
    /// Definitions where the type is not explicitly specified
    pub untyped_defs: BTreeSet<DefLoc>,
}

/// Data used during symbolication over parsed AST
pub struct ParsingSymbolicator<'a> {
    /// Outermost definitions in a module (structs, consts, functions), keyd on a ModuleIdent
    /// string so that we can access it regardless of the ModuleIdent representation
    /// (e.g., in the parsing AST or in the typing AST)
    mod_outer_defs: &'a mut BTreeMap<String, ModuleDefs>,
    /// Mapped file information for translating locations into positions
    files: &'a MappedFiles,
    /// Associates uses for a given definition to allow displaying all references
    references: &'a mut BTreeMap<DefLoc, BTreeSet<UseLoc>>,
    /// Additional information about definitions
    def_info: &'a mut BTreeMap<DefLoc, DefInfo>,
    /// A UseDefMap for a given module (needs to be appropriately set before the module
    /// processing starts)
    use_defs: UseDefMap,
    /// Current module identifier string (needs to be appropriately set before the module
    /// processing starts)
    current_mod_ident_str: Option<String>,
    /// Module name lengths in access paths for a given module (needs to be appropriately
    /// set before the module processing starts)
    alias_lengths: BTreeMap<Position, usize>,
    /// A per-package mapping from package names to their addresses (needs to be appropriately set
    /// before the package processint starts)
    pkg_addresses: &'a NamedAddressMap,
}

/// Maps a line number to a list of use-def-s on a given line (use-def set is sorted by col_start)
#[derive(Debug, Clone, Eq, PartialEq)]
pub struct UseDefMap(BTreeMap<u32, BTreeSet<UseDef>>);

/// Result of the symbolication process
#[derive(Clone)]
pub struct Symbols {
    /// A map from def locations to all the references (uses)
    references: BTreeMap<DefLoc, BTreeSet<UseLoc>>,
    /// A mapping from uses to definitions in a file
    file_use_defs: BTreeMap<PathBuf, UseDefMap>,
    /// A mapping from filePath to ModuleDefs
    pub file_mods: BTreeMap<PathBuf, BTreeSet<ModuleDefs>>,
    /// Mapped file information for translating locations into positions
    pub files: MappedFiles,
    /// Additional information about definitions
    def_info: BTreeMap<DefLoc, DefInfo>,
    /// IDE Annotation Information from the Compiler
    pub compiler_info: CompilerInfo,
}

#[derive(Debug, Clone, Eq, PartialEq, Ord, PartialOrd)]
enum RunnerState {
    Run(PathBuf),
    Wait,
    Quit,
}

/// Data used during symbolication running and symbolication info updating
pub struct SymbolicatorRunner {
    mtx_cvar: Arc<(Mutex<RunnerState>, Condvar)>,
}

impl ModuleDefs {
    pub fn functions(&self) -> &BTreeMap<Symbol, FunctionDef> {
        &self.functions
    }

    pub fn structs(&self) -> &BTreeMap<Symbol, StructDef> {
        &self.structs
    }

    pub fn fhash(&self) -> FileHash {
        self.fhash
    }

    pub fn untyped_defs(&self) -> &BTreeSet<DefLoc> {
        &self.untyped_defs
    }

    pub fn ident(&self) -> &ModuleIdent_ {
        &self.ident
    }
}

impl fmt::Display for DefInfo {
    fn fmt(&self, f: &mut fmt::Formatter) -> std::fmt::Result {
        match self {
            Self::Type(t) => {
                // Technically, we could use error_format function here to display the "regular"
                // type, but the original intent of this function is subtly different that we need
                // (i.e., to be used by compiler error messages) which, for example, results in
                // verbosity that is not needed here.
                //
                // It also seems like a reasonable idea to be able to tune user experience in the
                // IDE independently on how compiler error messages are generated.
                write!(f, "{}", type_to_ide_string(t, /* verbose */ true))
            }
            Self::Function(
                mod_ident,
                visibility,
                fun_type,
                name,
                type_args,
                arg_names,
                arg_types,
                ret_type,
                _,
            ) => {
                let type_args_str = type_args_to_ide_string(type_args, /* verbose */ true);
                let ret_type_str = ret_type_to_ide_str(ret_type, /* verbose */ true);
                write!(
                    f,
                    "{}{}fun {}::{}{}({}){}",
                    visibility_to_ide_string(visibility),
                    fun_type_to_ide_string(fun_type),
                    mod_ident_to_ide_string(mod_ident),
                    name,
                    type_args_str,
                    typed_id_list_to_ide_string(
                        arg_names, arg_types, /* separate_lines */ false,
                        /* verbose */ true
                    ),
                    ret_type_str,
                )
            }
            Self::Struct(
                mod_ident,
                name,
                visibility,
                type_args,
                abilities,
                field_names,
                field_types,
                _,
            ) => {
                let type_args_str =
                    struct_type_args_to_ide_string(type_args, /* verbose */ true);
                let abilities_str = if abilities.is_empty() {
                    "".to_string()
                } else {
                    format!(
                        " has {}",
                        abilities
                            .iter()
                            .map(|a| format!("{a}"))
                            .collect::<Vec<_>>()
                            .join(", ")
                    )
                };
                // the mod_ident conversions below will ensure that only pkg name (without numerical
                // address) is displayed which is the same as in source
                if field_names.is_empty() {
                    write!(
                        f,
                        "{}struct {}::{}{}{} {{}}",
                        visibility_to_ide_string(visibility),
                        mod_ident_to_ide_string(mod_ident),
                        name,
                        type_args_str,
                        abilities_str,
                    )
                } else {
                    write!(
                        f,
                        "{}struct {}::{}{}{} {{\n{}\n}}",
                        visibility_to_ide_string(visibility),
                        mod_ident_to_ide_string(mod_ident),
                        name,
                        type_args_str,
                        abilities_str,
                        typed_id_list_to_ide_string(
                            field_names,
                            field_types,
                            /* separate_lines */ true,
                            /* verbose */ true
                        ),
                    )
                }
            }
            Self::Field(mod_ident, struct_name, name, t, _) => {
                write!(
                    f,
                    "{}::{}\n{}: {}",
                    mod_ident,
                    struct_name,
                    name,
                    type_to_ide_string(t, /* verbose */ true)
                )
            }
            Self::Local(name, t, is_decl, is_mut) => {
                let mut_str = if *is_mut { "mut " } else { "" };
                if *is_decl {
                    write!(
                        f,
                        "let {}{}: {}",
                        mut_str,
                        name,
                        type_to_ide_string(t, /* verbose */ true)
                    )
                } else {
                    write!(
                        f,
                        "{}{}: {}",
                        mut_str,
                        name,
                        type_to_ide_string(t, /* verbose */ true)
                    )
                }
            }
            Self::Const(mod_ident, name, t, value, _) => {
                if let Some(v) = value {
                    write!(
                        f,
                        "const {}::{}: {} = {}",
                        mod_ident,
                        name,
                        type_to_ide_string(t, /* verbose */ true),
                        v
                    )
                } else {
                    write!(
                        f,
                        "const {}::{}: {}",
                        mod_ident,
                        name,
                        type_to_ide_string(t, /* verbose */ true)
                    )
                }
            }
            Self::Module(mod_ident_str, _) => write!(f, "module {mod_ident_str}"),
        }
    }
}

fn visibility_to_ide_string(visibility: &Visibility) -> String {
    let mut visibility_str = "".to_string();

    if visibility != &Visibility::Internal {
        visibility_str.push_str(format!("{} ", visibility).as_str());
    }
    visibility_str
}

pub fn type_args_to_ide_string(type_args: &[Type], verbose: bool) -> String {
    let mut type_args_str = "".to_string();
    if !type_args.is_empty() {
        type_args_str.push('<');
        type_args_str.push_str(&type_list_to_ide_string(type_args, verbose));
        type_args_str.push('>');
    }
    type_args_str
}

fn struct_type_args_to_ide_string(type_args: &[(Type, bool)], verbose: bool) -> String {
    let mut type_args_str = "".to_string();
    if !type_args.is_empty() {
        type_args_str.push('<');
        type_args_str.push_str(&struct_type_list_to_ide_string(type_args, verbose));
        type_args_str.push('>');
    }
    type_args_str
}

fn typed_id_list_to_ide_string(
    names: &[Symbol],
    types: &[Type],
    separate_lines: bool,
    verbose: bool,
) -> String {
    names
        .iter()
        .zip(types.iter())
        .map(|(n, t)| {
            if separate_lines {
                format!("\t{}: {}", n, type_to_ide_string(t, verbose))
            } else {
                format!("{}: {}", n, type_to_ide_string(t, verbose))
            }
        })
        .collect::<Vec<_>>()
        .join(if separate_lines { ",\n" } else { ", " })
}

pub fn type_to_ide_string(sp!(_, t): &Type, verbose: bool) -> String {
    match t {
        Type_::Unit => "()".to_string(),
        Type_::Ref(m, r) => format!(
            "&{}{}",
            if *m { "mut " } else { "" },
            type_to_ide_string(r, verbose)
        ),
        Type_::Param(tp) => {
            format!("{}", tp.user_specified_name)
        }
        Type_::Apply(_, sp!(_, type_name), ss) => match type_name {
            TypeName_::Multiple(_) => {
                format!("({})", type_list_to_ide_string(ss, verbose))
            }
            TypeName_::Builtin(name) => {
                if ss.is_empty() {
                    format!("{}", name)
                } else {
                    format!("{}<{}>", name, type_list_to_ide_string(ss, verbose))
                }
            }
            TypeName_::ModuleType(sp!(_, module_ident), struct_name) => {
                let type_args = if ss.is_empty() {
                    "".to_string()
                } else {
                    format!("<{}>", type_list_to_ide_string(ss, verbose))
                };
                if verbose {
                    format!("{}::{}{}", module_ident, struct_name, type_args,)
                } else {
                    struct_name.to_string()
                }
            }
        },
        Type_::Fun(args, ret) => {
            format!(
                "|{}| -> {}",
                type_list_to_ide_string(args, verbose),
                type_to_ide_string(ret, verbose)
            )
        }
        Type_::Anything => "_".to_string(),
        Type_::Var(_) => "invalid type (var)".to_string(),
        Type_::UnresolvedError => "unknown type (unresolved)".to_string(),
    }
}

pub fn type_list_to_ide_string(types: &[Type], verbose: bool) -> String {
    types
        .iter()
        .map(|t| type_to_ide_string(t, verbose))
        .collect::<Vec<_>>()
        .join(", ")
}

fn struct_type_list_to_ide_string(types: &[(Type, bool)], verbose: bool) -> String {
    types
        .iter()
        .map(|(t, phantom)| {
            if *phantom {
                format!("phantom {}", type_to_ide_string(t, verbose))
            } else {
                type_to_ide_string(t, verbose)
            }
        })
        .collect::<Vec<_>>()
        .join(", ")
}

pub fn ret_type_to_ide_str(ret_type: &Type, verbose: bool) -> String {
    match ret_type {
        sp!(_, Type_::Unit) => "".to_string(),
        _ => format!(": {}", type_to_ide_string(ret_type, verbose)),
    }
}
/// Conversions of constant values to strings is currently best-effort which is why this function
/// returns an Option (in the worst case we will display constant name and type but no value).
fn const_val_to_ide_string(exp: &Exp) -> Option<String> {
    ast_exp_to_ide_string(exp)
}

fn ast_exp_to_ide_string(exp: &Exp) -> Option<String> {
    use UnannotatedExp_ as UE;
    let sp!(_, e) = &exp.exp;
    match e {
        UE::Constant(mod_ident, name) => Some(format!("{mod_ident}::{name}")),
        UE::Value(v) => Some(ast_value_to_ide_string(v)),
        UE::Vector(_, _, _, exp) => ast_exp_to_ide_string(exp).map(|s| format!("[{s}]")),
        UE::Block((_, seq)) | UE::NamedBlock(_, (_, seq)) => {
            let seq_items = seq
                .iter()
                .map(ast_seq_item_to_ide_string)
                .collect::<Vec<_>>();
            if seq_items.iter().any(|o| o.is_none()) {
                // even if only one element cannot be turned into string, don't try displaying block content at all
                return None;
            }
            Some(
                seq_items
                    .into_iter()
                    .map(|o| o.unwrap())
                    .collect::<Vec<_>>()
                    .join(", "),
            )
        }
        UE::ExpList(list) => {
            let items = list
                .iter()
                .map(|i| match i {
                    ExpListItem::Single(exp, _) => ast_exp_to_ide_string(exp),
                    ExpListItem::Splat(_, exp, _) => ast_exp_to_ide_string(exp),
                })
                .collect::<Vec<_>>();
            if items.iter().any(|o| o.is_none()) {
                // even if only one element cannot be turned into string, don't try displaying expression list at all
                return None;
            }
            Some(
                items
                    .into_iter()
                    .map(|o| o.unwrap())
                    .collect::<Vec<_>>()
                    .join(", "),
            )
        }
        UE::UnaryExp(op, exp) => ast_exp_to_ide_string(exp).map(|s| format!("{op}{s}")),

        UE::BinopExp(lexp, op, _, rexp) => {
            let Some(ls) = ast_exp_to_ide_string(lexp) else {
                return None;
            };
            let Some(rs) = ast_exp_to_ide_string(rexp) else {
                return None;
            };
            Some(format!("{ls} {op} {rs}"))
        }
        _ => None,
    }
}

fn ast_seq_item_to_ide_string(sp!(_, seq_item): &SequenceItem) -> Option<String> {
    use SequenceItem_ as SI;
    match seq_item {
        SI::Seq(exp) => ast_exp_to_ide_string(exp),
        _ => None,
    }
}

fn ast_value_to_ide_string(sp!(_, val): &Value) -> String {
    use Value_ as V;
    match val {
        V::Address(addr) => format!("@{}", addr),
        V::InferredNum(u) => format!("{}", u),
        V::U8(u) => format!("{}", u),
        V::U16(u) => format!("{}", u),
        V::U32(u) => format!("{}", u),
        V::U64(u) => format!("{}", u),
        V::U128(u) => format!("{}", u),
        V::U256(u) => format!("{}", u),
        V::Bool(b) => format!("{}", b),
        V::Bytearray(vec) => format!(
            "[{}]",
            vec.iter()
                .map(|v| format!("{}", v))
                .collect::<Vec<_>>()
                .join(", ")
        ),
    }
}

pub fn mod_ident_to_ide_string(mod_ident: &E::ModuleIdent_) -> String {
    use E::Address as A;
    match mod_ident.address {
        A::Numerical {
            name: None, value, ..
        } => format!("{value}::{}", mod_ident.module).to_string(),
        A::Numerical { name: Some(n), .. } | A::NamedUnassigned(n) => {
            format!("{n}::{}", mod_ident.module).to_string()
        }
    }
}

fn fun_type_to_ide_string(fun_type: &FunType) -> String {
    match fun_type {
        FunType::Entry => "entry ",
        FunType::Macro => "macro ",
        FunType::Regular => "",
    }
    .to_string()
}

impl SymbolicatorRunner {
    /// Create a new idle runner (one that does not actually symbolicate)
    pub fn idle() -> Self {
        let mtx_cvar = Arc::new((Mutex::new(RunnerState::Wait), Condvar::new()));
        SymbolicatorRunner { mtx_cvar }
    }

    /// Create a new runner
    pub fn new(
        ide_files_root: VfsPath,
        symbols: Arc<Mutex<Symbols>>,
        pkg_deps: Arc<Mutex<BTreeMap<PathBuf, PrecompiledPkgDeps>>>,
        sender: Sender<Result<BTreeMap<PathBuf, Vec<Diagnostic>>>>,
        lint: LintLevel,
    ) -> Self {
        let mtx_cvar = Arc::new((Mutex::new(RunnerState::Wait), Condvar::new()));
        let thread_mtx_cvar = mtx_cvar.clone();
        let runner = SymbolicatorRunner { mtx_cvar };

        thread::Builder::new()
            .spawn(move || {
                let (mtx, cvar) = &*thread_mtx_cvar;
                // Locations opened in the IDE (files or directories) for which manifest file is missing
                let mut missing_manifests = BTreeSet::new();
                // infinite loop to wait for symbolication requests
                eprintln!("starting symbolicator runner loop");
                loop {
                    let starting_path_opt = {
                        // hold the lock only as long as it takes to get the data, rather than through
                        // the whole symbolication process (hence a separate scope here)
                        let mut symbolicate = mtx.lock().unwrap();
                        match symbolicate.clone() {
                            RunnerState::Quit => break,
                            RunnerState::Run(root_dir) => {
                                *symbolicate = RunnerState::Wait;
                                Some(root_dir)
                            }
                            RunnerState::Wait => {
                                // wait for next request
                                symbolicate = cvar.wait(symbolicate).unwrap();
                                match symbolicate.clone() {
                                    RunnerState::Quit => break,
                                    RunnerState::Run(root_dir) => {
                                        *symbolicate = RunnerState::Wait;
                                        Some(root_dir)
                                    }
                                    RunnerState::Wait => None,
                                }
                            }
                        }
                    };
                    if let Some(starting_path) = starting_path_opt {
                        let root_dir = Self::root_dir(&starting_path);
                        if root_dir.is_none() && !missing_manifests.contains(&starting_path) {
                            eprintln!("reporting missing manifest");

                            // report missing manifest file only once to avoid cluttering IDE's UI in
                            // cases when developer indeed intended to open a standalone file that was
                            // not meant to compile
                            missing_manifests.insert(starting_path);
                            if let Err(err) = sender.send(Err(anyhow!(
                                "Unable to find package manifest. Make sure that
                            the source files are located in a sub-directory of a package containing
                            a Move.toml file. "
                            ))) {
                                eprintln!("could not pass missing manifest error: {:?}", err);
                            }
                            continue;
                        }
                        eprintln!("symbolication started");
                        match get_symbols(
                            pkg_deps.clone(),
                            ide_files_root.clone(),
                            root_dir.unwrap().as_path(),
                            lint,
                        ) {
                            Ok((symbols_opt, lsp_diagnostics)) => {
                                eprintln!("symbolication finished");
                                if let Some(new_symbols) = symbols_opt {
                                    // merge the new symbols with the old ones to support a
                                    // (potentially) new project/package that symbolication information
                                    // was built for
                                    //
                                    // TODO: we may consider "unloading" symbolication information when
                                    // files/directories are being closed but as with other performance
                                    // optimizations (e.g. incrementalizatino of the vfs), let's wait
                                    // until we know we actually need it
                                    let mut old_symbols = symbols.lock().unwrap();
                                    (*old_symbols).merge(new_symbols);
                                }
                                // set/reset (previous) diagnostics
                                if let Err(err) = sender.send(Ok(lsp_diagnostics)) {
                                    eprintln!("could not pass diagnostics: {:?}", err);
                                }
                            }
                            Err(err) => {
                                eprintln!("symbolication failed: {:?}", err);
                                if let Err(err) = sender.send(Err(err)) {
                                    eprintln!("could not pass compiler error: {:?}", err);
                                }
                            }
                        }
                    }
                }
            })
            .unwrap();

        runner
    }

    pub fn run(&self, starting_path: PathBuf) {
        eprintln!("scheduling run for {:?}", starting_path);
        let (mtx, cvar) = &*self.mtx_cvar;
        let mut symbolicate = mtx.lock().unwrap();
        *symbolicate = RunnerState::Run(starting_path);
        cvar.notify_one();
        eprintln!("scheduled run");
    }

    pub fn quit(&self) {
        let (mtx, cvar) = &*self.mtx_cvar;
        let mut symbolicate = mtx.lock().unwrap();
        *symbolicate = RunnerState::Quit;
        cvar.notify_one();
    }

    /// Finds manifest file in a (sub)directory of the starting path passed as argument
    pub fn root_dir(starting_path: &Path) -> Option<PathBuf> {
        let mut current_path_opt = Some(starting_path);
        while current_path_opt.is_some() {
            let current_path = current_path_opt.unwrap();
            let manifest_path = current_path.join(MANIFEST_FILE_NAME);
            if manifest_path.is_file() {
                return Some(current_path.to_path_buf());
            }
            current_path_opt = current_path.parent();
        }
        None
    }
}

impl UseDef {
    pub fn new(
        references: &mut BTreeMap<DefLoc, BTreeSet<UseLoc>>,
        alias_lengths: &BTreeMap<Position, usize>,
        use_fhash: FileHash,
        use_start: Position,
        def_fhash: FileHash,
        def_start: Position,
        use_name: &Symbol,
        type_def_loc: Option<DefLoc>,
    ) -> Self {
        let def_loc = DefLoc::new(def_fhash, def_start);
        // Normally, we compute the length of the identifier as the length
        // of the string that represents it as this string is the same
        // in the source file and in the AST. However, for aliased module
        // accesses, the string in the source represents the alias and
        // the string in the AST represents the actual (non-aliased) module
        // name - we need to retrieve the correct source-level length
        // from the map, otherwise on-hover may not work correctly
        // if AST-level and source-level lengths are different.
        //
        // To illustrate it with an example, in the source we may have:
        //
        // module Symbols::M9 {
        //     use Symbols::M1 as ALIAS_M1;
        //
        //    struct SomeStruct  {
        //        some_field: ALIAS_M1::AnotherStruct,
        //    }
        // }
        //
        // In the (typed) AST we will however have:
        //
        // module Symbols::M9 {
        //     use Symbols::M1 as ALIAS_M1;
        //
        //    struct SomeStruct  {
        //        some_field: M1::AnotherStruct,
        //    }
        // }
        //
        // As a result, when trying to connect the "use" of module alias with
        // the module definition, at the level of (typed) AST we will have
        // identifier of the wrong length which may mess up on-hover and go-to-default
        // (hovering over a portion of a longer alias may not trigger either).

        let use_name_len = match alias_lengths.get(&use_start) {
            Some(l) => *l,
            None => use_name.len(),
        };
        let col_end = use_start.character + use_name_len as u32;
        let use_loc = UseLoc {
            fhash: use_fhash,
            start: use_start,
            col_end,
        };

        references.entry(def_loc).or_default().insert(use_loc);
        Self {
            col_start: use_start.character,
            col_end,
            def_loc,
            type_def_loc,
        }
    }

    /// Given a UseDef, modify just the use name and location (to make it represent an alias).
    fn rename_use(
        &mut self,
        references: &mut BTreeMap<DefLoc, BTreeSet<UseLoc>>,
        new_name: Symbol,
        new_start: Position,
        new_fhash: FileHash,
    ) {
        self.col_start = new_start.character;
        self.col_end = new_start.character + new_name.len() as u32;
        let new_use_loc = UseLoc {
            fhash: new_fhash,
            start: new_start,
            col_end: self.col_end,
        };

        references
            .entry(self.def_loc)
            .or_default()
            .insert(new_use_loc);
    }

    pub fn col_start(&self) -> u32 {
        self.col_start
    }

    pub fn col_end(&self) -> u32 {
        self.col_end
    }

    pub fn def_loc(&self) -> DefLoc {
        self.def_loc
    }
}

impl Ord for UseDef {
    fn cmp(&self, other: &Self) -> cmp::Ordering {
        self.col_start.cmp(&other.col_start)
    }
}

impl PartialOrd for UseDef {
    fn partial_cmp(&self, other: &Self) -> Option<cmp::Ordering> {
        Some(self.cmp(other))
    }
}

impl PartialEq for UseDef {
    fn eq(&self, other: &Self) -> bool {
        self.col_start == other.col_start
    }
}

impl Default for UseDefMap {
    fn default() -> Self {
        Self::new()
    }
}

impl UseDefMap {
    pub fn new() -> Self {
        Self(BTreeMap::new())
    }

    pub fn insert(&mut self, key: u32, val: UseDef) {
        self.0.entry(key).or_default().insert(val);
    }

    pub fn get(&self, key: u32) -> Option<BTreeSet<UseDef>> {
        self.0.get(&key).cloned()
    }

    pub fn elements(self) -> BTreeMap<u32, BTreeSet<UseDef>> {
        self.0
    }

    pub fn extend(&mut self, use_defs: BTreeMap<u32, BTreeSet<UseDef>>) {
        for (k, v) in use_defs {
            self.0.entry(k).or_default().extend(v);
        }
    }
}

impl Symbols {
    pub fn merge(&mut self, other: Self) {
        for (k, v) in other.references {
            self.references.entry(k).or_default().extend(v);
        }
        self.file_use_defs.extend(other.file_use_defs);
        mapped_files_extend(&mut self.files, other.files);
        self.def_info.extend(other.def_info);
    }

    pub fn line_uses(&self, use_fpath: &Path, use_line: u32) -> BTreeSet<UseDef> {
        let Some(file_symbols) = self.file_use_defs.get(use_fpath) else {
            return BTreeSet::new();
        };
        file_symbols.get(use_line).unwrap_or_else(BTreeSet::new)
    }

    pub fn def_info(&self, def_loc: &DefLoc) -> Option<&DefInfo> {
        self.def_info.get(def_loc)
    }

    pub fn mod_defs(&self, fhash: &FileHash, mod_ident: ModuleIdent_) -> Option<&ModuleDefs> {
        let Some(fpath) = self.files.file_name_mapping().get(fhash) else {
            return None;
        };
        let Some(mod_defs) = self.file_mods.get(fpath) else {
            return None;
        };
        mod_defs.iter().find(|d| d.ident == mod_ident)
    }

    pub fn file_hash(&self, path: &Path) -> Option<FileHash> {
        let Some(mod_defs) = self.file_mods.get(path) else {
            return None;
        };
        Some(mod_defs.first().unwrap().fhash)
    }
}

fn has_precompiled_deps(
    pkg_path: &Path,
    pkg_dependencies: Arc<Mutex<BTreeMap<PathBuf, PrecompiledPkgDeps>>>,
) -> bool {
    let pkg_deps = pkg_dependencies.lock().unwrap();
    pkg_deps.contains_key(pkg_path)
}

/// Mirrors implementation of MappedFiles::extend but allows duplicate
/// hashes without throwing a debug assertion
fn mapped_files_extend(files: &mut MappedFiles, other: MappedFiles) {
    for (file_hash, file_id) in other.file_mapping() {
        let Ok(file) = other.files().get(*file_id) else {
            debug_assert!(false, "Found a file without a file entry");
            continue;
        };
        let Some(path) = other.file_name_mapping().get(file_hash) else {
            debug_assert!(false, "Found a file without a path entry");
            continue;
        };
        let fname = format!("{}", path.to_string_lossy());
        files.add(*file_hash, fname.into(), file.source().clone());
    }
}

fn has_precompiled_deps(
    pkg_path: &Path,
    pkg_dependencies: Arc<Mutex<BTreeMap<PathBuf, PrecompiledPkgDeps>>>,
) -> bool {
    let pkg_deps = pkg_dependencies.lock().unwrap();
    pkg_deps.contains_key(pkg_path)
}

/// Main driver to get symbols for the whole package. Returned symbols is an option as only the
/// correctly computed symbols should be a replacement for the old set - if symbols are not
/// actually (re)computed and the diagnostics are returned, the old symbolic information should
/// be retained even if it's getting out-of-date.
pub fn get_symbols(
    pkg_dependencies: Arc<Mutex<BTreeMap<PathBuf, PrecompiledPkgDeps>>>,
    ide_files_root: VfsPath,
    pkg_path: &Path,
    lint: LintLevel,
) -> Result<(Option<Symbols>, BTreeMap<PathBuf, Vec<Diagnostic>>)> {
    let build_config = move_package::BuildConfig {
        test_mode: true,
        install_dir: Some(tempdir().unwrap().path().to_path_buf()),
        default_flavor: Some(Flavor::Sui),
        lint_flag: lint.into(),
        skip_fetch_latest_git_deps: has_precompiled_deps(pkg_path, pkg_dependencies.clone()),
        ..Default::default()
    };

    eprintln!("symbolicating {:?}", pkg_path);

    // resolution graph diagnostics are only needed for CLI commands so ignore them by passing a
    // vector as the writer
    let resolution_graph = build_config.resolution_graph_for_package(pkg_path, &mut Vec::new())?;
    let root_pkg_name = resolution_graph.graph.root_package_name;

    let overlay_fs_root = VfsPath::new(OverlayFS::new(&[
        VfsPath::new(MemoryFS::new()),
        ide_files_root.clone(),
        VfsPath::new(PhysicalFS::new("/")),
    ]));

    let manifest_file = overlay_fs_root
        .join(pkg_path.to_string_lossy())
        .and_then(|p| p.join(MANIFEST_FILE_NAME))
        .and_then(|p| p.open_file());

    let manifest_hash = if let Ok(mut f) = manifest_file {
        let mut contents = String::new();
        let _ = f.read_to_string(&mut contents);
        Some(FileHash::new(&contents))
    } else {
        None
    };

    let mut mapped_files: MappedFiles = MappedFiles::empty();

    // Hash dependencies so we can check if something has changed.
    let source_files = file_sources(&resolution_graph, overlay_fs_root.clone());
    let mut hasher = Sha256::new();
    source_files
        .iter()
        .filter(|(_, (_, _, is_dep))| *is_dep)
        .for_each(|(fhash, _)| hasher.update(fhash.0));
    let deps_hash = format!("{:X}", hasher.finalize());

    let compiler_flags = resolution_graph.build_options.compiler_flags().clone();
    let build_plan =
        BuildPlan::create(resolution_graph)?.set_compiler_vfs_root(overlay_fs_root.clone());
    let mut parsed_ast = None;
    let mut typed_ast = None;
    let mut compiler_info = None;
    let mut diagnostics = None;

    let mut dependencies = build_plan.compute_dependencies();
    let compiled_libs = if let Ok(deps_package_paths) = dependencies.make_deps_for_compiler() {
        // Partition deps_package according whether src is available
        let src_deps = deps_package_paths
            .iter()
            .filter_map(|(p, b)| {
                if let ModuleFormat::Source = b {
                    Some(p.clone())
                } else {
                    None
                }
            })
            .collect::<Vec<_>>();

        let src_names = src_deps
            .iter()
            .filter_map(|p| p.name.as_ref().map(|(n, _)| *n))
            .collect::<BTreeSet<_>>();

        let mut pkg_deps = pkg_dependencies.lock().unwrap();
        let compiled_deps = match pkg_deps.get(pkg_path) {
            Some(d)
                if manifest_hash.is_some()
                    && manifest_hash == d.manifest_hash
                    && deps_hash == d.deps_hash =>
            {
                eprintln!("found pre-compiled libs for {:?}", pkg_path);
                mapped_files_extend(&mut mapped_files, d.deps.files.clone());
                Some(d.deps.clone())
            }
            _ => construct_pre_compiled_lib(
                src_deps,
                None,
                compiler_flags,
                Some(overlay_fs_root.clone()),
            )
            .ok()
            .and_then(|pprog_and_comments_res| pprog_and_comments_res.ok())
            .map(|libs| {
                eprintln!("created pre-compiled libs for {:?}", pkg_path);
                mapped_files_extend(&mut mapped_files, libs.files.clone());
                let deps = Arc::new(libs);
                pkg_deps.insert(
                    pkg_path.to_path_buf(),
                    PrecompiledPkgDeps {
                        manifest_hash,
                        deps_hash,
                        deps: deps.clone(),
                    },
                );
                deps
            }),
        };
        if compiled_deps.is_some() {
            // if successful, remove only source deps but keep bytecode deps as they
            // were not used to construct pre-compiled lib in the first place
            dependencies.remove_deps(src_names);
        }
        compiled_deps
    } else {
        None
    };

    let mut edition = None;
    build_plan.compile_with_driver_and_deps(dependencies, &mut std::io::sink(), |compiler| {
        let compiler = compiler.set_ide_mode();
        // extract expansion AST
        let (files, compilation_result) = compiler
            .set_pre_compiled_lib_opt(compiled_libs.clone())
            .run::<PASS_PARSER>()?;
        let (_, compiler) = match compilation_result {
            Ok(v) => v,
            Err((_pass, diags)) => {
                let failure = true;
                diagnostics = Some((diags, failure));
                eprintln!("parsed AST compilation failed");
                return Ok((files, vec![]));
            }
        };
        eprintln!("compiled to parsed AST");
        let (compiler, parsed_program) = compiler.into_ast();
        parsed_ast = Some(parsed_program.clone());
        mapped_files_extend(
            &mut mapped_files,
            compiler.compilation_env_ref().mapped_files().clone(),
        );

        // extract typed AST
        let compilation_result = compiler.at_parser(parsed_program).run::<PASS_TYPING>();
        let compiler = match compilation_result {
            Ok(v) => v,
            Err((_pass, diags)) => {
                let failure = true;
                diagnostics = Some((diags, failure));
                eprintln!("typed AST compilation failed");
                eprintln!("diagnostics: {:#?}", diagnostics);
                return Ok((files, vec![]));
            }
        };
        eprintln!("compiled to typed AST");
        let (mut compiler, typed_program) = compiler.into_ast();
        typed_ast = Some(typed_program.clone());
        compiler_info = Some(CompilerInfo::from(
            compiler.compilation_env().ide_information.clone(),
        ));
        edition = Some(compiler.compilation_env().edition(Some(root_pkg_name)));

        // compile to CFGIR for accurate diags
        eprintln!("compiling to CFGIR");
        let compilation_result = compiler.at_typing(typed_program).run::<PASS_CFGIR>();
        let mut compiler = match compilation_result {
            Ok(v) => v,
            Err((_pass, diags)) => {
                let failure = false;
                diagnostics = Some((diags, failure));
                eprintln!("compilation to CFGIR failed");
                return Ok((files, vec![]));
            }
        };
        let failure = false;
        diagnostics = Some((compiler.compilation_env().take_final_diags(), failure));
        eprintln!("compiled to CFGIR");
        Ok((files, vec![]))
    })?;

    let mut ide_diagnostics = lsp_empty_diagnostics(mapped_files.file_name_mapping());
    if let Some((compiler_diagnostics, failure)) = diagnostics {
        let lsp_diagnostics =
            lsp_diagnostics(&compiler_diagnostics.into_codespan_format(), &mapped_files);
        // start with empty diagnostics for all files and replace them with actual diagnostics
        // only for files that have failures/warnings so that diagnostics for all other files
        // (that no longer have failures/warnings) are reset
        ide_diagnostics.extend(lsp_diagnostics);
        if failure {
            // just return diagnostics as we don't have typed AST that we can use to compute
            // symbolication information
            debug_assert!(typed_ast.is_none());
            return Ok((None, ide_diagnostics));
        }
    }

    // uwrap's are safe - this function returns earlier (during diagnostics processing)
    // when failing to produce the ASTs
    let parsed_program = parsed_ast.unwrap();
    let mut typed_modules = typed_ast.unwrap().modules;

    let mut mod_outer_defs = BTreeMap::new();
    let mut mod_use_defs = BTreeMap::new();
    let mut references = BTreeMap::new();
    let mut def_info = BTreeMap::new();

    let mut file_id_to_lines = HashMap::new();
    for file_id in mapped_files.file_mapping().values() {
        let Ok(file) = mapped_files.files().get(*file_id) else {
            eprintln!("file id without source code");
            continue;
        };
        let source = file.source();
        let lines: Vec<String> = source.lines().map(String::from).collect();
        file_id_to_lines.insert(*file_id, lines);
    }

    pre_process_typed_modules(
        &typed_modules,
        &mapped_files,
        &file_id_to_lines,
        &mut mod_outer_defs,
        &mut mod_use_defs,
        &mut references,
        &mut def_info,
        &edition,
    );

    if let Some(libs) = compiled_libs.clone() {
        pre_process_typed_modules(
            &libs.typing.modules,
<<<<<<< HEAD
            &files,
            &file_id_mapping,
=======
            &mapped_files,
>>>>>>> 08b50387
            &file_id_to_lines,
            &mut mod_outer_defs,
            &mut mod_use_defs,
            &mut references,
            &mut def_info,
            &edition,
        );
    }

    eprintln!("get_symbols loaded");

    let mut file_use_defs = BTreeMap::new();
    let mut mod_to_alias_lengths = BTreeMap::new();

    let mut parsing_symbolicator = ParsingSymbolicator {
        mod_outer_defs: &mut mod_outer_defs,
        files: &mapped_files,
        references: &mut references,
        def_info: &mut def_info,
        use_defs: UseDefMap::new(),
        current_mod_ident_str: None,
        alias_lengths: BTreeMap::new(),
        pkg_addresses: &NamedAddressMap::new(),
    };

    parsing_symbolicator.prog_symbols(
        &parsed_program,
        &mut mod_use_defs,
        &mut mod_to_alias_lengths,
    );
    if let Some(libs) = compiled_libs.clone() {
        parsing_symbolicator.prog_symbols(
            &libs.parser,
            &mut mod_use_defs,
            &mut mod_to_alias_lengths,
        );
    }

<<<<<<< HEAD
    let mut typing_symbolicator = typing_analysis::TypingAnalysisContext {
        mod_outer_defs: &mod_outer_defs,
        files: &files,
        file_id_mapping: &file_id_mapping,
=======
    let mut compiler_info = compiler_info.unwrap();
    let mut typing_symbolicator = typing_analysis::TypingAnalysisContext {
        mod_outer_defs: &mod_outer_defs,
        files: &mapped_files,
>>>>>>> 08b50387
        references: &mut references,
        def_info: &mut def_info,
        use_defs: UseDefMap::new(),
        alias_lengths: &BTreeMap::new(),
        traverse_only: false,
<<<<<<< HEAD
        compiler_info: compiler_info.unwrap(),
=======
        compiler_info: &mut compiler_info,
>>>>>>> 08b50387
        type_params: BTreeMap::new(),
        expression_scope: OrdMap::new(),
    };

    process_typed_modules(
        &mut typed_modules,
        &source_files,
        &mod_to_alias_lengths,
        &mut typing_symbolicator,
        &mut file_use_defs,
        &mut mod_use_defs,
    );
    if let Some(libs) = compiled_libs {
        process_typed_modules(
            &mut libs.typing.modules.clone(),
            &source_files,
            &mod_to_alias_lengths,
            &mut typing_symbolicator,
            &mut file_use_defs,
            &mut mod_use_defs,
        );
    }

    let mut file_mods: BTreeMap<PathBuf, BTreeSet<ModuleDefs>> = BTreeMap::new();
    for d in mod_outer_defs.into_values() {
        let path = mapped_files.file_path(&d.fhash.clone());
        file_mods.entry(path.to_path_buf()).or_default().insert(d);
    }

    let symbols = Symbols {
        references,
        file_use_defs,
        file_mods,
        def_info,
        files: mapped_files,
        compiler_info,
    };

    eprintln!("get_symbols load complete");

    Ok((Some(symbols), ide_diagnostics))
}

fn pre_process_typed_modules(
    typed_modules: &UniqueMap<ModuleIdent, ModuleDefinition>,
    files: &MappedFiles,
    file_id_to_lines: &HashMap<usize, Vec<String>>,
    mod_outer_defs: &mut BTreeMap<String, ModuleDefs>,
    mod_use_defs: &mut BTreeMap<String, UseDefMap>,
    references: &mut BTreeMap<DefLoc, BTreeSet<UseLoc>>,
    def_info: &mut BTreeMap<DefLoc, DefInfo>,
    edition: &Option<Edition>,
) {
    for (pos, module_ident, module_def) in typed_modules {
        let mod_ident_str = expansion_mod_ident_to_map_key(module_ident);
        let (defs, symbols) = get_mod_outer_defs(
            &pos,
            &sp(pos, *module_ident),
            module_def,
            files,
            file_id_to_lines,
            references,
            def_info,
            edition,
        );
        mod_outer_defs.insert(mod_ident_str.clone(), defs);
        mod_use_defs.insert(mod_ident_str, symbols);
    }
}

fn process_typed_modules<'a>(
    typed_modules: &mut UniqueMap<ModuleIdent, ModuleDefinition>,
    source_files: &BTreeMap<FileHash, (Symbol, String, bool)>,
    mod_to_alias_lengths: &'a BTreeMap<String, BTreeMap<Position, usize>>,
    typing_symbolicator: &mut typing_analysis::TypingAnalysisContext<'a>,
    file_use_defs: &mut BTreeMap<PathBuf, UseDefMap>,
    mod_use_defs: &mut BTreeMap<String, UseDefMap>,
) {
    for (module_ident, module_def) in typed_modules.key_cloned_iter_mut() {
        let mod_ident_str = expansion_mod_ident_to_map_key(&module_ident.value);
        typing_symbolicator.use_defs = mod_use_defs.remove(&mod_ident_str).unwrap();
        typing_symbolicator.alias_lengths = mod_to_alias_lengths.get(&mod_ident_str).unwrap();
        typing_symbolicator.visit_module(module_ident, module_def);

        let fpath = match source_files.get(&module_ident.loc.file_hash()) {
            Some((p, _, _)) => p,
            None => continue,
        };

        let fpath_buffer =
            dunce::canonicalize(fpath.as_str()).unwrap_or_else(|_| PathBuf::from(fpath.as_str()));

        let use_defs = std::mem::replace(&mut typing_symbolicator.use_defs, UseDefMap::new());
        file_use_defs
            .entry(fpath_buffer)
            .or_default()
            .extend(use_defs.elements());
    }
}

fn file_sources(
    resolved_graph: &ResolvedGraph,
    overlay_fs: VfsPath,
) -> BTreeMap<FileHash, (FileName, String, bool)> {
    resolved_graph
        .package_table
        .iter()
        .flat_map(|(_, rpkg)| {
            rpkg.get_sources(&resolved_graph.build_options)
                .unwrap()
                .iter()
                .map(|f| {
                    let is_dep = rpkg.package_path != resolved_graph.graph.root_path;
                    // dunce does a better job of canonicalization on Windows
                    let fname = dunce::canonicalize(f.as_str())
                        .map(|p| p.to_string_lossy().to_string())
                        .unwrap_or_else(|_| f.to_string());
                    let mut contents = String::new();
                    // there is a fair number of unwraps here but if we can't read the files
                    // that by all accounts should be in the file system, then there is not much
                    // we can do so it's better to fail so that we can investigate
                    let vfs_file_path = overlay_fs.join(fname.as_str()).unwrap();
                    let mut vfs_file = vfs_file_path.open_file().unwrap();
                    let _ = vfs_file.read_to_string(&mut contents);
                    let fhash = FileHash::new(&contents);
                    // write to top layer of the overlay file system so that the content
                    // is immutable for the duration of compilation and symbolication
                    let _ = vfs_file_path.parent().create_dir_all();
                    let mut vfs_file = vfs_file_path.create_file().unwrap();
                    let _ = vfs_file.write_all(contents.as_bytes());
                    (fhash, (Symbol::from(fname), contents, is_dep))
                })
                .collect::<BTreeMap<_, _>>()
        })
        .collect()
}

/// Produces module ident string of the form pkg::module to be used as a map key.
/// It's important that these are consistent between parsing AST and typed AST,
fn parsing_mod_ident_to_map_key(
    pkg_addresses: &NamedAddressMap,
    mod_ident: &P::ModuleIdent_,
) -> String {
    format!(
        "{}::{}",
        parsed_address(mod_ident.address, pkg_addresses),
        mod_ident.module
    )
    .to_string()
}

/// Produces module ident string of the form pkg::module to be used as a map key.
/// It's important that these are consistent between parsing AST and typed AST.
fn parsing_mod_def_to_map_key(
    pkg_addresses: &NamedAddressMap,
    mod_def: &P::ModuleDefinition,
) -> Option<String> {
    // we assume that modules are declared using the PkgName::ModName pattern (which seems to be the
    // standard practice) and while Move allows other ways of defining modules (i.e., with address
    // preceding a sequence of modules), this method is now deprecated.
    //
    // TODO: make this function simply return String when the other way of defining modules is
    // removed
    mod_def
        .address
        .map(|a| parsing_leading_and_mod_names_to_map_key(pkg_addresses, a, mod_def.name))
}

/// Produces module ident string of the form pkg::module to be used as a map key.
/// It's important that these are consistent between parsing AST and typed AST.
fn parsing_leading_and_mod_names_to_map_key(
    pkg_addresses: &NamedAddressMap,
    ln: P::LeadingNameAccess,
    name: P::ModuleName,
) -> String {
    format!("{}::{}", parsed_address(ln, pkg_addresses), name).to_string()
}

/// Converts parsing AST's `LeadingNameAccess` to expansion AST's `Address` (similarly to
/// expansion::translate::top_level_address but disregarding the name portion of `Address` as we
/// only care about actual address here if it's available). We need this to be able to reliably
/// compare parsing AST's module identifier with expansion/typing AST's module identifier, even in
/// presence of module renaming (i.e., we cannot rely on module names if addresses are available).
fn parsed_address(ln: P::LeadingNameAccess, pkg_addresses: &NamedAddressMap) -> E::Address {
    let sp!(loc, ln_) = ln;
    match ln_ {
        P::LeadingNameAccess_::AnonymousAddress(bytes) => E::Address::anonymous(loc, bytes),
        P::LeadingNameAccess_::GlobalAddress(name) => E::Address::NamedUnassigned(name),
        P::LeadingNameAccess_::Name(name) => match pkg_addresses.get(&name.value).copied() {
            Some(addr) => E::Address::anonymous(loc, addr),
            None => E::Address::NamedUnassigned(name),
        },
    }
}

/// Produces module ident string of the form pkg::module to be used as a map key
/// It's important that these are consistent between parsing AST and typed AST.
pub fn expansion_mod_ident_to_map_key(mod_ident: &E::ModuleIdent_) -> String {
    use E::Address as A;
    match mod_ident.address {
        A::Numerical { value, .. } => format!("{value}::{}", mod_ident.module).to_string(),
        A::NamedUnassigned(n) => format!("{n}::{}", mod_ident.module).to_string(),
    }
}

/// Get empty symbols
pub fn empty_symbols() -> Symbols {
    Symbols {
        file_use_defs: BTreeMap::new(),
        references: BTreeMap::new(),
        file_mods: BTreeMap::new(),
        def_info: BTreeMap::new(),
        files: MappedFiles::empty(),
        compiler_info: CompilerInfo::new(),
    }
}

/// Some functions defined in a module need to be ignored.
fn ignored_function(name: Symbol) -> bool {
    // In test mode (that's how IDE compiles Move source files),
    // the compiler inserts an dummy function preventing preventing
    // publishing of modules compiled in test mode. We need to
    // ignore its definition to avoid spurious on-hover display
    // of this function's info whe hovering close to `module` keyword.
    name == UNIT_TEST_POISON_FUN_NAME
}

/// Main AST traversal functions

/// Get symbols for outer definitions in the module (functions, structs, and consts)
fn get_mod_outer_defs(
    loc: &Loc,
    mod_ident: &ModuleIdent,
    mod_def: &ModuleDefinition,
    files: &MappedFiles,
    file_id_to_lines: &HashMap<usize, Vec<String>>,
    references: &mut BTreeMap<DefLoc, BTreeSet<UseLoc>>,
    def_info: &mut BTreeMap<DefLoc, DefInfo>,
    edition: &Option<Edition>,
) -> (ModuleDefs, UseDefMap) {
    let mut structs = BTreeMap::new();
    let mut constants = BTreeMap::new();
    let mut functions = BTreeMap::new();

    let fhash = loc.file_hash();

    let mut positional = false;
    for (pos, name, def) in &mod_def.structs {
        // process struct fields first
        let mut field_defs = vec![];
        let mut field_types = vec![];
        if let StructFields::Defined(pos_fields, fields) = &def.fields {
            positional = *pos_fields;
            for (fpos, fname, (_, t)) in fields {
                let start = match loc_start_to_lsp_position_opt(files, &fpos) {
                    Some(s) => s,
                    None => {
                        debug_assert!(false);
                        continue;
                    }
                };
                field_defs.push(FieldDef {
                    name: *fname,
                    start,
                });
                let doc_string = extract_doc_string(
                    files.file_mapping(),
                    file_id_to_lines,
                    &start,
                    &fpos.file_hash(),
                );
                def_info.insert(
                    DefLoc::new(fhash, start),
                    DefInfo::Field(mod_ident.value, *name, *fname, t.clone(), doc_string),
                );
                field_types.push(t.clone());
            }
        };

        // process the struct itself
        let name_start = match loc_start_to_lsp_position_opt(files, &pos) {
            Some(s) => s,
            None => {
                debug_assert!(false);
                continue;
            }
        };

        let field_names = field_defs.iter().map(|f| f.name).collect();
        structs.insert(
            *name,
            StructDef {
                name_start,
                field_defs,
                positional,
            },
        );
        let pub_struct = edition
            .map(|e| e.supports(FeatureGate::PositionalFields))
            .unwrap_or(false);
        let visibility = if pub_struct {
            // fake location OK as this is for display purposes only
            Visibility::Public(Loc::invalid())
        } else {
            Visibility::Internal
        };
        let doc_string = extract_doc_string(
            files.file_mapping(),
            file_id_to_lines,
            &name_start,
            &pos.file_hash(),
        );
        def_info.insert(
            DefLoc::new(fhash, name_start),
            DefInfo::Struct(
                mod_ident.value,
                *name,
                visibility,
                def.type_parameters
                    .iter()
                    .map(|t| {
                        (
                            sp(
                                t.param.user_specified_name.loc,
                                Type_::Param(t.param.clone()),
                            ),
                            t.is_phantom,
                        )
                    })
                    .collect(),
                def.abilities.clone(),
                field_names,
                field_types,
                doc_string,
            ),
        );
    }

    for (pos, name, c) in &mod_def.constants {
        let name_start = match loc_start_to_lsp_position_opt(files, &pos) {
            Some(s) => s,
            None => {
                debug_assert!(false);
                continue;
            }
        };
        constants.insert(*name, ConstDef { name_start });
        let doc_string = extract_doc_string(
            files.file_mapping(),
            file_id_to_lines,
            &name_start,
            &pos.file_hash(),
        );
        def_info.insert(
            DefLoc::new(fhash, name_start),
            DefInfo::Const(
                mod_ident.value,
                *name,
                c.signature.clone(),
                const_val_to_ide_string(&c.value),
                doc_string,
            ),
        );
    }

    for (pos, name, fun) in &mod_def.functions {
        if ignored_function(*name) {
            continue;
        }
        let name_start = match loc_start_to_lsp_position_opt(files, &pos) {
            Some(s) => s,
            None => {
                debug_assert!(false);
                continue;
            }
        };
        let fun_type = if fun.entry.is_some() {
            FunType::Entry
        } else if fun.macro_.is_some() {
            FunType::Macro
        } else {
            FunType::Regular
        };
        let doc_string = extract_doc_string(
            files.file_mapping(),
            file_id_to_lines,
            &name_start,
            &pos.file_hash(),
        );
        let fun_info = DefInfo::Function(
            mod_ident.value,
            fun.visibility,
            fun_type,
            *name,
            fun.signature
                .type_parameters
                .iter()
                .map(|t| (sp(t.user_specified_name.loc, Type_::Param(t.clone()))))
                .collect(),
            fun.signature
                .parameters
                .iter()
                .map(|(_, n, _)| n.value.name)
                .collect(),
            fun.signature
                .parameters
                .iter()
                .map(|(_, _, t)| t.clone())
                .collect(),
            fun.signature.return_type.clone(),
            doc_string,
        );
        functions.insert(
            *name,
            FunctionDef {
                name: *name,
                start: name_start,
                attrs: fun
                    .attributes
                    .clone()
                    .iter()
                    .map(|(_loc, name, _attr)| name.to_string())
                    .collect(),
            },
        );
        def_info.insert(DefLoc::new(loc.file_hash(), name_start), fun_info);
    }

    let mut use_def_map = UseDefMap::new();

    let ident = mod_ident.value;
    let start = match loc_start_to_lsp_position_opt(files, loc) {
        Some(s) => s,
        None => {
            debug_assert!(false);
            return (
                ModuleDefs {
                    fhash,
                    start: Position {
                        line: 0,
                        character: 0,
                    },
                    ident,
                    structs,
                    constants,
                    functions,
                    untyped_defs: BTreeSet::new(),
                },
                use_def_map,
            );
        }
    };

    let doc_comment = extract_doc_string(files.file_mapping(), file_id_to_lines, &start, &fhash);
    let mod_defs = ModuleDefs {
        fhash,
        ident,
        start,
        structs,
        constants,
        functions,
        untyped_defs: BTreeSet::new(),
    };

    // insert use of the module name in the definition itself
    let mod_name = ident.module;
    if let Some(mod_name_start) = loc_start_to_lsp_position_opt(files, &mod_name.loc()) {
        use_def_map.insert(
            mod_name_start.line,
            UseDef::new(
                references,
                &BTreeMap::new(),
                mod_name.loc().file_hash(),
                mod_name_start,
                mod_defs.fhash,
                mod_defs.start,
                &mod_name.value(),
                None,
            ),
        );
        def_info.insert(
            DefLoc::new(mod_defs.fhash, mod_defs.start),
            DefInfo::Module(mod_ident_to_ide_string(&ident), doc_comment),
        );
    }

    (mod_defs, use_def_map)
}

impl<'a> ParsingSymbolicator<'a> {
    /// Get symbols for the whole program
    fn prog_symbols(
        &mut self,
        prog: &'a P::Program,
        mod_use_defs: &mut BTreeMap<String, UseDefMap>,
        mod_to_alias_lengths: &mut BTreeMap<String, BTreeMap<Position, usize>>,
    ) {
        prog.source_definitions.iter().for_each(|pkg_def| {
            self.pkg_symbols(
                &prog.named_address_maps,
                pkg_def,
                mod_use_defs,
                mod_to_alias_lengths,
            )
        });
        prog.lib_definitions.iter().for_each(|pkg_def| {
            self.pkg_symbols(
                &prog.named_address_maps,
                pkg_def,
                mod_use_defs,
                mod_to_alias_lengths,
            )
        });
    }

    /// Get symbols for the whole package
    fn pkg_symbols(
        &mut self,
        pkg_address_maps: &'a NamedAddressMaps,
        pkg_def: &P::PackageDefinition,
        mod_use_defs: &mut BTreeMap<String, UseDefMap>,
        mod_to_alias_lengths: &mut BTreeMap<String, BTreeMap<Position, usize>>,
    ) {
        if let P::Definition::Module(mod_def) = &pkg_def.def {
            let pkg_addresses = pkg_address_maps.get(pkg_def.named_address_map);
            let old_addresses = std::mem::replace(&mut self.pkg_addresses, pkg_addresses);
            self.mod_symbols(mod_def, mod_use_defs, mod_to_alias_lengths);
            self.current_mod_ident_str = None;
            let _ = std::mem::replace(&mut self.pkg_addresses, old_addresses);
        }
    }

    /// Get symbols for the whole module
    fn mod_symbols(
        &mut self,
        mod_def: &P::ModuleDefinition,
        mod_use_defs: &mut BTreeMap<String, UseDefMap>,
        mod_to_alias_lengths: &mut BTreeMap<String, BTreeMap<Position, usize>>,
    ) {
        // parsing symbolicator is currently only responsible for processing use declarations
        let Some(mod_ident_str) = parsing_mod_def_to_map_key(self.pkg_addresses, mod_def) else {
            return;
        };
        assert!(self.current_mod_ident_str.is_none());
        self.current_mod_ident_str = Some(mod_ident_str.clone());

        let use_defs = mod_use_defs.remove(&mod_ident_str).unwrap();
        let old_defs = std::mem::replace(&mut self.use_defs, use_defs);
        let alias_lengths: BTreeMap<Position, usize> = BTreeMap::new();
        let old_alias_lengths = std::mem::replace(&mut self.alias_lengths, alias_lengths);

        for m in &mod_def.members {
            use P::ModuleMember as MM;
            match m {
                MM::Function(fun) => {
                    if ignored_function(fun.name.value()) {
                        continue;
                    }
                    fun.signature
                        .parameters
                        .iter()
                        .for_each(|(_, _, t)| self.type_symbols(t));
                    self.type_symbols(&fun.signature.return_type);
                    if fun.macro_.is_some() {
                        // we currently do not process macro function bodies
                        // in the parsing symbolicator (and do very limited
                        // processing in typing symbolicator)
                        continue;
                    }
                    if let P::FunctionBody_::Defined(seq) = &fun.body.value {
                        self.seq_symbols(seq);
                    };
                }
                MM::Struct(sdef) => match &sdef.fields {
                    P::StructFields::Named(v) => v.iter().for_each(|(_, t)| self.type_symbols(t)),
                    P::StructFields::Positional(v) => v.iter().for_each(|t| self.type_symbols(t)),
                    P::StructFields::Native(_) => (),
                },
                MM::Enum(edef) => {
                    let P::EnumDefinition { variants, .. } = edef;
                    for variant in variants {
                        let P::VariantDefinition { fields, .. } = variant;
                        match fields {
                            P::VariantFields::Named(v) => {
                                v.iter().for_each(|(_, t)| self.type_symbols(t))
                            }
                            P::VariantFields::Positional(v) => {
                                v.iter().for_each(|t| self.type_symbols(t))
                            }
                            P::VariantFields::Empty => (),
                        }
                    }
                }
                MM::Use(use_decl) => self.use_decl_symbols(use_decl),
                MM::Friend(fdecl) => self.chain_symbols(&fdecl.friend),
                MM::Constant(c) => {
                    self.type_symbols(&c.signature);
                    self.exp_symbols(&c.value);
                }
                MM::Spec(_) => (),
            }
        }
        self.current_mod_ident_str = None;
        let processed_defs = std::mem::replace(&mut self.use_defs, old_defs);
        mod_use_defs.insert(mod_ident_str.clone(), processed_defs);
        let processed_alias_lengths = std::mem::replace(&mut self.alias_lengths, old_alias_lengths);
        mod_to_alias_lengths.insert(mod_ident_str, processed_alias_lengths);
    }

    /// Get symbols for a sequence item
    fn seq_item_symbols(&mut self, seq_item: &P::SequenceItem) {
        use P::SequenceItem_ as I;
        match &seq_item.value {
            I::Seq(e) => self.exp_symbols(e),
            I::Declare(v, to) => {
                v.value
                    .iter()
                    .for_each(|bind| self.bind_symbols(bind, to.is_some()));
                if let Some(t) = to {
                    self.type_symbols(t);
                }
            }
            I::Bind(v, to, e) => {
                v.value
                    .iter()
                    .for_each(|bind| self.bind_symbols(bind, to.is_some()));
                if let Some(t) = to {
                    self.type_symbols(t);
                }
                self.exp_symbols(e);
            }
        }
    }

    fn path_entry_symbols(&mut self, path: &P::PathEntry) {
        let P::PathEntry {
            name: _,
            tyargs,
            is_macro: _,
        } = path;
        if let Some(sp!(_, tyargs)) = tyargs {
            tyargs.iter().for_each(|t| self.type_symbols(t));
        }
    }

    fn root_path_entry_symbols(&mut self, path: &P::RootPathEntry) {
        let P::RootPathEntry {
            name: _,
            tyargs,
            is_macro: _,
        } = path;
        if let Some(sp!(_, tyargs)) = tyargs {
            tyargs.iter().for_each(|t| self.type_symbols(t));
        }
    }

    /// Get symbols for an expression
    fn exp_symbols(&mut self, sp!(_, exp): &P::Exp) {
        use P::Exp_ as E;
        match exp {
            E::Move(_, e) => self.exp_symbols(e),
            E::Copy(_, e) => self.exp_symbols(e),
            E::Name(chain) => self.chain_symbols(chain),
            E::Call(chain, v) => {
                self.chain_symbols(chain);
                v.value.iter().for_each(|e| self.exp_symbols(e));
            }
            E::Pack(chain, v) => {
                self.chain_symbols(chain);
                v.iter().for_each(|(_, e)| self.exp_symbols(e));
            }
            E::Vector(_, vo, v) => {
                if let Some(v) = vo {
                    v.iter().for_each(|t| self.type_symbols(t));
                }
                v.value.iter().for_each(|e| self.exp_symbols(e));
            }
            E::IfElse(e1, e2, oe) => {
                self.exp_symbols(e1);
                self.exp_symbols(e2);
                if let Some(e) = oe.as_ref() {
                    self.exp_symbols(e)
                }
            }
            E::While(e1, e2) => {
                self.exp_symbols(e1);
                self.exp_symbols(e2);
            }
            E::Loop(e) => self.exp_symbols(e),
            E::Labeled(_, e) => self.exp_symbols(e),
            E::Block(seq) => self.seq_symbols(seq),
            E::Lambda(sp!(_, bindings), to, e) => {
                for (sp!(_, v), bto) in bindings {
                    if let Some(bt) = bto {
                        self.type_symbols(bt);
                    }
                    v.iter().for_each(|bind| self.bind_symbols(bind, to.is_some()));
                }
                if let Some(t) = to {
                    self.type_symbols(t);
                }
                self.exp_symbols(e);
            }
            E::ExpList(l) => l.iter().for_each(|e| self.exp_symbols(e)),
            E::Parens(e) => self.exp_symbols(e),
            E::Assign(e1, e2) => {
                self.exp_symbols(e1);
                self.exp_symbols(e2);
            }
            E::Abort(e) => self.exp_symbols(e),
            E::Return(_, oe) => {
                if let Some(e) = oe.as_ref() {
                    self.exp_symbols(e)
                }
            }
            E::Break(_, oe) => {
                if let Some(e) = oe.as_ref() {
                    self.exp_symbols(e)
                }
            }
            E::Dereference(e) => self.exp_symbols(e),
            E::UnaryExp(_, e) => self.exp_symbols(e),
            E::BinopExp(e1, _, e2) => {
                self.exp_symbols(e1);
                self.exp_symbols(e2);
            }
            E::Borrow(_, e) => self.exp_symbols(e),
            E::Dot(e, _) => self.exp_symbols(e),
            E::DotCall(e, _, _, vo, v) => {
                self.exp_symbols(e);
                if let Some(v) = vo {
                    v.iter().for_each(|t| self.type_symbols(t));
                }
                v.value.iter().for_each(|e| self.exp_symbols(e));
            }
            E::Index(e, v) => {
                self.exp_symbols(e);
                v.value.iter().for_each(|e| self.exp_symbols(e));
            }
            E::Cast(e, t) => {
                self.exp_symbols(e);
                self.type_symbols(t);
            }
            E::Annotate(e, t) => {
                self.exp_symbols(e);
                self.type_symbols(t);
            }
            E::DotUnresolved(_, e) => self.exp_symbols(e),
            E::Value(_)
            | E::Quant(..)
            | E::Unit
            | E::Continue(_)
            | E::Spec(_)
            | E::Match(_, _) // TODO support it
            | E::UnresolvedError
            => (),
        }
    }

    /// Get symbols for a sequence
    fn seq_symbols(&mut self, (use_decls, seq_items, _, oe): &P::Sequence) {
        use_decls
            .iter()
            .for_each(|use_decl| self.use_decl_symbols(use_decl));

        seq_items
            .iter()
            .for_each(|seq_item| self.seq_item_symbols(seq_item));
        if let Some(e) = oe.as_ref().as_ref() {
            self.exp_symbols(e)
        }
    }

    /// Get symbols for a use declaration
    fn use_decl_symbols(&mut self, use_decl: &P::UseDecl) {
        match &use_decl.use_ {
            P::Use::ModuleUse(mod_ident, mod_use) => {
                let mod_ident_str =
                    parsing_mod_ident_to_map_key(self.pkg_addresses, &mod_ident.value);
                self.mod_name_symbol(&mod_ident.value.module, &mod_ident_str);
                self.mod_use_symbols(mod_use, &mod_ident_str);
            }
            P::Use::NestedModuleUses(leading_name, uses) => {
                for (mod_name, mod_use) in uses {
                    let mod_ident_str = parsing_leading_and_mod_names_to_map_key(
                        self.pkg_addresses,
                        *leading_name,
                        *mod_name,
                    );

                    self.mod_name_symbol(mod_name, &mod_ident_str);
                    self.mod_use_symbols(mod_use, &mod_ident_str);
                }
            }
            P::Use::Fun {
                visibility: _,
                function,
                ty,
                method: _,
            } => {
                self.chain_symbols(function);
                self.chain_symbols(ty);
            }
        }
    }

    /// Get module name symbol
    fn mod_name_symbol(&mut self, mod_name: &P::ModuleName, mod_ident_str: &String) {
        let Some(mod_defs) = self.mod_outer_defs.get_mut(mod_ident_str) else {
            return;
        };
        let Some(mod_name_start) = loc_start_to_lsp_position_opt(self.files, &mod_name.loc())
        else {
            debug_assert!(false);
            return;
        };
        self.use_defs.insert(
            mod_name_start.line,
            UseDef::new(
                self.references,
                &BTreeMap::new(),
                mod_name.loc().file_hash(),
                mod_name_start,
                mod_defs.fhash,
                mod_defs.start,
                &mod_name.value(),
                None,
            ),
        );
    }

    /// Get symbols for a module use
    fn mod_use_symbols(&mut self, mod_use: &P::ModuleUse, mod_ident_str: &String) {
        match mod_use {
            P::ModuleUse::Module(Some(alias_name)) => {
                self.mod_name_symbol(alias_name, mod_ident_str);
            }
            P::ModuleUse::Module(None) => (), // nothing more to do
            P::ModuleUse::Members(v) => {
                for (name, alias_opt) in v {
                    self.use_decl_member_symbols(mod_ident_str.clone(), name, alias_opt);
                }
            }
        }
    }

    /// Get symbols for a module member in the use declaration (can be a struct or a function)
    fn use_decl_member_symbols(
        &mut self,
        mod_ident_str: String,
        name: &Name,
        alias_opt: &Option<Name>,
    ) {
        let Some(mod_defs) = self.mod_outer_defs.get(&mod_ident_str) else {
            return;
        };
        if let Some(mut ud) = add_struct_use_def(
            self.mod_outer_defs,
            self.files,
            mod_ident_str.clone(),
            mod_defs,
            &name.value,
            &name.loc,
            self.references,
            self.def_info,
            &mut self.use_defs,
            &BTreeMap::new(),
        ) {
            // it's a struct - add it for the alias as well
            if let Some(alias) = alias_opt {
                let Some(alias_start) = loc_start_to_lsp_position_opt(self.files, &alias.loc)
                else {
                    debug_assert!(false);
                    return;
                };
                ud.rename_use(
                    self.references,
                    alias.value,
                    alias_start,
                    alias.loc.file_hash(),
                );
                self.use_defs.insert(alias_start.line, ud);
            }
            return;
        }
        if let Some(mut ud) = add_fun_use_def(
            &name.value,
            self.mod_outer_defs,
            self.files,
            mod_ident_str.clone(),
            mod_defs,
            &name.value,
            &name.loc,
            self.references,
            self.def_info,
            &mut self.use_defs,
            &BTreeMap::new(),
        ) {
            // it's a function - add it for the alias as well
            if let Some(alias) = alias_opt {
                let Some(alias_start) = loc_start_to_lsp_position_opt(self.files, &alias.loc)
                else {
                    debug_assert!(false);
                    return;
                };
                ud.rename_use(
                    self.references,
                    alias.value,
                    alias_start,
                    alias.loc.file_hash(),
                );
                self.use_defs.insert(alias_start.line, ud);
            }
        }
    }

    /// Get symbols for a type
    fn type_symbols(&mut self, sp!(_, t): &P::Type) {
        use P::Type_ as T;
        match t {
            T::Apply(chain) => {
                self.chain_symbols(chain);
            }
            T::Ref(_, t) => self.type_symbols(t),
            T::Fun(v, t) => {
                v.iter().for_each(|t| self.type_symbols(t));
                self.type_symbols(t);
            }
            T::Multiple(v) => v.iter().for_each(|t| self.type_symbols(t)),
            T::Unit => (),
            T::UnresolvedError => (),
        }
    }

    /// Get symbols for a bind statement
    fn bind_symbols(&mut self, sp!(_, bind): &P::Bind, explicitly_typed: bool) {
        use P::Bind_ as B;
        match bind {
            B::Unpack(chain, bindings) => {
                self.chain_symbols(chain);
                match bindings {
                    P::FieldBindings::Named(v) => {
                        for symbol in v {
                            match symbol {
                                P::Ellipsis::Binder((_, x)) => self.bind_symbols(x, false),
                                P::Ellipsis::Ellipsis(_) => (),
                            }
                        }
                    }
                    P::FieldBindings::Positional(v) => {
                        for symbol in v.iter() {
                            match symbol {
                                P::Ellipsis::Binder(x) => self.bind_symbols(x, false),
                                P::Ellipsis::Ellipsis(_) => (),
                            }
                        }
                    }
                }
            }
            B::Var(_, var) => {
                if !explicitly_typed {
                    assert!(self.current_mod_ident_str.is_some());
                    let Some(mod_defs) = self
                        .mod_outer_defs
                        .get_mut(&self.current_mod_ident_str.clone().unwrap())
                    else {
                        return;
                    };
                    let Some(def_start) = loc_start_to_lsp_position_opt(self.files, &var.loc())
                    else {
                        return;
                    };
                    mod_defs
                        .untyped_defs
                        .insert(DefLoc::new(var.loc().file_hash(), def_start));
                }
            }
        }
    }

    /// Get symbols for a name access chain
    fn chain_symbols(&mut self, sp!(_, chain): &P::NameAccessChain) {
        use P::NameAccessChain_ as NA;
        // record the length of an identifier representing a potentially
        // aliased module, struct or function  name in an access chain,
        let no = match chain {
            NA::Single(entry) => {
                self.path_entry_symbols(entry);
                Some(entry.name)
            }
            NA::Path(path) => {
                let P::NamePath { root, entries } = path;
                self.root_path_entry_symbols(root);
                entries
                    .iter()
                    .for_each(|entry| self.path_entry_symbols(entry));
                // FIXME: this is a hack that will break when we add enums
                if entries.len() < 2 {
                    if let P::LeadingNameAccess_::Name(n) = root.name.value {
                        Some(n)
                    } else {
                        None
                    }
                } else {
                    None
                }
            }
        };
        let Some(n) = no else {
            return;
        };
        let sp!(pos, name) = n;
        let Some(loc) = loc_start_to_lsp_position_opt(self.files, &pos) else {
            return;
        };
        self.alias_lengths.insert(loc, name.len());
    }
}

/// Add use of a function identifier
pub fn add_fun_use_def(
    fun_def_name: &Symbol, // may be different from use_name for methods
    mod_outer_defs: &BTreeMap<String, ModuleDefs>,
    files: &MappedFiles,
    mod_ident_str: String,
    mod_defs: &ModuleDefs,
    use_name: &Symbol,
    use_pos: &Loc,
    references: &mut BTreeMap<DefLoc, BTreeSet<UseLoc>>,
    def_info: &BTreeMap<DefLoc, DefInfo>,
    use_defs: &mut UseDefMap,
    alias_lengths: &BTreeMap<Position, usize>,
) -> Option<UseDef> {
    let Some(name_start) = loc_start_to_lsp_position_opt(files, use_pos) else {
        debug_assert!(false);
        return None;
    };
    if let Some(func_def) = mod_defs.functions.get(fun_def_name) {
        let def_fhash = mod_outer_defs.get(&mod_ident_str).unwrap().fhash;
        let fun_info = def_info
            .get(&DefLoc::new(def_fhash, func_def.start))
            .unwrap();
        let ident_type_def_loc = def_info_to_type_def_loc(mod_outer_defs, fun_info);
        let ud = UseDef::new(
            references,
            alias_lengths,
            use_pos.file_hash(),
            name_start,
            def_fhash,
            func_def.start,
            use_name,
            ident_type_def_loc,
        );
        use_defs.insert(name_start.line, ud.clone());
        return Some(ud);
    }
    None
}

/// Add use of a struct identifier
pub fn add_struct_use_def(
    mod_outer_defs: &BTreeMap<String, ModuleDefs>,
    files: &MappedFiles,
    mod_ident_str: String,
    mod_defs: &ModuleDefs,
    use_name: &Symbol,
    use_pos: &Loc,
    references: &mut BTreeMap<DefLoc, BTreeSet<UseLoc>>,
    def_info: &BTreeMap<DefLoc, DefInfo>,
    use_defs: &mut UseDefMap,
    alias_lengths: &BTreeMap<Position, usize>,
) -> Option<UseDef> {
    let Some(name_start) = loc_start_to_lsp_position_opt(files, use_pos) else {
        debug_assert!(false);
        return None;
    };
    if let Some(def) = mod_defs.structs.get(use_name) {
        let def_fhash = mod_outer_defs.get(&mod_ident_str).unwrap().fhash;
        let struct_info = def_info
            .get(&DefLoc::new(def_fhash, def.name_start))
            .unwrap();
        let ident_type_def_loc = def_info_to_type_def_loc(mod_outer_defs, struct_info);
        let ud = UseDef::new(
            references,
            alias_lengths,
            use_pos.file_hash(),
            name_start,
            def_fhash,
            def.name_start,
            use_name,
            ident_type_def_loc,
        );
        use_defs.insert(name_start.line, ud.clone());
        return Some(ud);
    }
    None
}

pub fn def_info_to_type_def_loc(
    mod_outer_defs: &BTreeMap<String, ModuleDefs>,
    def_info: &DefInfo,
) -> Option<DefLoc> {
    match def_info {
        DefInfo::Type(t) => type_def_loc(mod_outer_defs, t),
        DefInfo::Function(..) => None,
        DefInfo::Struct(mod_ident, name, ..) => find_struct(mod_outer_defs, mod_ident, name),
        DefInfo::Field(.., t, _) => type_def_loc(mod_outer_defs, t),
        DefInfo::Local(_, t, _, _) => type_def_loc(mod_outer_defs, t),
        DefInfo::Const(_, _, t, _, _) => type_def_loc(mod_outer_defs, t),
        DefInfo::Module(..) => None,
    }
}

fn def_info_doc_string(def_info: &DefInfo) -> Option<String> {
    match def_info {
        DefInfo::Type(_) => None,
        DefInfo::Function(.., s) => s.clone(),
        DefInfo::Struct(.., s) => s.clone(),
        DefInfo::Field(.., s) => s.clone(),
        DefInfo::Local(..) => None,
        DefInfo::Const(.., s) => s.clone(),
        DefInfo::Module(_, s) => s.clone(),
    }
}

pub fn type_def_loc(
    mod_outer_defs: &BTreeMap<String, ModuleDefs>,
    sp!(_, t): &Type,
) -> Option<DefLoc> {
    match t {
        Type_::Ref(_, r) => type_def_loc(mod_outer_defs, r),
        Type_::Apply(_, sp!(_, TypeName_::ModuleType(sp!(_, mod_ident), struct_name)), _) => {
            find_struct(mod_outer_defs, mod_ident, &struct_name.value())
        }
        _ => None,
    }
}

fn find_struct(
    mod_outer_defs: &BTreeMap<String, ModuleDefs>,
    mod_ident: &ModuleIdent_,
    struct_name: &Symbol,
) -> Option<DefLoc> {
    let mod_ident_str = expansion_mod_ident_to_map_key(mod_ident);
    let mod_defs = match mod_outer_defs.get(&mod_ident_str) {
        Some(v) => v,
        None => return None,
    };
    mod_defs.structs.get(struct_name).map(|struct_def| {
        let fhash = mod_defs.fhash;
        let start = struct_def.name_start;
        DefLoc::new(fhash, start)
    })
}

/// Extracts the docstring (/// or /** ... */) for a given definition by traversing up from the line definition
fn extract_doc_string(
    file_id_mapping: &HashMap<FileHash, usize>,
    file_id_to_lines: &HashMap<usize, Vec<String>>,
    name_start: &Position,
    file_hash: &FileHash,
) -> Option<String> {
    let Some(file_id) = file_id_mapping.get(file_hash) else {
        return None;
    };

    let Some(file_lines) = file_id_to_lines.get(file_id) else {
        return None;
    };

    if name_start.line == 0 {
        return None;
    }

    let mut iter = (name_start.line - 1) as usize;
    let mut line_before = file_lines[iter].trim();

    let mut doc_string = String::new();
    // Detect the two different types of docstrings
    if line_before.starts_with("///") {
        while let Some(stripped_line) = line_before.strip_prefix("///") {
            doc_string = format!("{}\n{}", stripped_line.trim(), doc_string);
            if iter == 0 {
                break;
            }
            iter -= 1;
            line_before = file_lines[iter].trim();
        }
    } else if line_before.ends_with("*/") {
        let mut doc_string_found = false;
        line_before = file_lines[iter].strip_suffix("*/").unwrap_or("").trim();

        // Loop condition is a safe guard.
        while !doc_string_found {
            // We found the start of the multi-line comment/docstring
            if line_before.starts_with("/*") {
                let is_doc = line_before.starts_with("/**") && !line_before.starts_with("/***");

                // Invalid doc_string start prefix.
                if !is_doc {
                    return None;
                }

                line_before = line_before.strip_prefix("/**").unwrap_or("").trim();
                doc_string_found = true;
            }

            doc_string = format!("{}\n{}", line_before, doc_string);

            if iter == 0 {
                break;
            }

            iter -= 1;
            line_before = file_lines[iter].trim();
        }

        // No doc_string found - return String::new();
        if !doc_string_found {
            return None;
        }
    }

    // No point in trying to print empty comment
    if doc_string.is_empty() {
        return None;
    }

    Some(doc_string)
}

/// Handles go-to-def request of the language server
pub fn on_go_to_def_request(context: &Context, request: &Request, symbols: &Symbols) {
    let parameters = serde_json::from_value::<GotoDefinitionParams>(request.params.clone())
        .expect("could not deserialize go-to-def request");

    let fpath = parameters
        .text_document_position_params
        .text_document
        .uri
        .to_file_path()
        .unwrap();
    let loc = parameters.text_document_position_params.position;
    let line = loc.line;
    let col = loc.character;

    on_use_request(
        context,
        symbols,
        &fpath,
        line,
        col,
        request.id.clone(),
        |u| {
            let loc = def_ide_location(&u.def_loc, symbols);
            Some(serde_json::to_value(loc).unwrap())
        },
    );
}

pub fn def_ide_location(def_loc: &DefLoc, symbols: &Symbols) -> Location {
    // TODO: Do we need beginning and end of the definition? Does not seem to make a
    // difference from the IDE perspective as the cursor goes to the beginning anyway (at
    // least in VSCode).
    let range = Range {
        start: def_loc.start,
        end: def_loc.start,
    };
    let path = symbols.files.file_path(&def_loc.fhash);
    Location {
        uri: Url::from_file_path(path).unwrap(),
        range,
    }
}

/// Handles go-to-type-def request of the language server
pub fn on_go_to_type_def_request(context: &Context, request: &Request, symbols: &Symbols) {
    let parameters = serde_json::from_value::<GotoTypeDefinitionParams>(request.params.clone())
        .expect("could not deserialize go-to-type-def request");

    let fpath = parameters
        .text_document_position_params
        .text_document
        .uri
        .to_file_path()
        .unwrap();
    let loc = parameters.text_document_position_params.position;
    let line = loc.line;
    let col = loc.character;

    on_use_request(
        context,
        symbols,
        &fpath,
        line,
        col,
        request.id.clone(),
        |u| match u.type_def_loc {
            Some(def_loc) => {
                let range = Range {
                    start: def_loc.start,
                    end: def_loc.start,
                };
                let path = symbols.files.file_path(&u.def_loc.fhash);
                let loc = Location {
                    uri: Url::from_file_path(path).unwrap(),
                    range,
                };
                Some(serde_json::to_value(loc).unwrap())
            }
            None => Some(serde_json::to_value(Option::<lsp_types::Location>::None).unwrap()),
        },
    );
}

/// Handles go-to-references request of the language server
pub fn on_references_request(context: &Context, request: &Request, symbols: &Symbols) {
    let parameters = serde_json::from_value::<ReferenceParams>(request.params.clone())
        .expect("could not deserialize references request");

    let fpath = parameters
        .text_document_position
        .text_document
        .uri
        .to_file_path()
        .unwrap();
    let loc = parameters.text_document_position.position;
    let line = loc.line;
    let col = loc.character;
    let include_decl = parameters.context.include_declaration;

    on_use_request(
        context,
        symbols,
        &fpath,
        line,
        col,
        request.id.clone(),
        |u| match symbols.references.get(&u.def_loc) {
            Some(s) => {
                let mut locs = vec![];
                for ref_loc in s {
                    if include_decl
                        || !(u.def_loc.start == ref_loc.start && u.def_loc.fhash == ref_loc.fhash)
                    {
                        let end_pos = Position {
                            line: ref_loc.start.line,
                            character: ref_loc.col_end,
                        };
                        let range = Range {
                            start: ref_loc.start,
                            end: end_pos,
                        };
                        let path = symbols.files.file_path(&ref_loc.fhash);
                        locs.push(Location {
                            uri: Url::from_file_path(path).unwrap(),
                            range,
                        });
                    }
                }
                if locs.is_empty() {
                    Some(serde_json::to_value(Option::<lsp_types::Location>::None).unwrap())
                } else {
                    Some(serde_json::to_value(locs).unwrap())
                }
            }
            None => Some(serde_json::to_value(Option::<lsp_types::Location>::None).unwrap()),
        },
    );
}

/// Handles hover request of the language server
pub fn on_hover_request(context: &Context, request: &Request, symbols: &Symbols) {
    let parameters = serde_json::from_value::<HoverParams>(request.params.clone())
        .expect("could not deserialize hover request");

    let fpath = parameters
        .text_document_position_params
        .text_document
        .uri
        .to_file_path()
        .unwrap();
    let loc = parameters.text_document_position_params.position;
    let line = loc.line;
    let col = loc.character;

    on_use_request(
        context,
        symbols,
        &fpath,
        line,
        col,
        request.id.clone(),
        |u| {
            let Some(info) = symbols.def_info.get(&u.def_loc) else {
                return Some(serde_json::to_value(Option::<lsp_types::Location>::None).unwrap());
            };
            // use rust for highlighting in Markdown until there is support for Move
            let contents = HoverContents::Markup(on_hover_markup(info));
            let range = None;
            Some(serde_json::to_value(Hover { contents, range }).unwrap())
        },
    );
}

pub fn on_hover_markup(info: &DefInfo) -> MarkupContent {
    let value = if let Some(s) = &def_info_doc_string(info) {
        format!("```rust\n{}\n```\n{}", info, s)
    } else {
        format!("```rust\n{}\n```", info)
    };
    MarkupContent {
        kind: MarkupKind::Markdown,
        value,
    }
}

/// Helper function to handle language server queries related to identifier uses
pub fn on_use_request(
    context: &Context,
    symbols: &Symbols,
    use_fpath: &PathBuf,
    use_line: u32,
    use_col: u32,
    id: RequestId,
    use_def_action: impl Fn(&UseDef) -> Option<serde_json::Value>,
) {
    let mut result = None;

    let mut use_def_found = false;
    if let Some(mod_symbols) = symbols.file_use_defs.get(use_fpath) {
        if let Some(uses) = mod_symbols.get(use_line) {
            for u in uses {
                if use_col >= u.col_start && use_col <= u.col_end {
                    result = use_def_action(&u);
                    use_def_found = true;
                }
            }
        }
    }
    if !use_def_found {
        result = Some(serde_json::to_value(Option::<lsp_types::Location>::None).unwrap());
    }

    eprintln!("about to send use response");
    // unwrap will succeed based on the logic above which the compiler is unable to figure out
    // without using Option
    let response = lsp_server::Response::new_ok(id, result.unwrap());
    if let Err(err) = context
        .connection
        .sender
        .send(lsp_server::Message::Response(response))
    {
        eprintln!("could not send use response: {:?}", err);
    }
}

/// Handles document symbol request of the language server
#[allow(deprecated)]
pub fn on_document_symbol_request(context: &Context, request: &Request, symbols: &Symbols) {
    let parameters = serde_json::from_value::<DocumentSymbolParams>(request.params.clone())
        .expect("could not deserialize document symbol request");

    let fpath = parameters.text_document.uri.to_file_path().unwrap();
    eprintln!("on_document_symbol_request: {:?}", fpath);

    let empty_mods: BTreeSet<ModuleDefs> = BTreeSet::new();
    let mods = symbols.file_mods.get(&fpath).unwrap_or(&empty_mods);

    let mut defs: Vec<DocumentSymbol> = vec![];
    for mod_def in mods {
        let name = mod_def.ident.module.clone().to_string();
        let detail = Some(mod_def.ident.clone().to_string());
        let kind = SymbolKind::MODULE;
        let range = Range {
            start: mod_def.start,
            end: mod_def.start,
        };

        let mut children = vec![];

        // handle constants
        let cloned_const_def = mod_def.constants.clone();
        for (sym, const_def) in cloned_const_def {
            let const_range = Range {
                start: const_def.name_start,
                end: const_def.name_start,
            };

            children.push(DocumentSymbol {
                name: sym.clone().to_string(),
                detail: None,
                kind: SymbolKind::CONSTANT,
                range: const_range,
                selection_range: const_range,
                children: None,
                tags: Some(vec![]),
                deprecated: Some(false),
            });
        }

        // handle structs
        let cloned_struct_def = mod_def.structs.clone();
        for (sym, struct_def) in cloned_struct_def {
            let struct_range = Range {
                start: struct_def.name_start,
                end: struct_def.name_start,
            };

            let mut fields: Vec<DocumentSymbol> = vec![];
            handle_struct_fields(struct_def, &mut fields);

            children.push(DocumentSymbol {
                name: sym.clone().to_string(),
                detail: None,
                kind: SymbolKind::STRUCT,
                range: struct_range,
                selection_range: struct_range,
                children: Some(fields),
                tags: Some(vec![]),
                deprecated: Some(false),
            });
        }

        // handle functions
        let cloned_func_def = mod_def.functions.clone();
        for (sym, func_def) in cloned_func_def {
            let func_range = Range {
                start: func_def.start,
                end: func_def.start,
            };

            let mut detail = None;
            if !func_def.attrs.is_empty() {
                detail = Some(format!("{:?}", func_def.attrs));
            }

            children.push(DocumentSymbol {
                name: sym.clone().to_string(),
                detail,
                kind: SymbolKind::FUNCTION,
                range: func_range,
                selection_range: func_range,
                children: None,
                tags: Some(vec![]),
                deprecated: Some(false),
            });
        }

        defs.push(DocumentSymbol {
            name,
            detail,
            kind,
            range,
            selection_range: range,
            children: Some(children),
            tags: Some(vec![]),
            deprecated: Some(false),
        });
    }

    // unwrap will succeed based on the logic above which the compiler is unable to figure out
    let response = lsp_server::Response::new_ok(request.id.clone(), defs);
    if let Err(err) = context
        .connection
        .sender
        .send(lsp_server::Message::Response(response))
    {
        eprintln!("could not send use response: {:?}", err);
    }
}

/// Helper function to handle struct fields
#[allow(deprecated)]
fn handle_struct_fields(struct_def: StructDef, fields: &mut Vec<DocumentSymbol>) {
    let clonded_fileds = struct_def.field_defs;

    for field_def in clonded_fileds {
        let field_range = Range {
            start: field_def.start,
            end: field_def.start,
        };

        fields.push(DocumentSymbol {
            name: field_def.name.clone().to_string(),
            detail: None,
            kind: SymbolKind::FIELD,
            range: field_range,
            selection_range: field_range,
            children: None,
            tags: Some(vec![]),
            deprecated: Some(false),
        });
    }
}

#[cfg(test)]
fn assert_use_def_with_doc_string(
    mod_symbols: &UseDefMap,
    symbols: &Symbols,
    use_idx: usize,
    use_line: u32,
    use_col: u32,
    use_file: &str,
    def_line: u32,
    def_col: u32,
    def_file: &str,
    type_str: &str,
    type_def: Option<(u32, u32, &str)>,
    doc_string: Option<&str>,
) {
    let file_name_mapping = &symbols.files.file_name_mapping();
    let def_info = &symbols.def_info;

    let Some(uses) = mod_symbols.get(use_line) else {
        panic!("No use_line {use_line} in mod_symbols {mod_symbols:#?} for file {use_file}");
    };
    let Some(use_def) = uses.iter().nth(use_idx) else {
        panic!("No use_line {use_idx} in uses {uses:#?} for file {use_file}");
    };
    assert!(
        use_def.col_start == use_col,
        "'{}' != '{}' for use in column {use_col} of line {use_line} in file {use_file}",
        use_def.col_start,
        use_col,
    );
    assert!(
        use_def.def_loc.start.line == def_line,
        "'{}' != '{}' for use in column {use_col} of line {use_line} in file {use_file}",
        use_def.def_loc.start.line,
        def_line
    );
    assert!(
        use_def.def_loc.start.character == def_col,
        "'{}' != '{}' for use in column {use_col} of line {use_line} in file {use_file}",
        use_def.def_loc.start.character,
        def_col
    );
    assert!(
        file_name_mapping
            .get(&use_def.def_loc.fhash)
            .unwrap()
            .to_str()
            .unwrap()
            .ends_with(def_file),
        "for use in column {use_col} of line {use_line} in file {use_file}"
    );
    let info = def_info.get(&use_def.def_loc).unwrap();
    let info_str = info.to_string();
    assert!(
        type_str == info_str,
        "'{type_str}' != '{info}' for use in column {use_col} of line {use_line} in file {use_file}",
    );

    if doc_string.is_some() {
        let expected_doc_string = def_info_doc_string(info);
        assert!(
            doc_string.map(|s| s.to_string()) == expected_doc_string,
            "'{:?}' != '{:?}' for use in column {use_col} of line {use_line} in file {use_file}",
            doc_string.map(|s| s.to_string()),
            expected_doc_string
        );
    }
    match use_def.type_def_loc {
        Some(type_def_loc) => {
            let tdef_line = type_def.unwrap().0;
            let tdef_col = type_def.unwrap().1;
            let tdef_file = type_def.unwrap().2;
            assert!(
                type_def_loc.start.line == tdef_line,
                "'{}' != '{}' for use in column {use_col} of line {use_line} in file {use_file}",
                type_def_loc.start.line,
                tdef_line
            );
            assert!(
                type_def_loc.start.character == tdef_col,
                "'{}' != '{}' for use in column {use_col} of line {use_line} in file {use_file}",
                type_def_loc.start.character,
                tdef_col
            );
            assert!(
                file_name_mapping
                    .get(&type_def_loc.fhash)
                    .unwrap()
                    .to_str()
                    .unwrap()
                    .ends_with(tdef_file),
                "for use in column {use_col} of line {use_line} in file {use_file}"
            );
        }
        None => assert!(
            type_def.is_none(),
            "for use in column {use_col} of line {use_line} in file {use_file}"
        ),
    }
}

#[cfg(test)]
fn assert_use_def(
    mod_symbols: &UseDefMap,
    symbols: &Symbols,
    use_idx: usize,
    use_line: u32,
    use_col: u32,
    use_file: &str,
    def_line: u32,
    def_col: u32,
    def_file: &str,
    type_str: &str,
    type_def: Option<(u32, u32, &str)>,
) {
    assert_use_def_with_doc_string(
        mod_symbols,
        symbols,
        use_idx,
        use_line,
        use_col,
        use_file,
        def_line,
        def_col,
        def_file,
        type_str,
        type_def,
        None,
    )
}

#[test]
/// Tests if symbolication + doc_string information for documented Move constructs is constructed correctly.
fn docstring_test() {
    let mut path = PathBuf::from(env!("CARGO_MANIFEST_DIR"));

    path.push("tests/symbols");

    let ide_files_layer: VfsPath = MemoryFS::new().into();
    let (symbols_opt, _) = get_symbols(
        Arc::new(Mutex::new(BTreeMap::new())),
        ide_files_layer,
        path.as_path(),
        LintLevel::None,
    )
    .unwrap();
    let symbols = symbols_opt.unwrap();

    let mut fpath = path.clone();
    fpath.push("sources/M6.move");
    let cpath = dunce::canonicalize(&fpath).unwrap();

    let mod_symbols = symbols.file_use_defs.get(&cpath).unwrap();

    // struct def name
    assert_use_def_with_doc_string(
        mod_symbols,
        &symbols,
        0,
        4,
        11,
        "M6.move",
        4,
        11,
        "M6.move",
        "struct Symbols::M6::DocumentedStruct has drop, store, key {\n\tdocumented_field: u64\n}",
        Some((4, 11, "M6.move")),
        Some("This is a documented struct\nWith a multi-line docstring\n"),
    );

    // const def name
    assert_use_def_with_doc_string(
        mod_symbols,
        &symbols,
        0,
        10,
        10,
        "M6.move",
        10,
        10,
        "M6.move",
        "const Symbols::M6::DOCUMENTED_CONSTANT: u64 = 42",
        None,
        Some("Constant containing the answer to the universe\n"),
    );

    // function def name
    assert_use_def_with_doc_string(
        mod_symbols,
        &symbols,
        0,
        14,
        8,
        "M6.move",
        14,
        8,
        "M6.move",
        "fun Symbols::M6::unpack(s: Symbols::M6::DocumentedStruct): u64",
        None,
        Some("A documented function that unpacks a DocumentedStruct\n"),
    );
    // param var (unpack function) - should not have doc string
    assert_use_def_with_doc_string(
        mod_symbols,
        &symbols,
        1,
        14,
        15,
        "M6.move",
        14,
        15,
        "M6.move",
        "s: Symbols::M6::DocumentedStruct",
        Some((4, 11, "M6.move")),
        None,
    );
    // struct name in param type (unpack function)
    assert_use_def_with_doc_string(
        mod_symbols,
        &symbols,
        2,
        14,
        18,
        "M6.move",
        4,
        11,
        "M6.move",
        "struct Symbols::M6::DocumentedStruct has drop, store, key {\n\tdocumented_field: u64\n}",
        Some((4, 11, "M6.move")),
        Some("This is a documented struct\nWith a multi-line docstring\n"),
    );
    // struct name in unpack (unpack function)
    assert_use_def_with_doc_string(
        mod_symbols,
        &symbols,
        0,
        15,
        12,
        "M6.move",
        4,
        11,
        "M6.move",
        "struct Symbols::M6::DocumentedStruct has drop, store, key {\n\tdocumented_field: u64\n}",
        Some((4, 11, "M6.move")),
        Some("This is a documented struct\nWith a multi-line docstring\n"),
    );
    // field name in unpack (unpack function)
    assert_use_def_with_doc_string(
        mod_symbols,
        &symbols,
        1,
        15,
        31,
        "M6.move",
        6,
        8,
        "M6.move",
        "Symbols::M6::DocumentedStruct\ndocumented_field: u64",
        None,
        Some("A documented field\n"),
    );
    // moved var in unpack assignment (unpack function)
    assert_use_def_with_doc_string(
        mod_symbols,
        &symbols,
        3,
        15,
        59,
        "M6.move",
        14,
        15,
        "M6.move",
        "s: Symbols::M6::DocumentedStruct",
        Some((4, 11, "M6.move")),
        None,
    );

    // docstring construction for multi-line /** .. */ based strings
    assert_use_def_with_doc_string(
        mod_symbols,
        &symbols,
        0,
        26,
        8,
        "M6.move",
        26,
        8,
        "M6.move",
        "fun Symbols::M6::other_doc_struct(): Symbols::M7::OtherDocStruct",
        None,
        Some("\nThis is a multiline docstring\n\nThis docstring has empty lines.\n\nIt uses the ** format instead of ///\n\n"),
    );

    // docstring construction for single-line /** .. */ based strings
    assert_use_def_with_doc_string(
        mod_symbols,
        &symbols,
        0,
        31,
        8,
        "M6.move",
        31,
        8,
        "M6.move",
        "fun Symbols::M6::acq(uint: u64): u64",
        None,
        Some("Asterix based single-line docstring\n"),
    );

    /* Test doc_string construction for struct/function imported from another module */

    // other module struct name (other_doc_struct function)
    assert_use_def_with_doc_string(
        mod_symbols,
        &symbols,
        2,
        26,
        41,
        "M6.move",
        3,
        11,
        "M7.move",
        "struct Symbols::M7::OtherDocStruct has drop {\n\tsome_field: u64\n}",
        Some((3, 11, "M7.move")),
        Some("Documented struct in another module\n"),
    );

    // function name in a call (other_doc_struct function)
    assert_use_def_with_doc_string(
        mod_symbols,
        &symbols,
        1,
        27,
        21,
        "M6.move",
        9,
        15,
        "M7.move",
        "public fun Symbols::M7::create_other_struct(v: u64): Symbols::M7::OtherDocStruct",
        None,
        Some("Documented initializer in another module\n"),
    );

    // const in param (other_doc_struct function)
    assert_use_def_with_doc_string(
        mod_symbols,
        &symbols,
        2,
        27,
        41,
        "M6.move",
        10,
        10,
        "M6.move",
        "const Symbols::M6::DOCUMENTED_CONSTANT: u64 = 42",
        None,
        Some("Constant containing the answer to the universe\n"),
    );

    // other documented struct name imported (other_doc_struct_import function)
    assert_use_def_with_doc_string(
        mod_symbols,
        &symbols,
        1,
        38,
        35,
        "M6.move",
        3,
        11,
        "M7.move",
        "struct Symbols::M7::OtherDocStruct has drop {\n\tsome_field: u64\n}",
        Some((3, 11, "M7.move")),
        Some("Documented struct in another module\n"),
    );

    // Type param definition in documented function (type_param_doc function) - should have no doc string
    assert_use_def_with_doc_string(
        mod_symbols,
        &symbols,
        1,
        43,
        23,
        "M6.move",
        43,
        23,
        "M6.move",
        "T",
        None,
        None,
    );

    // Param def (of generic type) in documented function (type_param_doc function) - should have no doc string
    assert_use_def_with_doc_string(
        mod_symbols,
        &symbols,
        2,
        43,
        39,
        "M6.move",
        43,
        39,
        "M6.move",
        "param: T",
        None,
        None,
    );
}

#[test]
/// Tests if symbolication information for specific Move constructs has been constructed correctly.
fn symbols_test() {
    let mut path = PathBuf::from(env!("CARGO_MANIFEST_DIR"));

    path.push("tests/symbols");

    let ide_files_layer: VfsPath = MemoryFS::new().into();
    let (symbols_opt, _) = get_symbols(
        Arc::new(Mutex::new(BTreeMap::new())),
        ide_files_layer,
        path.as_path(),
        LintLevel::None,
    )
    .unwrap();
    let symbols = symbols_opt.unwrap();

    let mut fpath = path.clone();
    fpath.push("sources/M1.move");
    let cpath = dunce::canonicalize(&fpath).unwrap();

    let mod_symbols = symbols.file_use_defs.get(&cpath).unwrap();

    // struct def name
    assert_use_def(
        mod_symbols,
        &symbols,
        0,
        2,
        11,
        "M1.move",
        2,
        11,
        "M1.move",
        "struct Symbols::M1::SomeStruct has drop, store, key {\n\tsome_field: u64\n}",
        Some((2, 11, "M1.move")),
    );
    // const def name
    assert_use_def(
        mod_symbols,
        &symbols,
        0,
        6,
        10,
        "M1.move",
        6,
        10,
        "M1.move",
        "const Symbols::M1::SOME_CONST: u64 = 42",
        None,
    );
    // function def name
    assert_use_def(
        mod_symbols,
        &symbols,
        0,
        9,
        8,
        "M1.move",
        9,
        8,
        "M1.move",
        "fun Symbols::M1::unpack(s: Symbols::M1::SomeStruct): u64",
        None,
    );
    // param var (unpack function)
    assert_use_def(
        mod_symbols,
        &symbols,
        1,
        9,
        15,
        "M1.move",
        9,
        15,
        "M1.move",
        "s: Symbols::M1::SomeStruct",
        Some((2, 11, "M1.move")),
    );
    // struct name in param type (unpack function)
    assert_use_def(
        mod_symbols,
        &symbols,
        2,
        9,
        18,
        "M1.move",
        2,
        11,
        "M1.move",
        "struct Symbols::M1::SomeStruct has drop, store, key {\n\tsome_field: u64\n}",
        Some((2, 11, "M1.move")),
    );
    // struct name in unpack (unpack function)
    assert_use_def(
        mod_symbols,
        &symbols,
        0,
        10,
        12,
        "M1.move",
        2,
        11,
        "M1.move",
        "struct Symbols::M1::SomeStruct has drop, store, key {\n\tsome_field: u64\n}",
        Some((2, 11, "M1.move")),
    );
    // field name in unpack (unpack function)
    assert_use_def(
        mod_symbols,
        &symbols,
        1,
        10,
        25,
        "M1.move",
        3,
        8,
        "M1.move",
        "Symbols::M1::SomeStruct\nsome_field: u64",
        None,
    );
    // bound variable in unpack (unpack function)
    assert_use_def(
        mod_symbols,
        &symbols,
        2,
        10,
        37,
        "M1.move",
        10,
        37,
        "M1.move",
        "value: u64",
        None,
    );
    // moved var in unpack assignment (unpack function)
    assert_use_def(
        mod_symbols,
        &symbols,
        3,
        10,
        47,
        "M1.move",
        9,
        15,
        "M1.move",
        "s: Symbols::M1::SomeStruct",
        Some((2, 11, "M1.move")),
    );
    // copied var in an assignment (cp function)
    assert_use_def(
        mod_symbols,
        &symbols,
        1,
        15,
        18,
        "M1.move",
        14,
        11,
        "M1.move",
        "value: u64",
        None,
    );
    // struct name return type (pack function)
    assert_use_def(
        mod_symbols,
        &symbols,
        1,
        19,
        16,
        "M1.move",
        2,
        11,
        "M1.move",
        "struct Symbols::M1::SomeStruct has drop, store, key {\n\tsome_field: u64\n}",
        Some((2, 11, "M1.move")),
    );
    // struct name in pack (pack function)
    assert_use_def(
        mod_symbols,
        &symbols,
        1,
        20,
        18,
        "M1.move",
        2,
        11,
        "M1.move",
        "struct Symbols::M1::SomeStruct has drop, store, key {\n\tsome_field: u64\n}",
        Some((2, 11, "M1.move")),
    );
    // field name in pack (pack function)
    assert_use_def(
        mod_symbols,
        &symbols,
        2,
        20,
        31,
        "M1.move",
        3,
        8,
        "M1.move",
        "Symbols::M1::SomeStruct\nsome_field: u64",
        None,
    );
    // const in pack (pack function)
    assert_use_def(
        mod_symbols,
        &symbols,
        3,
        20,
        43,
        "M1.move",
        6,
        10,
        "M1.move",
        "const Symbols::M1::SOME_CONST: u64 = 42",
        None,
    );
    // other module struct name (other_mod_struct function)
    assert_use_def(
        mod_symbols,
        &symbols,
        2,
        24,
        41,
        "M1.move",
        2,
        11,
        "M2.move",
        "struct Symbols::M2::SomeOtherStruct has drop {\n\tsome_field: u64\n}",
        Some((2, 11, "M2.move")),
    );
    // function name in a call (other_mod_struct function)
    assert_use_def(
        mod_symbols,
        &symbols,
        1,
        25,
        21,
        "M1.move",
        6,
        15,
        "M2.move",
        "public fun Symbols::M2::some_other_struct(v: u64): Symbols::M2::SomeOtherStruct",
        None,
    );
    // const in param (other_mod_struct function)
    assert_use_def(
        mod_symbols,
        &symbols,
        2,
        25,
        39,
        "M1.move",
        6,
        10,
        "M1.move",
        "const Symbols::M1::SOME_CONST: u64 = 42",
        None,
    );
    // other module struct name imported (other_mod_struct_import function)
    assert_use_def(
        mod_symbols,
        &symbols,
        1,
        30,
        35,
        "M1.move",
        2,
        11,
        "M2.move",
        "struct Symbols::M2::SomeOtherStruct has drop {\n\tsome_field: u64\n}",
        Some((2, 11, "M2.move")),
    );
    // function name (acq function)
    assert_use_def(
        mod_symbols,
        &symbols,
        0,
        34,
        8,
        "M1.move",
        34,
        8,
        "M1.move",
        "fun Symbols::M1::acq(uint: u64): u64",
        None,
    );
    // const in first param (multi_arg_call function)
    assert_use_def(
        mod_symbols,
        &symbols,
        2,
        40,
        22,
        "M1.move",
        6,
        10,
        "M1.move",
        "const Symbols::M1::SOME_CONST: u64 = 42",
        None,
    );
    // const in second param (multi_arg_call function)
    assert_use_def(
        mod_symbols,
        &symbols,
        3,
        40,
        34,
        "M1.move",
        6,
        10,
        "M1.move",
        "const Symbols::M1::SOME_CONST: u64 = 42",
        None,
    );
    // function name (vec function)
    assert_use_def(
        mod_symbols,
        &symbols,
        0,
        43,
        8,
        "M1.move",
        43,
        8,
        "M1.move",
        "fun Symbols::M1::vec(): vector<Symbols::M1::SomeStruct>",
        None,
    );
    // vector constructor type (vec function)
    assert_use_def(
        mod_symbols,
        &symbols,
        0,
        45,
        15,
        "M1.move",
        2,
        11,
        "M1.move",
        "struct Symbols::M1::SomeStruct has drop, store, key {\n\tsome_field: u64\n}",
        Some((2, 11, "M1.move")),
    );
    // vector constructor first element struct type (vec function)
    assert_use_def(
        mod_symbols,
        &symbols,
        1,
        45,
        27,
        "M1.move",
        2,
        11,
        "M1.move",
        "struct Symbols::M1::SomeStruct has drop, store, key {\n\tsome_field: u64\n}",
        Some((2, 11, "M1.move")),
    );
    // vector constructor first element struct field (vec function)
    assert_use_def(
        mod_symbols,
        &symbols,
        2,
        45,
        39,
        "M1.move",
        3,
        8,
        "M1.move",
        "Symbols::M1::SomeStruct\nsome_field: u64",
        None,
    );
    // vector constructor second element var (vec function)
    assert_use_def(
        mod_symbols,
        &symbols,
        3,
        45,
        57,
        "M1.move",
        44,
        12,
        "M1.move",
        "let s: Symbols::M1::SomeStruct",
        Some((2, 11, "M1.move")),
    );
    // borrow local (mut function)
    assert_use_def(
        mod_symbols,
        &symbols,
        1,
        56,
        21,
        "M1.move",
        55,
        12,
        "M1.move",
        "let tmp: u64",
        None,
    );
    // LHS in mutation statement (mut function)
    assert_use_def(
        mod_symbols,
        &symbols,
        0,
        57,
        9,
        "M1.move",
        56,
        12,
        "M1.move",
        "let r: &mut u64",
        None,
    );
    // RHS in mutation statement (mut function)
    assert_use_def(
        mod_symbols,
        &symbols,
        1,
        57,
        13,
        "M1.move",
        6,
        10,
        "M1.move",
        "const Symbols::M1::SOME_CONST: u64 = 42",
        None,
    );
    // function name (ret function)
    assert_use_def(
        mod_symbols,
        &symbols,
        0,
        61,
        8,
        "M1.move",
        61,
        8,
        "M1.move",
        "fun Symbols::M1::ret(p1: bool, p2: u64): u64",
        None,
    );
    // returned value (ret function)
    assert_use_def(
        mod_symbols,
        &symbols,
        0,
        63,
        19,
        "M1.move",
        6,
        10,
        "M1.move",
        "const Symbols::M1::SOME_CONST: u64 = 42",
        None,
    );
    // function name (abort_call function)
    assert_use_def(
        mod_symbols,
        &symbols,
        0,
        68,
        8,
        "M1.move",
        68,
        8,
        "M1.move",
        "fun Symbols::M1::abort_call()",
        None,
    );
    // abort value (abort_call function)
    assert_use_def(
        mod_symbols,
        &symbols,
        0,
        69,
        14,
        "M1.move",
        6,
        10,
        "M1.move",
        "const Symbols::M1::SOME_CONST: u64 = 42",
        None,
    );
    // dereference (deref function)
    assert_use_def(
        mod_symbols,
        &symbols,
        0,
        75,
        9,
        "M1.move",
        74,
        12,
        "M1.move",
        "let r: &u64",
        None,
    );
    // unary operator (unary function)
    assert_use_def(
        mod_symbols,
        &symbols,
        0,
        79,
        9,
        "M1.move",
        78,
        14,
        "M1.move",
        "p: bool",
        None,
    );
    // temp borrow (temp_borrow function)
    assert_use_def(
        mod_symbols,
        &symbols,
        1,
        83,
        19,
        "M1.move",
        6,
        10,
        "M1.move",
        "const Symbols::M1::SOME_CONST: u64 = 42",
        None,
    );
    // chain access first element (chain_access function)
    assert_use_def(
        mod_symbols,
        &symbols,
        0,
        94,
        8,
        "M1.move",
        93,
        12,
        "M1.move",
        "let outer: Symbols::M1::OuterStruct",
        Some((87, 11, "M1.move")),
    );
    // chain second element (chain_access function)
    assert_use_def(
        mod_symbols,
        &symbols,
        1,
        94,
        14,
        "M1.move",
        88,
        8,
        "M1.move",
        "Symbols::M1::OuterStruct\nsome_struct: Symbols::M1::SomeStruct",
        Some((2, 11, "M1.move")),
    );
    // chain access third element (chain_access function)
    assert_use_def(
        mod_symbols,
        &symbols,
        2,
        94,
        26,
        "M1.move",
        3,
        8,
        "M1.move",
        "Symbols::M1::SomeStruct\nsome_field: u64",
        None,
    );
    // chain second element after the block (chain_access_block function)
    assert_use_def(
        mod_symbols,
        &symbols,
        0,
        102,
        10,
        "M1.move",
        88,
        8,
        "M1.move",
        "Symbols::M1::OuterStruct\nsome_struct: Symbols::M1::SomeStruct",
        Some((2, 11, "M1.move")),
    );
    // chain access first element when borrowing (chain_access_borrow function)
    assert_use_def(
        mod_symbols,
        &symbols,
        1,
        108,
        17,
        "M1.move",
        107,
        12,
        "M1.move",
        "let outer: Symbols::M1::OuterStruct",
        Some((87, 11, "M1.move")),
    );
    // chain second element when borrowing (chain_access_borrow function)
    assert_use_def(
        mod_symbols,
        &symbols,
        2,
        108,
        23,
        "M1.move",
        88,
        8,
        "M1.move",
        "Symbols::M1::OuterStruct\nsome_struct: Symbols::M1::SomeStruct",
        Some((2, 11, "M1.move")),
    );
    // chain access third element when borrowing (chain_access_borrow function)
    assert_use_def(
        mod_symbols,
        &symbols,
        3,
        108,
        35,
        "M1.move",
        3,
        8,
        "M1.move",
        "Symbols::M1::SomeStruct\nsome_field: u64",
        None,
    );
    // variable in cast (cast function)
    assert_use_def(
        mod_symbols,
        &symbols,
        0,
        114,
        9,
        "M1.move",
        113,
        12,
        "M1.move",
        "let tmp: u128",
        None,
    );
    // constant in an annotation (annot function)
    assert_use_def(
        mod_symbols,
        &symbols,
        1,
        118,
        19,
        "M1.move",
        6,
        10,
        "M1.move",
        "const Symbols::M1::SOME_CONST: u64 = 42",
        None,
    );
    // struct type param def (struct_param function)
    assert_use_def(
        mod_symbols,
        &symbols,
        1,
        122,
        21,
        "M1.move",
        122,
        21,
        "M1.move",
        "p: Symbols::M2::SomeOtherStruct",
        Some((2, 11, "M2.move")),
    );
    // struct type param use (struct_param function)
    assert_use_def(
        mod_symbols,
        &symbols,
        0,
        123,
        8,
        "M1.move",
        122,
        21,
        "M1.move",
        "p: Symbols::M2::SomeOtherStruct",
        Some((2, 11, "M2.move")),
    );
    // struct type local var def (struct_var function)
    assert_use_def(
        mod_symbols,
        &symbols,
        0,
        127,
        12,
        "M1.move",
        127,
        12,
        "M1.move",
        "let tmp: Symbols::M2::SomeOtherStruct",
        Some((2, 11, "M2.move")),
    );
    // struct type local var use (struct_var function)
    assert_use_def(
        mod_symbols,
        &symbols,
        0,
        129,
        12,
        "M1.move",
        127,
        12,
        "M1.move",
        "let tmp: Symbols::M2::SomeOtherStruct",
        Some((2, 11, "M2.move")),
    );

    let mut fpath = path.clone();
    fpath.push("sources/M3.move");
    let cpath = dunce::canonicalize(&fpath).unwrap();

    let mod_symbols = symbols.file_use_defs.get(&cpath).unwrap();

    // generic type in struct definition
    assert_use_def(
        mod_symbols,
        &symbols,
        1,
        2,
        23,
        "M3.move",
        2,
        23,
        "M3.move",
        "T",
        None,
    );
    // generic type in struct field definition
    assert_use_def(
        mod_symbols,
        &symbols,
        1,
        3,
        20,
        "M3.move",
        2,
        23,
        "M3.move",
        "T",
        None,
    );
    // generic type in generic type definition (type_param_arg function)
    assert_use_def(
        mod_symbols,
        &symbols,
        1,
        6,
        23,
        "M3.move",
        6,
        23,
        "M3.move",
        "T",
        None,
    );
    // parameter (type_param_arg function)
    assert_use_def(
        mod_symbols,
        &symbols,
        2,
        6,
        39,
        "M3.move",
        6,
        39,
        "M3.move",
        "param: T",
        None,
    );
    // generic type in param type (type_param_arg function)
    assert_use_def(
        mod_symbols,
        &symbols,
        3,
        6,
        46,
        "M3.move",
        6,
        23,
        "M3.move",
        "T",
        None,
    );
    // generic type in return type (type_param_arg function)
    assert_use_def(
        mod_symbols,
        &symbols,
        4,
        6,
        50,
        "M3.move",
        6,
        23,
        "M3.move",
        "T",
        None,
    );
    // generic type in struct param type (struct_type_param_arg function)
    assert_use_def(
        mod_symbols,
        &symbols,
        4,
        10,
        52,
        "M3.move",
        10,
        30,
        "M3.move",
        "T",
        None,
    );
    // generic type in struct return type (struct_type_param_arg function)
    assert_use_def(
        mod_symbols,
        &symbols,
        6,
        10,
        69,
        "M3.move",
        10,
        30,
        "M3.move",
        "T",
        None,
    );
    // parameter (struct_type_param_arg function) of generic struct type
    assert_use_def(
        mod_symbols,
        &symbols,
        0,
        11,
        8,
        "M3.move",
        10,
        33,
        "M3.move",
        "param: Symbols::M3::ParamStruct<T>",
        Some((2, 11, "M3.move")),
    );
    // generic type in pack (pack_type_param function)
    assert_use_def(
        mod_symbols,
        &symbols,
        1,
        15,
        20,
        "M3.move",
        14,
        24,
        "M3.move",
        "T",
        None,
    );
    // field type in struct field definition which itself is a struct
    assert_use_def(
        mod_symbols,
        &symbols,
        1,
        23,
        20,
        "M3.move",
        2,
        11,
        "M3.move",
        "struct Symbols::M3::ParamStruct<T> {\n\tsome_field: T\n}",
        Some((2, 11, "M3.move")),
    );
    // generic type in struct field definition which itself is a struct
    assert_use_def(
        mod_symbols,
        &symbols,
        2,
        23,
        32,
        "M3.move",
        22,
        30,
        "M3.move",
        "T",
        None,
    );

    let mut fpath = path.clone();
    fpath.push("sources/M4.move");
    let cpath = dunce::canonicalize(&fpath).unwrap();

    let mod_symbols = symbols.file_use_defs.get(&cpath).unwrap();

    // param name in RHS (if_cond function)
    assert_use_def(
        mod_symbols,
        &symbols,
        1,
        4,
        18,
        "M4.move",
        2,
        16,
        "M4.move",
        "tmp: u64",
        None,
    );
    // param name in RHS (if_cond function)
    assert_use_def(
        mod_symbols,
        &symbols,
        1,
        6,
        22,
        "M4.move",
        4,
        12,
        "M4.move",
        "let tmp: u64",
        None,
    );
    // var in if's true branch (if_cond function)
    assert_use_def(
        mod_symbols,
        &symbols,
        0,
        7,
        12,
        "M4.move",
        4,
        12,
        "M4.move",
        "let tmp: u64",
        None,
    );
    // redefined var in if's false branch (if_cond function)
    assert_use_def(
        mod_symbols,
        &symbols,
        0,
        10,
        12,
        "M4.move",
        9,
        16,
        "M4.move",
        "let tmp: u64",
        None,
    );
    // var name in while loop condition (while_loop function)
    assert_use_def(
        mod_symbols,
        &symbols,
        0,
        20,
        15,
        "M4.move",
        18,
        12,
        "M4.move",
        "let tmp: u64",
        None,
    );
    // var name in while loop's inner block (while_loop function)
    assert_use_def(
        mod_symbols,
        &symbols,
        1,
        23,
        26,
        "M4.move",
        18,
        12,
        "M4.move",
        "let tmp: u64",
        None,
    );
    // redefined var name in while loop's inner block (while_loop function)
    assert_use_def(
        mod_symbols,
        &symbols,
        1,
        24,
        23,
        "M4.move",
        23,
        20,
        "M4.move",
        "let tmp: u64",
        None,
    );
    // var name in while loop's main block (while_loop function)
    assert_use_def(
        mod_symbols,
        &symbols,
        0,
        26,
        12,
        "M4.move",
        18,
        12,
        "M4.move",
        "let tmp: u64",
        None,
    );
    // redefined var name in while loop's inner block (loop function)
    assert_use_def(
        mod_symbols,
        &symbols,
        1,
        40,
        23,
        "M4.move",
        39,
        20,
        "M4.move",
        "let tmp: u64",
        None,
    );
    // var name in loop's main block (loop function)
    assert_use_def(
        mod_symbols,
        &symbols,
        0,
        43,
        16,
        "M4.move",
        34,
        12,
        "M4.move",
        "let tmp: u64",
        None,
    );
    // const in a different module in the same file
    assert_use_def(
        mod_symbols,
        &symbols,
        0,
        55,
        10,
        "M4.move",
        55,
        10,
        "M4.move",
        "const Symbols::M5::SOME_CONST: u64 = 7",
        None,
    );
}

#[test]
/// Tests if symbolication information for constants has been constructed correctly.
fn const_test() {
    let mut path = PathBuf::from(env!("CARGO_MANIFEST_DIR"));

    path.push("tests/symbols");

    let ide_files_layer: VfsPath = MemoryFS::new().into();
    let (symbols_opt, _) = get_symbols(
        Arc::new(Mutex::new(BTreeMap::new())),
        ide_files_layer,
        path.as_path(),
        LintLevel::None,
    )
    .unwrap();
    let symbols = symbols_opt.unwrap();

    let mut fpath = path.clone();
    fpath.push("sources/M8.move");
    let cpath = dunce::canonicalize(&fpath).unwrap();

    let mod_symbols = symbols.file_use_defs.get(&cpath).unwrap();

    assert_use_def(
        mod_symbols,
        &symbols,
        0,
        2,
        10,
        "M8.move",
        2,
        10,
        "M8.move",
        "const Symbols::M8::MY_BOOL: bool = false",
        None,
    );
    assert_use_def(
        mod_symbols,
        &symbols,
        0,
        4,
        10,
        "M8.move",
        4,
        10,
        "M8.move",
        "const Symbols::M8::PAREN: bool = true",
        None,
    );
    assert_use_def(
        mod_symbols,
        &symbols,
        0,
        6,
        10,
        "M8.move",
        6,
        10,
        "M8.move",
        "const Symbols::M8::BLOCK: bool = true",
        None,
    );
    assert_use_def(
        mod_symbols,
        &symbols,
        0,
        8,
        10,
        "M8.move",
        8,
        10,
        "M8.move",
        "const Symbols::M8::MY_ADDRESS: address = @0x70DD",
        None,
    );
    assert_use_def(
        mod_symbols,
        &symbols,
        0,
        10,
        10,
        "M8.move",
        10,
        10,
        "M8.move",
        "const Symbols::M8::BYTES: vector<u8> = [104, 101, 108, 108, 111, 32, 119, 111, 114, 108, 100]",
        None,
    );
    assert_use_def(
        mod_symbols,
        &symbols,
        0,
        12,
        10,
        "M8.move",
        12,
        10,
        "M8.move",
        "const Symbols::M8::HEX_BYTES: vector<u8> = [222, 173, 190, 239]",
        None,
    );
    assert_use_def(
        mod_symbols,
        &symbols,
        0,
        14,
        10,
        "M8.move",
        14,
        10,
        "M8.move",
        "const Symbols::M8::NUMS: vector<u16> = [1, 2]",
        None,
    );
    assert_use_def(
        mod_symbols,
        &symbols,
        0,
        16,
        10,
        "M8.move",
        16,
        10,
        "M8.move",
        "const Symbols::M8::RULE: bool = true && false",
        None,
    );
    assert_use_def(
        mod_symbols,
        &symbols,
        0,
        18,
        10,
        "M8.move",
        18,
        10,
        "M8.move",
        "const Symbols::M8::CAP: u64 = 10 * 100 + 1",
        None,
    );
    assert_use_def(
        mod_symbols,
        &symbols,
        0,
        20,
        10,
        "M8.move",
        20,
        10,
        "M8.move",
        "const Symbols::M8::SHIFTY: u8 = 1 << 1",
        None,
    );
    assert_use_def(
        mod_symbols,
        &symbols,
        0,
        22,
        10,
        "M8.move",
        22,
        10,
        "M8.move",
        "const Symbols::M8::HALF_MAX: u128 = 340282366920938463463374607431768211455 / 2",
        None,
    );
    assert_use_def(
        mod_symbols,
        &symbols,
        0,
        24,
        10,
        "M8.move",
        24,
        10,
        "M8.move",
        "const Symbols::M8::REM: u256 = 57896044618658097711785492504343953926634992332820282019728792003956564819968 % 654321",
        None,
    );
    assert_use_def(
        mod_symbols,
        &symbols,
        0,
        26,
        10,
        "M8.move",
        26,
        10,
        "M8.move",
        "const Symbols::M8::USE_CONST: bool = Symbols::M8::EQUAL == false",
        None,
    );
    assert_use_def(
        mod_symbols,
        &symbols,
        1,
        26,
        28,
        "M8.move",
        28,
        10,
        "M8.move",
        "const Symbols::M8::EQUAL: bool = 1 == 1",
        None,
    );
    assert_use_def(
        mod_symbols,
        &symbols,
        0,
        28,
        10,
        "M8.move",
        28,
        10,
        "M8.move",
        "const Symbols::M8::EQUAL: bool = 1 == 1",
        None,
    );
    assert_use_def(
        mod_symbols,
        &symbols,
        0,
        30,
        10,
        "M8.move",
        30,
        10,
        "M8.move",
        "const Symbols::M8::ANOTHER_USE_CONST: bool = Symbols::M8::EQUAL == false",
        None,
    );
    assert_use_def(
        mod_symbols,
        &symbols,
        2,
        30,
        49,
        "M8.move",
        28,
        10,
        "M8.move",
        "const Symbols::M8::EQUAL: bool = 1 == 1",
        None,
    );
}

#[test]
/// Tests if symbolication information for imports (use statements) has been constructed correctly.
fn imports_test() {
    let mut path = PathBuf::from(env!("CARGO_MANIFEST_DIR"));

    path.push("tests/symbols");

    let ide_files_layer: VfsPath = MemoryFS::new().into();
    let (symbols_opt, _) = get_symbols(
        Arc::new(Mutex::new(BTreeMap::new())),
        ide_files_layer,
        path.as_path(),
        LintLevel::None,
    )
    .unwrap();
    let symbols = symbols_opt.unwrap();

    let mut fpath = path.clone();
    fpath.push("sources/M9.move");
    let cpath = dunce::canonicalize(&fpath).unwrap();

    let mod_symbols = symbols.file_use_defs.get(&cpath).unwrap();

    // simple doc-commented mod use from different mod (same file)
    assert_use_def_with_doc_string(
        mod_symbols,
        &symbols,
        0,
        1,
        16,
        "M9.move",
        5,
        16,
        "M9.move",
        "module Symbols::M9",
        None,
        Some("A module doc comment\n"),
    );
    // simple mod use from different mod (different file)
    assert_use_def(
        mod_symbols,
        &symbols,
        0,
        7,
        17,
        "M9.move",
        0,
        16,
        "M1.move",
        "module Symbols::M1",
        None,
    );
    // aliased mod use (actual mod name)
    assert_use_def(
        mod_symbols,
        &symbols,
        0,
        8,
        17,
        "M9.move",
        0,
        16,
        "M1.move",
        "module Symbols::M1",
        None,
    );
    // aliased mod use (alias name)
    assert_use_def(
        mod_symbols,
        &symbols,
        1,
        8,
        23,
        "M9.move",
        0,
        16,
        "M1.move",
        "module Symbols::M1",
        None,
    );
    // aliased mod use from mod list - first element (actual name)
    assert_use_def(
        mod_symbols,
        &symbols,
        0,
        9,
        18,
        "M9.move",
        0,
        16,
        "M1.move",
        "module Symbols::M1",
        None,
    );
    // aliased mod use from mod list - first element (alias name)
    assert_use_def(
        mod_symbols,
        &symbols,
        1,
        9,
        24,
        "M9.move",
        0,
        16,
        "M1.move",
        "module Symbols::M1",
        None,
    );
    // aliased mod use from mod list - second element (actual name)
    assert_use_def(
        mod_symbols,
        &symbols,
        2,
        9,
        30,
        "M9.move",
        0,
        16,
        "M2.move",
        "module Symbols::M2",
        None,
    );
    // aliased mod use from mod list - second element (alias name)
    assert_use_def(
        mod_symbols,
        &symbols,
        3,
        9,
        36,
        "M9.move",
        0,
        16,
        "M2.move",
        "module Symbols::M2",
        None,
    );
    // aliased struct import (actual name)
    assert_use_def(
        mod_symbols,
        &symbols,
        1,
        10,
        22,
        "M9.move",
        2,
        11,
        "M2.move",
        "struct Symbols::M2::SomeOtherStruct has drop {\n	some_field: u64\n}",
        Some((2, 11, "M2.move")),
    );
    // aliased mod use (alias name)
    assert_use_def(
        mod_symbols,
        &symbols,
        2,
        10,
        41,
        "M9.move",
        2,
        11,
        "M2.move",
        "struct Symbols::M2::SomeOtherStruct has drop {\n	some_field: u64\n}",
        Some((2, 11, "M2.move")),
    );
    // locally aliased mod use (actual mod name)
    assert_use_def(
        mod_symbols,
        &symbols,
        0,
        32,
        21,
        "M9.move",
        0,
        16,
        "M1.move",
        "module Symbols::M1",
        None,
    );
    // locally aliased mod use (alias name)
    assert_use_def(
        mod_symbols,
        &symbols,
        1,
        32,
        27,
        "M9.move",
        0,
        16,
        "M1.move",
        "module Symbols::M1",
        None,
    );
    // aliased struct use
    assert_use_def(
        mod_symbols,
        &symbols,
        1,
        37,
        27,
        "M9.move",
        2,
        11,
        "M2.move",
        "struct Symbols::M2::SomeOtherStruct has drop {\n	some_field: u64\n}",
        Some((2, 11, "M2.move")),
    );
}

#[test]
/// Tests if symbolication information for module accesses has been constructed correctly.
fn module_access_test() {
    let mut path = PathBuf::from(env!("CARGO_MANIFEST_DIR"));

    path.push("tests/symbols");

    let ide_files_layer: VfsPath = MemoryFS::new().into();
    let (symbols_opt, _) = get_symbols(
        Arc::new(Mutex::new(BTreeMap::new())),
        ide_files_layer,
        path.as_path(),
        LintLevel::None,
    )
    .unwrap();
    let symbols = symbols_opt.unwrap();

    let mut fpath = path.clone();
    fpath.push("sources/M9.move");
    let cpath = dunce::canonicalize(&fpath).unwrap();

    let mod_symbols = symbols.file_use_defs.get(&cpath).unwrap();

    // fully qualified module access in return type
    assert_use_def_with_doc_string(
        mod_symbols,
        &symbols,
        1,
        18,
        32,
        "M9.move",
        5,
        16,
        "M9.move",
        "module Symbols::M9",
        None,
        Some("A module doc comment\n"),
    );
    // fully qualified module access in struct type (pack)
    assert_use_def_with_doc_string(
        mod_symbols,
        &symbols,
        0,
        19,
        17,
        "M9.move",
        5,
        16,
        "M9.move",
        "module Symbols::M9",
        None,
        Some("A module doc comment\n"),
    );
    // fully qualified module access in constant access
    assert_use_def_with_doc_string(
        mod_symbols,
        &symbols,
        3,
        19,
        55,
        "M9.move",
        5,
        16,
        "M9.move",
        "module Symbols::M9",
        None,
        Some("A module doc comment\n"),
    );
    // fully qualified module access in parameter type
    assert_use_def_with_doc_string(
        mod_symbols,
        &symbols,
        2,
        22,
        34,
        "M9.move",
        5,
        16,
        "M9.move",
        "module Symbols::M9",
        None,
        Some("A module doc comment\n"),
    );
    // fully qualified module access in struct type (unpack)
    assert_use_def_with_doc_string(
        mod_symbols,
        &symbols,
        0,
        23,
        21,
        "M9.move",
        5,
        16,
        "M9.move",
        "module Symbols::M9",
        None,
        Some("A module doc comment\n"),
    );
    // imported module access in parameter type
    assert_use_def_with_doc_string(
        mod_symbols,
        &symbols,
        2,
        27,
        34,
        "M9.move",
        0,
        16,
        "M1.move",
        "module Symbols::M1",
        None,
        None,
    );
    // imported aliased module access in return type
    assert_use_def_with_doc_string(
        mod_symbols,
        &symbols,
        4,
        27,
        51,
        "M9.move",
        0,
        16,
        "M1.move",
        "module Symbols::M1",
        None,
        None,
    );
    // imported locally aliased module access in local var type
    assert_use_def_with_doc_string(
        mod_symbols,
        &symbols,
        1,
        33,
        17,
        "M9.move",
        0,
        16,
        "M1.move",
        "module Symbols::M1",
        None,
        None,
    );
    // fully qualified module access in function call
    assert_use_def_with_doc_string(
        mod_symbols,
        &symbols,
        3,
        33,
        57,
        "M9.move",
        5,
        16,
        "M9.move",
        "module Symbols::M9",
        None,
        Some("A module doc comment\n"),
    );
}

#[test]
/// Tests if in presence of parsing errors for one module (M1), symbolication information will still
/// be correctly constructed for another independent module (M2).
fn parse_error_test() {
    let mut path = PathBuf::from(env!("CARGO_MANIFEST_DIR"));

    path.push("tests/parse-error");

    let ide_files_layer: VfsPath = MemoryFS::new().into();
    let (symbols_opt, _) = get_symbols(
        Arc::new(Mutex::new(BTreeMap::new())),
        ide_files_layer,
        path.as_path(),
        LintLevel::None,
    )
    .unwrap();
    let symbols = symbols_opt.unwrap();

    let mut fpath = path.clone();

    fpath.push("sources/M1.move");
    let cpath = dunce::canonicalize(&fpath).unwrap();

    let mod_symbols = symbols.file_use_defs.get(&cpath).unwrap();
    // const in a file containing a parse error
    assert_use_def(
        mod_symbols,
        &symbols,
        0,
        8,
        10,
        "M1.move",
        8,
        10,
        "M1.move",
        "const ParseError::M1::c: u64 = 7",
        None,
    );
    // const in a file containing a parse error (in the second module, after parsing error in the
    // previous module)
    assert_use_def(
        mod_symbols,
        &symbols,
        0,
        14,
        10,
        "M1.move",
        14,
        10,
        "M1.move",
        "const ParseError::M3::c: u64 = 7",
        None,
    );
    // const in a file containing a parse error (in the second module, with module annotation, after
    // parsing error in the previous module)
    assert_use_def(
        mod_symbols,
        &symbols,
        0,
        21,
        10,
        "M1.move",
        21,
        10,
        "M1.move",
        "const ParseError::M4::c: u64 = 7",
        None,
    );

    let mut fpath = path.clone();
    fpath.push("sources/M2.move");
    let cpath = dunce::canonicalize(&fpath).unwrap();

    let mod_symbols = symbols.file_use_defs.get(&cpath).unwrap();

    // struct def in the same file
    assert_use_def(
        mod_symbols,
        &symbols,
        0,
        2,
        11,
        "M2.move",
        2,
        11,
        "M2.move",
        "struct ParseError::M2::SomeStruct {\n\tsome_field: u64\n}",
        Some((2, 11, "M2.move")),
    );
}

#[test]
/// Tests if in presence of parsing errors for one module (M1), partial symbolication information
/// will still be correctly constructed for another dependent module (M2).
fn parse_error_with_deps_test() {
    let mut path = PathBuf::from(env!("CARGO_MANIFEST_DIR"));

    path.push("tests/parse-error-dep");

    let ide_files_layer: VfsPath = MemoryFS::new().into();
    let (symbols_opt, _) = get_symbols(
        Arc::new(Mutex::new(BTreeMap::new())),
        ide_files_layer,
        path.as_path(),
        LintLevel::None,
    )
    .unwrap();
    let symbols = symbols_opt.unwrap();

    let mut fpath = path.clone();
    fpath.push("sources/M2.move");
    let cpath = dunce::canonicalize(&fpath).unwrap();

    let mod_symbols = symbols.file_use_defs.get(&cpath).unwrap();

    // function def in the same file
    assert_use_def(
        mod_symbols,
        &symbols,
        0,
        4,
        15,
        "M2.move",
        4,
        15,
        "M2.move",
        "public fun ParseErrorDep::M2::fun_call(): u64",
        None,
    );

    // arg def of unknown type (unresolved from a non-parseable module)
    assert_use_def(
        mod_symbols,
        &symbols,
        1,
        8,
        29,
        "M2.move",
        8,
        29,
        "M2.move",
        "s: ParseErrorDep::M1::SomeStruct",
        Some((2, 11, "M1.move")),
    );
}

#[test]
/// Tests if in presence of pre-typing (e.g. in naming) errors for one module (M1), symbolication
/// information will still be correctly constructed for another independent module (M2).
fn pretype_error_test() {
    let mut path = PathBuf::from(env!("CARGO_MANIFEST_DIR"));

    path.push("tests/pre-type-error");

    let ide_files_layer: VfsPath = MemoryFS::new().into();
    let (symbols_opt, _) = get_symbols(
        Arc::new(Mutex::new(BTreeMap::new())),
        ide_files_layer,
        path.as_path(),
        LintLevel::None,
    )
    .unwrap();
    let symbols = symbols_opt.unwrap();

    let mut fpath = path.clone();
    fpath.push("sources/M2.move");
    let cpath = dunce::canonicalize(&fpath).unwrap();

    let mod_symbols = symbols.file_use_defs.get(&cpath).unwrap();

    // struct def in the same file
    assert_use_def(
        mod_symbols,
        &symbols,
        0,
        2,
        11,
        "M2.move",
        2,
        11,
        "M2.move",
        "struct PreTypeError::M2::SomeStruct {\n\tsome_field: u64\n}",
        Some((2, 11, "M2.move")),
    );
}

#[test]
/// Tests if in presence of pre-typing (e.g. in naming) errors for one module (M1), partial
/// symbolication information will still be correctly constructed for another dependent module (M2)
/// or even for a module with the error.
fn pretype_error_with_deps_test() {
    let mut path = PathBuf::from(env!("CARGO_MANIFEST_DIR"));

    path.push("tests/pre-type-error-dep");

    let ide_files_layer: VfsPath = MemoryFS::new().into();
    let (symbols_opt, _) = get_symbols(
        Arc::new(Mutex::new(BTreeMap::new())),
        ide_files_layer,
        path.as_path(),
        LintLevel::None,
    )
    .unwrap();
    let symbols = symbols_opt.unwrap();

    let mut fpath = path.clone();
    fpath.push("sources/M1.move");
    let cpath = dunce::canonicalize(&fpath).unwrap();

    let mod_symbols = symbols.file_use_defs.get(&cpath).unwrap();

    // struct def in the file containing an error
    assert_use_def(
        mod_symbols,
        &symbols,
        0,
        2,
        11,
        "M1.move",
        2,
        11,
        "M1.move",
        "struct PreTypeErrorDep::M1::SomeStruct {\n\tsome_field: u64\n}",
        Some((2, 11, "M1.move")),
    );

    // fun def in the file containing an error inside this fun body
    assert_use_def(
        mod_symbols,
        &symbols,
        0,
        12,
        8,
        "M1.move",
        12,
        8,
        "M1.move",
        "fun PreTypeErrorDep::M1::wrong(): address",
        None,
    );

    let mut fpath = path.clone();
    fpath.push("sources/M2.move");
    let cpath = dunce::canonicalize(&fpath).unwrap();

    let mod_symbols = symbols.file_use_defs.get(&cpath).unwrap();

    // function def in the same file
    assert_use_def(
        mod_symbols,
        &symbols,
        0,
        4,
        15,
        "M2.move",
        4,
        15,
        "M2.move",
        "public fun PreTypeErrorDep::M2::fun_call(): u64",
        None,
    );

    // arg def of type defined in a module containing an error
    assert_use_def(
        mod_symbols,
        &symbols,
        1,
        8,
        29,
        "M2.move",
        8,
        29,
        "M2.move",
        "s: PreTypeErrorDep::M1::SomeStruct",
        Some((2, 11, "M1.move")),
    );
    // function call (to a function defined in a module containing errors)
    assert_use_def(
        mod_symbols,
        &symbols,
        1,
        5,
        29,
        "M2.move",
        6,
        15,
        "M1.move",
        "public fun PreTypeErrorDep::M1::foo(): u64",
        None,
    );
}

#[test]
/// Tests symbolication of constructs related to dot call syntax.
fn dot_call_test() {
    let mut path = PathBuf::from(env!("CARGO_MANIFEST_DIR"));

    path.push("tests/move-2024");

    let ide_files_layer: VfsPath = MemoryFS::new().into();
    let (symbols_opt, _) = get_symbols(
        Arc::new(Mutex::new(BTreeMap::new())),
        ide_files_layer,
        path.as_path(),
        LintLevel::None,
    )
    .unwrap();
    let symbols = symbols_opt.unwrap();

    let mut fpath = path.clone();
    fpath.push("sources/dot_call.move");
    let cpath = dunce::canonicalize(&fpath).unwrap();

    let mod_symbols = symbols.file_use_defs.get(&cpath).unwrap();

    // the Self module name in public module use fun decl (for target fun)
    assert_use_def(
        mod_symbols,
        &symbols,
        0,
        2,
        19,
        "dot_call.move",
        0,
        17,
        "dot_call.move",
        "module Move2024::M1",
        None,
    );
    // target fun in public module use fun decl
    assert_use_def(
        mod_symbols,
        &symbols,
        1,
        2,
        25,
        "dot_call.move",
        13,
        15,
        "dot_call.move",
        "public fun Move2024::M1::foo(s: &Move2024::M1::SomeStruct): u64",
        None,
    );
    // type in public module use fun decl
    assert_use_def(
        mod_symbols,
        &symbols,
        2,
        2,
        32,
        "dot_call.move",
        5,
        18,
        "dot_call.move",
        "public struct Move2024::M1::SomeStruct has drop {\n\tsome_field: u64\n}",
        Some((5, 18, "dot_call.move")),
    );
    // method in public module use fun decl
    assert_use_def(
        mod_symbols,
        &symbols,
        3,
        2,
        43,
        "dot_call.move",
        13,
        15,
        "dot_call.move",
        "public fun Move2024::M1::foo(s: &Move2024::M1::SomeStruct): u64",
        None,
    );
    // module name in public module use fun decl (for target fun)
    assert_use_def(
        mod_symbols,
        &symbols,
        0,
        3,
        29,
        "dot_call.move",
        0,
        17,
        "dot_call.move",
        "module Move2024::M1",
        None,
    );
    // target fun in public module use fun decl
    assert_use_def(
        mod_symbols,
        &symbols,
        1,
        3,
        33,
        "dot_call.move",
        13,
        15,
        "dot_call.move",
        "public fun Move2024::M1::foo(s: &Move2024::M1::SomeStruct): u64",
        None,
    );
    // type in public module use fun decl
    assert_use_def(
        mod_symbols,
        &symbols,
        2,
        3,
        40,
        "dot_call.move",
        5,
        18,
        "dot_call.move",
        "public struct Move2024::M1::SomeStruct has drop {\n\tsome_field: u64\n}",
        Some((5, 18, "dot_call.move")),
    );
    // method in public module use fun decl
    assert_use_def(
        mod_symbols,
        &symbols,
        3,
        3,
        51,
        "dot_call.move",
        13,
        15,
        "dot_call.move",
        "public fun Move2024::M1::foo(s: &Move2024::M1::SomeStruct): u64",
        None,
    );

    // aliased module name in module use fun decl (for target fun)
    assert_use_def(
        mod_symbols,
        &symbols,
        0,
        26,
        12,
        "dot_call.move",
        0,
        17,
        "dot_call.move",
        "module Move2024::M1",
        None,
    );
    // target fun in module use fun decl
    assert_use_def(
        mod_symbols,
        &symbols,
        1,
        26,
        22,
        "dot_call.move",
        17,
        15,
        "dot_call.move",
        "public fun Move2024::M1::bar(s: &Move2024::M1::SomeStruct, v: u64): u64",
        None,
    );
    // module name in module use fun decl (for type)
    assert_use_def(
        mod_symbols,
        &symbols,
        2,
        26,
        39,
        "dot_call.move",
        0,
        17,
        "dot_call.move",
        "module Move2024::M1",
        None,
    );
    // type in module use fun decl
    assert_use_def(
        mod_symbols,
        &symbols,
        3,
        26,
        43,
        "dot_call.move",
        5,
        18,
        "dot_call.move",
        "public struct Move2024::M1::SomeStruct has drop {\n\tsome_field: u64\n}",
        Some((5, 18, "dot_call.move")),
    );
    // method in module use fun decl
    assert_use_def(
        mod_symbols,
        &symbols,
        4,
        26,
        54,
        "dot_call.move",
        17,
        15,
        "dot_call.move",
        "public fun Move2024::M1::bar(s: &Move2024::M1::SomeStruct, v: u64): u64",
        None,
    );
    // module name in block use fun decl (for target fun)
    assert_use_def(
        mod_symbols,
        &symbols,
        0,
        29,
        16,
        "dot_call.move",
        0,
        17,
        "dot_call.move",
        "module Move2024::M1",
        None,
    );
    // target fun in block use fun decl
    assert_use_def(
        mod_symbols,
        &symbols,
        1,
        29,
        20,
        "dot_call.move",
        17,
        15,
        "dot_call.move",
        "public fun Move2024::M1::bar(s: &Move2024::M1::SomeStruct, v: u64): u64",
        None,
    );
    // aliased type in block use fun decl
    assert_use_def(
        mod_symbols,
        &symbols,
        2,
        29,
        27,
        "dot_call.move",
        5,
        18,
        "dot_call.move",
        "public struct Move2024::M1::SomeStruct has drop {\n\tsome_field: u64\n}",
        Some((5, 18, "dot_call.move")),
    );
    // method in block use fun decl
    assert_use_def(
        mod_symbols,
        &symbols,
        3,
        29,
        43,
        "dot_call.move",
        17,
        15,
        "dot_call.move",
        "public fun Move2024::M1::bar(s: &Move2024::M1::SomeStruct, v: u64): u64",
        None,
    );
    // receiver in a dot-call
    assert_use_def(
        mod_symbols,
        &symbols,
        0,
        33,
        16,
        "dot_call.move",
        31,
        12,
        "dot_call.move",
        "let some_struct: Move2024::M1::SomeStruct",
        Some((5, 18, "dot_call.move")),
    );
    // dot-call (one arg)
    assert_use_def(
        mod_symbols,
        &symbols,
        1,
        33,
        28,
        "dot_call.move",
        13,
        15,
        "dot_call.move",
        "public fun Move2024::M1::foo(s: &Move2024::M1::SomeStruct): u64",
        None,
    );
    // receiver in a dot-call
    assert_use_def(
        mod_symbols,
        &symbols,
        0,
        34,
        16,
        "dot_call.move",
        31,
        12,
        "dot_call.move",
        "let some_struct: Move2024::M1::SomeStruct",
        Some((5, 18, "dot_call.move")),
    );
    // dot-call (one arg)
    assert_use_def(
        mod_symbols,
        &symbols,
        1,
        34,
        28,
        "dot_call.move",
        17,
        15,
        "dot_call.move",
        "public fun Move2024::M1::bar(s: &Move2024::M1::SomeStruct, v: u64): u64",
        None,
    );
    // first arg in a dot-call
    assert_use_def(
        mod_symbols,
        &symbols,
        2,
        34,
        31,
        "dot_call.move",
        32,
        12,
        "dot_call.move",
        "let val: u64",
        None,
    );
}

#[test]
/// Checks if module identifiers used during symbolication process at both parsing and typing are
/// the same. They are used as a key to a map and if they look differently, it may lead to a crash
/// due to keys used for insertion/ retrieval being different.
fn mod_ident_uniform_test() {
    let mut path = PathBuf::from(env!("CARGO_MANIFEST_DIR"));

    path.push("tests/mod-ident-uniform");

    let ide_files_layer: VfsPath = MemoryFS::new().into();
    let (symbols_opt, _) = get_symbols(
        Arc::new(Mutex::new(BTreeMap::new())),
        ide_files_layer,
        path.as_path(),
        LintLevel::None,
    )
    .unwrap();
    let symbols = symbols_opt.unwrap();

    let mut fpath = path.clone();
    fpath.push("sources/M1.move");
    let cpath = dunce::canonicalize(&fpath).unwrap();

    symbols.file_use_defs.get(&cpath).unwrap();
}

#[test]
/// Checks if symbolication for positional struct fields work correctly and recognizes the
/// visibility modifier.
fn move2024_struct_test() {
    let mut path = PathBuf::from(env!("CARGO_MANIFEST_DIR"));

    path.push("tests/move-2024");

    let ide_files_layer: VfsPath = MemoryFS::new().into();
    let (symbols_opt, _) = get_symbols(
        Arc::new(Mutex::new(BTreeMap::new())),
        ide_files_layer,
        path.as_path(),
        LintLevel::None,
    )
    .unwrap();
    let symbols = symbols_opt.unwrap();

    let mut fpath = path.clone();
    fpath.push("sources/structs.move");
    let cpath = dunce::canonicalize(&fpath).unwrap();

    let mod_symbols = symbols.file_use_defs.get(&cpath).unwrap();

    // struct def with no fields
    assert_use_def(
        mod_symbols,
        &symbols,
        0,
        2,
        18,
        "structs.move",
        2,
        18,
        "structs.move",
        "public struct Move2024::structs::SomeStruct has copy, drop {}",
        Some((2, 18, "structs.move")),
    );
    // struct def with positional fields
    assert_use_def(
        mod_symbols,
        &symbols,
        0,
        4,
        18,
        "structs.move",
        4,
        18,
        "structs.move",
        "public struct Move2024::structs::Positional has copy, drop {\n\t0: u64,\n\t1: Move2024::structs::SomeStruct\n}",
        Some((4, 18, "structs.move")),
    );
    // positional field type (in def)
    assert_use_def(
        mod_symbols,
        &symbols,
        1,
        4,
        34,
        "structs.move",
        2,
        18,
        "structs.move",
        "public struct Move2024::structs::SomeStruct has copy, drop {}",
        Some((2, 18, "structs.move")),
    );
    // fun param of a positional struct type
    assert_use_def(
        mod_symbols,
        &symbols,
        1,
        6,
        19,
        "structs.move",
        6,
        19,
        "structs.move",
        "positional: Move2024::structs::Positional",
        Some((4, 18, "structs.move")),
    );
    // fun param type of a positional struct type
    assert_use_def(
        mod_symbols,
        &symbols,
        2,
        6,
        31,
        "structs.move",
        4,
        18,
        "structs.move",
        "public struct Move2024::structs::Positional has copy, drop {\n\t0: u64,\n\t1: Move2024::structs::SomeStruct\n}",
        Some((4, 18, "structs.move")),
    );
    // first positional field access (u64 type)
    assert_use_def(
        mod_symbols,
        &symbols,
        1,
        7,
        20,
        "structs.move",
        4,
        29,
        "structs.move",
        "Move2024::structs::Positional\n0: u64",
        None,
    );
    // first positional field access (struct type)
    assert_use_def(
        mod_symbols,
        &symbols,
        3,
        7,
        34,
        "structs.move",
        4,
        34,
        "structs.move",
        "Move2024::structs::Positional\n1: Move2024::structs::SomeStruct",
        Some((2, 18, "structs.move")),
    );
}

#[test]
/// Tests symbolication of implicit structs and modules.
fn implicit_uses_test() {
    let mut path = PathBuf::from(env!("CARGO_MANIFEST_DIR"));

    path.push("tests/move-2024");

    let ide_files_layer: VfsPath = MemoryFS::new().into();
    let (symbols_opt, _) = get_symbols(
        Arc::new(Mutex::new(BTreeMap::new())),
        ide_files_layer,
        path.as_path(),
        LintLevel::None,
    )
    .unwrap();
    let symbols = symbols_opt.unwrap();

    let mut fpath = path.clone();
    fpath.push("sources/implicit_uses.move");
    let cpath = dunce::canonicalize(&fpath).unwrap();

    let mod_symbols = symbols.file_use_defs.get(&cpath).unwrap();

    // implicit struct in field def
    assert_use_def(
        mod_symbols,
        &symbols,
        1,
        3,
        13,
        "implicit_uses.move",
        6,
        11,
        "option.move",
        "public struct std::option::Option<Element> has copy, drop, store {\n\tvec: vector<Element>\n}",
        Some((6, 11, "option.move")),
    );
    // implicit module name in function call
    assert_use_def(
        mod_symbols,
        &symbols,
        2,
        7,
        26,
        "implicit_uses.move",
        1,
        12,
        "option.move",
        "module std::option",
        None,
    );
}

#[test]
/// Tests mutability annotation added in Move 2024.
fn let_mut_test() {
    let mut path = PathBuf::from(env!("CARGO_MANIFEST_DIR"));

    path.push("tests/move-2024");

    let ide_files_layer: VfsPath = MemoryFS::new().into();
    let (symbols_opt, _) = get_symbols(
        Arc::new(Mutex::new(BTreeMap::new())),
        ide_files_layer,
        path.as_path(),
        LintLevel::None,
    )
    .unwrap();
    let symbols = symbols_opt.unwrap();

    let mut fpath = path.clone();
    fpath.push("sources/let_mut.move");
    let cpath = dunce::canonicalize(&fpath).unwrap();

    let mod_symbols = symbols.file_use_defs.get(&cpath).unwrap();

    // mut param def
    assert_use_def(
        mod_symbols,
        &symbols,
        1,
        2,
        23,
        "let_mut.move",
        2,
        23,
        "let_mut.move",
        "mut p: u64",
        None,
    );
    // mut param use
    assert_use_def(
        mod_symbols,
        &symbols,
        0,
        3,
        8,
        "let_mut.move",
        2,
        23,
        "let_mut.move",
        "mut p: u64",
        None,
    );
    // mut var def
    assert_use_def(
        mod_symbols,
        &symbols,
        0,
        4,
        16,
        "let_mut.move",
        4,
        16,
        "let_mut.move",
        "let mut v: u64",
        None,
    );
    // mut var use
    assert_use_def(
        mod_symbols,
        &symbols,
        0,
        5,
        8,
        "let_mut.move",
        4,
        16,
        "let_mut.move",
        "let mut v: u64",
        None,
    );
}

#[test]
/// Tests symbolication of partially defined function
fn partial_function_test() {
    let mut path = PathBuf::from(env!("CARGO_MANIFEST_DIR"));

    path.push("tests/partial-function");

    let ide_files_layer: VfsPath = MemoryFS::new().into();
    let (symbols_opt, _) = get_symbols(
        Arc::new(Mutex::new(BTreeMap::new())),
        ide_files_layer,
        path.as_path(),
        LintLevel::None,
    )
    .unwrap();
    let symbols = symbols_opt.unwrap();

    let mut fpath = path.clone();
    fpath.push("sources/M1.move");
    let cpath = dunce::canonicalize(&fpath).unwrap();

    symbols.file_use_defs.get(&cpath).unwrap();

    let mod_symbols = symbols.file_use_defs.get(&cpath).unwrap();

    assert_use_def(
        mod_symbols,
        &symbols,
        0,
        2,
        8,
        "M1.move",
        2,
        8,
        "M1.move",
        "fun PartialFunction::M1::just_name()",
        None,
    );
}

#[test]
/// Tests if partial dot chains are symbolicated correctly.
fn partial_dot_test() {
    let mut path = PathBuf::from(env!("CARGO_MANIFEST_DIR"));

    path.push("tests/partial-dot");

    let ide_files_layer: VfsPath = MemoryFS::new().into();
    let (symbols_opt, _) = get_symbols(
        Arc::new(Mutex::new(BTreeMap::new())),
        ide_files_layer,
        path.as_path(),
        LintLevel::None,
    )
    .unwrap();
    let symbols = symbols_opt.unwrap();

    let mut fpath = path.clone();
    fpath.push("sources/M1.move");
    let cpath = dunce::canonicalize(&fpath).unwrap();

    let mod_symbols = symbols.file_use_defs.get(&cpath).unwrap();

    // struct-typed first part of incomplete dot chain `s.;`
    assert_use_def(
        mod_symbols,
        &symbols,
        1,
        10,
        20,
        "M1.move",
        9,
        12,
        "M1.move",
        "s: PartialDot::M1::AnotherStruct",
        Some((5, 18, "M1.move")),
    );
    // struct-typed first part of incomplete dot chain `s.another_field.;`
    assert_use_def(
        mod_symbols,
        &symbols,
        1,
        11,
        20,
        "M1.move",
        9,
        12,
        "M1.move",
        "s: PartialDot::M1::AnotherStruct",
        Some((5, 18, "M1.move")),
    );
    // struct-typed second part of incomplete dot chain `s.another_field.;`
    assert_use_def(
        mod_symbols,
        &symbols,
        2,
        11,
        22,
        "M1.move",
        6,
        8,
        "M1.move",
        "PartialDot::M1::AnotherStruct\nanother_field: PartialDot::M1::SomeStruct",
        Some((1, 18, "M1.move")),
    );
    // struct-typed second part of incomplete dot chain `s.another_field.` (no `;` but followed by
    // `let` on the next line)
    assert_use_def(
        mod_symbols,
        &symbols,
        2,
        12,
        22,
        "M1.move",
        6,
        8,
        "M1.move",
        "PartialDot::M1::AnotherStruct\nanother_field: PartialDot::M1::SomeStruct",
        Some((1, 18, "M1.move")),
    );
    // struct-typed second part of incomplete dot chain `s.another_field.` (followed by a list of
    // parameters and a semi-colon: `s.another_field.(7, 42);`)
    assert_use_def(
        mod_symbols,
        &symbols,
        2,
        14,
        22,
        "M1.move",
        6,
        8,
        "M1.move",
        "PartialDot::M1::AnotherStruct\nanother_field: PartialDot::M1::SomeStruct",
        Some((1, 18, "M1.move")),
    );
    // struct-typed first part of incomplete dot chain `s.` (no `;` but followed by `}` on the next
    // line)
    assert_use_def(
        mod_symbols,
        &symbols,
        1,
        15,
        20,
        "M1.move",
        9,
        12,
        "M1.move",
        "s: PartialDot::M1::AnotherStruct",
        Some((5, 18, "M1.move")),
    );
}

#[test]
/// Checks if a renamed dependent package is handled correctly, which could otherwise lead to a
/// crash due to package identity being seen differently when processing parsed AST and when
/// processing typed AST.
fn pkg_renaming_test() {
    let mut path = PathBuf::from(env!("CARGO_MANIFEST_DIR"));

    path.push("tests/pkg-naming-error");

    let ide_files_layer: VfsPath = MemoryFS::new().into();
    let (symbols_opt, _) = get_symbols(
        Arc::new(Mutex::new(BTreeMap::new())),
        ide_files_layer,
        path.as_path(),
        LintLevel::None,
    )
    .unwrap();
    let symbols = symbols_opt.unwrap();

    let mut fpath = path.clone();
    fpath.push("sources/M1.move");
    let cpath = dunce::canonicalize(&fpath).unwrap();

    symbols.file_use_defs.get(&cpath).unwrap();

    let mut fpath = path.clone();
    fpath.push("sources/M2.move");
    let cpath = dunce::canonicalize(&fpath).unwrap();

    symbols.file_use_defs.get(&cpath).unwrap();
}

#[test]
/// Tests if function types (`entry`, `macro`) are displayed correctly
fn function_types_test() {
    let mut path = PathBuf::from(env!("CARGO_MANIFEST_DIR"));

    path.push("tests/macros");

    let ide_files_layer: VfsPath = MemoryFS::new().into();
    let (symbols_opt, _) = get_symbols(
        Arc::new(Mutex::new(BTreeMap::new())),
        ide_files_layer,
        path.as_path(),
        LintLevel::None,
    )
    .unwrap();
    let symbols = symbols_opt.unwrap();

    let mut fpath = path.clone();
    fpath.push("sources/fun_type.move");
    let cpath = dunce::canonicalize(&fpath).unwrap();

    symbols.file_use_defs.get(&cpath).unwrap();

    let mod_symbols = symbols.file_use_defs.get(&cpath).unwrap();

    // entry function definition
    assert_use_def(
        mod_symbols,
        &symbols,
        0,
        2,
        14,
        "fun_type.move",
        2,
        14,
        "fun_type.move",
        "entry fun Macros::fun_type::entry_fun()",
        None,
    );
    // macro function definition
    assert_use_def(
        mod_symbols,
        &symbols,
        0,
        5,
        14,
        "fun_type.move",
        5,
        14,
        "fun_type.move",
        "macro fun Macros::fun_type::macro_fun()",
        None,
    );

    // entry function call
    assert_use_def(
        mod_symbols,
        &symbols,
        0,
        9,
        8,
        "fun_type.move",
        2,
        14,
        "fun_type.move",
        "entry fun Macros::fun_type::entry_fun()",
        None,
    );
    // macro function call
    assert_use_def(
        mod_symbols,
        &symbols,
        0,
        10,
        8,
        "fun_type.move",
        5,
        14,
        "fun_type.move",
        "macro fun Macros::fun_type::macro_fun()",
        None,
    );
}

#[test]
/// Tests macro definitions and invocations
fn macros_test() {
    let mut path = PathBuf::from(env!("CARGO_MANIFEST_DIR"));

    path.push("tests/macros");

    let ide_files_layer: VfsPath = MemoryFS::new().into();
    let (symbols_opt, _) = get_symbols(
        Arc::new(Mutex::new(BTreeMap::new())),
        ide_files_layer,
        path.as_path(),
        LintLevel::None,
    )
    .unwrap();
    let symbols = symbols_opt.unwrap();

    let mut fpath = path.clone();
    fpath.push("sources/macros.move");
    let cpath = dunce::canonicalize(&fpath).unwrap();

    symbols.file_use_defs.get(&cpath).unwrap();

    let mod_symbols = symbols.file_use_defs.get(&cpath).unwrap();

    // macro definitions - the signature should be symbolicated including lambda types etc.

    // macro name
    assert_use_def(
        mod_symbols,
        &symbols,
        0,
        6,
        14,
        "macros.move",
        6,
        14,
        "macros.move",
        "macro fun Macros::macros::foo($i: u64, $body: |u64| -> u64): u64",
        None,
    );
    // first non-lambda param (primitive type)
    assert_use_def(
        mod_symbols,
        &symbols,
        1,
        6,
        18,
        "macros.move",
        6,
        18,
        "macros.move",
        "$i: u64",
        None,
    );
    // second lambda param (using primitive types)
    assert_use_def(
        mod_symbols,
        &symbols,
        2,
        6,
        27,
        "macros.move",
        6,
        27,
        "macros.move",
        "$body: |u64| -> u64",
        None,
    );

    // macro name
    assert_use_def(
        mod_symbols,
        &symbols,
        0,
        14,
        14,
        "macros.move",
        14,
        14,
        "macros.move",
        "macro fun Macros::macros::bar($i: Macros::macros::SomeStruct, $body: |Macros::macros::SomeStruct| -> Macros::macros::SomeStruct): Macros::macros::SomeStruct",
        None,
    );
    // first non-lambda param (struct type)
    assert_use_def(
        mod_symbols,
        &symbols,
        1,
        14,
        18,
        "macros.move",
        14,
        18,
        "macros.move",
        "$i: Macros::macros::SomeStruct",
        Some((2, 18, "macros.move")),
    );
    // first non-lambda param type (struct type)
    assert_use_def(
        mod_symbols,
        &symbols,
        2,
        14,
        22,
        "macros.move",
        2,
        18,
        "macros.move",
        "public struct Macros::macros::SomeStruct has drop {\n\tsome_field: u64\n}",
        Some((2, 18, "macros.move")),
    );
    // second lambda param (using struct types)
    assert_use_def(
        mod_symbols,
        &symbols,
        3,
        14,
        34,
        "macros.move",
        14,
        34,
        "macros.move",
        "$body: |Macros::macros::SomeStruct| -> Macros::macros::SomeStruct",
        None,
    );
    // lambda param type (struct type)
    assert_use_def(
        mod_symbols,
        &symbols,
        4,
        14,
        42,
        "macros.move",
        2,
        18,
        "macros.move",
        "public struct Macros::macros::SomeStruct has drop {\n\tsome_field: u64\n}",
        Some((2, 18, "macros.move")),
    );
    // lambda param type (struct type)
    assert_use_def(
        mod_symbols,
        &symbols,
        5,
        14,
        57,
        "macros.move",
        2,
        18,
        "macros.move",
        "public struct Macros::macros::SomeStruct has drop {\n\tsome_field: u64\n}",
        Some((2, 18, "macros.move")),
    );
    // macro ret type (struct type)
    assert_use_def(
        mod_symbols,
        &symbols,
        6,
        14,
        70,
        "macros.move",
        2,
        18,
        "macros.move",
        "public struct Macros::macros::SomeStruct has drop {\n\tsome_field: u64\n}",
        Some((2, 18, "macros.move")),
    );

    // macro name
    assert_use_def(
        mod_symbols,
        &symbols,
        0,
        18,
        14,
        "macros.move",
        18,
        14,
        "macros.move",
        "macro fun Macros::macros::for_each<$T>($v: &vector<$T>, $body: |&$T| -> ())",
        None,
    );
    // macro's generic type
    assert_use_def(
        mod_symbols,
        &symbols,
        1,
        18,
        23,
        "macros.move",
        18,
        23,
        "macros.move",
        "$T",
        None,
    );
    // first non-lambda param (parameterized vec type)
    assert_use_def(
        mod_symbols,
        &symbols,
        2,
        18,
        27,
        "macros.move",
        18,
        27,
        "macros.move",
        "let $v: &vector<u64>",
        None,
    );
    // first non-lambda param type's generic type
    assert_use_def(
        mod_symbols,
        &symbols,
        3,
        18,
        39,
        "macros.move",
        18,
        23,
        "macros.move",
        "$T",
        None,
    );
    // second lambda param (using generic types)
    assert_use_def(
        mod_symbols,
        &symbols,
        4,
        18,
        44,
        "macros.move",
        18,
        44,
        "macros.move",
        "$body: |&$T| -> ()",
        None,
    );
    // lambda param type (struct type)
    assert_use_def(
        mod_symbols,
        &symbols,
        5,
        18,
        53,
        "macros.move",
        18,
        23,
        "macros.move",
        "$T",
        None,
    );

    // macro uses

    // module in macro call
    assert_use_def(
        mod_symbols,
        &symbols,
        0,
        32,
        16,
        "macros.move",
        0,
        15,
        "macros.move",
        "module Macros::macros",
        None,
    );
    // function name in macro call
    assert_use_def(
        mod_symbols,
        &symbols,
        1,
        32,
        24,
        "macros.move",
        6,
        14,
        "macros.move",
        "macro fun Macros::macros::foo($i: u64, $body: |u64| -> u64): u64",
        None,
    );
    // first non-lambda argument in macro call
    assert_use_def(
        mod_symbols,
        &symbols,
        2,
        32,
        29,
        "macros.move",
        31,
        12,
        "macros.move",
        "let p: u64",
        None,
    );
    // lambda param in second lambda argument in macro call
    assert_use_def(
        mod_symbols,
        &symbols,
        3,
        32,
        33,
        "macros.move",
        32,
        33,
        "macros.move",
        "let x: u64",
        None,
    );
    // lambda body (its param) in second lambda argument in macro call
    assert_use_def(
        mod_symbols,
        &symbols,
        4,
        32,
        36,
        "macros.move",
        32,
        33,
        "macros.move",
        "let x: u64",
        None,
    );

    // lambda in macro call containing another macro call

    // lambda param
    assert_use_def(
        mod_symbols,
        &symbols,
        5,
        37,
        49,
        "macros.move",
        37,
        49,
        "macros.move",
        "let y: u64",
        None,
    );
    // macro name in macro call in lambda body
    assert_use_def(
        mod_symbols,
        &symbols,
        7,
        37,
        68,
        "macros.move",
        6,
        14,
        "macros.move",
        "macro fun Macros::macros::foo($i: u64, $body: |u64| -> u64): u64",
        None,
    );
    // non-lambda argument nested in macro call in lambda body
    assert_use_def(
        mod_symbols,
        &symbols,
        8,
        37,
        73,
        "macros.move",
        37,
        49,
        "macros.move",
        "let y: u64",
        None,
    );
    // lambda param of lambda argument nested in macro call in lambda body
    assert_use_def(
        mod_symbols,
        &symbols,
        9,
        37,
        77,
        "macros.move",
        37,
        77,
        "macros.move",
        "let z: u64",
        None,
    );
    // lambda body (its param) of lambda argument nested in macro call in lambda body
    assert_use_def(
        mod_symbols,
        &symbols,
        10,
        37,
        80,
        "macros.move",
        37,
        77,
        "macros.move",
        "let z: u64",
        None,
    );

    // part of lambda's body in macro call that represents captured variable
    assert_use_def(
        mod_symbols,
        &symbols,
        4,
        43,
        48,
        "macros.move",
        42,
        16,
        "macros.move",
        "let mut sum: u64",
        None,
    );
    // first macro argument in macro call, receiver-syntax style
    assert_use_def(
        mod_symbols,
        &symbols,
        0,
        44,
        8,
        "macros.move",
        41,
        12,
        "macros.move",
        "let es: vector<u64>",
        None,
    );
    // aliased macro name in macro call, receiver-syntax style
    assert_use_def(
        mod_symbols,
        &symbols,
        1,
        44,
        11,
        "macros.move",
        18,
        14,
        "macros.move",
        "macro fun Macros::macros::for_each<$T>($v: &vector<$T>, $body: |&$T| -> ())",
        None,
    );

    // type parameter in macro call
    assert_use_def(
        mod_symbols,
        &symbols,
        2,
        51,
        34,
        "macros.move",
        2,
        18,
        "macros.move",
        "public struct Macros::macros::SomeStruct has drop {\n\tsome_field: u64\n}",
        Some((2, 18, "macros.move")),
    );
}<|MERGE_RESOLUTION|>--- conflicted
+++ resolved
@@ -97,14 +97,10 @@
     linters::LintLevel,
     naming::ast::{StructFields, Type, TypeName_, Type_},
     parser::ast::{self as P},
-<<<<<<< HEAD
-    shared::{unique_map::UniqueMap, Identifier, Name, NamedAddressMap, NamedAddressMaps},
-=======
     shared::{
         files::MappedFiles, unique_map::UniqueMap, Identifier, Name, NamedAddressMap,
         NamedAddressMaps,
     },
->>>>>>> 08b50387
     typing::{
         ast::{Exp, ExpListItem, ModuleDefinition, SequenceItem, SequenceItem_, UnannotatedExp_},
         visitor::TypingVisitorContext,
@@ -1168,14 +1164,6 @@
     }
 }
 
-fn has_precompiled_deps(
-    pkg_path: &Path,
-    pkg_dependencies: Arc<Mutex<BTreeMap<PathBuf, PrecompiledPkgDeps>>>,
-) -> bool {
-    let pkg_deps = pkg_dependencies.lock().unwrap();
-    pkg_deps.contains_key(pkg_path)
-}
-
 /// Main driver to get symbols for the whole package. Returned symbols is an option as only the
 /// correctly computed symbols should be a replacement for the old set - if symbols are not
 /// actually (re)computed and the diagnostics are returned, the old symbolic information should
@@ -1416,12 +1404,7 @@
     if let Some(libs) = compiled_libs.clone() {
         pre_process_typed_modules(
             &libs.typing.modules,
-<<<<<<< HEAD
-            &files,
-            &file_id_mapping,
-=======
             &mapped_files,
->>>>>>> 08b50387
             &file_id_to_lines,
             &mut mod_outer_defs,
             &mut mod_use_defs,
@@ -1460,27 +1443,16 @@
         );
     }
 
-<<<<<<< HEAD
-    let mut typing_symbolicator = typing_analysis::TypingAnalysisContext {
-        mod_outer_defs: &mod_outer_defs,
-        files: &files,
-        file_id_mapping: &file_id_mapping,
-=======
     let mut compiler_info = compiler_info.unwrap();
     let mut typing_symbolicator = typing_analysis::TypingAnalysisContext {
         mod_outer_defs: &mod_outer_defs,
         files: &mapped_files,
->>>>>>> 08b50387
         references: &mut references,
         def_info: &mut def_info,
         use_defs: UseDefMap::new(),
         alias_lengths: &BTreeMap::new(),
         traverse_only: false,
-<<<<<<< HEAD
-        compiler_info: compiler_info.unwrap(),
-=======
         compiler_info: &mut compiler_info,
->>>>>>> 08b50387
         type_params: BTreeMap::new(),
         expression_scope: OrdMap::new(),
     };
