// Copyright (c) The Move Contributors
// SPDX-License-Identifier: Apache-2.0

use std::collections::{BTreeMap, BTreeSet};

use move_command_line_common::files::FileHash;
use move_compiler::shared::ide as CI;
use move_ir_types::location::Loc;

#[derive(Default, Debug, Clone)]
pub struct CompilerInfo {
    pub macro_info: BTreeMap<Loc, CI::MacroCallInfo>,
    pub expanded_lambdas: BTreeSet<Loc>,
    pub dot_autocomplete_info: BTreeMap<FileHash, BTreeMap<Loc, CI::DotAutocompleteInfo>>,
<<<<<<< HEAD
=======
    pub path_autocomplete_info: BTreeMap<Loc, CI::AliasAutocompleteInfo>,
>>>>>>> 1bf77fe1
    /// Locations of binders in enum variants that are expanded from an ellipsis (and should
    /// not be displayed in any way by the IDE)
    pub ellipsis_binders: BTreeSet<Loc>,
    /// Locations of guard expressions
    pub guards: BTreeMap<FileHash, BTreeSet<Loc>>,
}

impl CompilerInfo {
    pub fn new() -> CompilerInfo {
        CompilerInfo::default()
    }

    pub fn from(info: impl IntoIterator<Item = (Loc, CI::IDEAnnotation)>) -> Self {
        let mut result = Self::new();
        result.add_info(info);
        result
    }

    pub fn add_info(&mut self, info: impl IntoIterator<Item = (Loc, CI::IDEAnnotation)>) {
        for (loc, entry) in info {
            match entry {
                CI::IDEAnnotation::MacroCallInfo(info) => {
                    // TODO: should we check this is not also an expanded lambda?
                    // TODO: what if we find two macro calls?
                    if let Some(_old) = self.macro_info.insert(loc, *info) {
                        eprintln!("Repeated macro info");
                    }
                }
                CI::IDEAnnotation::ExpandedLambda => {
                    self.expanded_lambdas.insert(loc);
                }
                CI::IDEAnnotation::DotAutocompleteInfo(info) => {
                    // TODO: what if we find two autocomplete info sets? Intersection may be better
                    // than union, as it's likely in a lambda body.
                    if let Some(_old) = self
                        .dot_autocomplete_info
                        .entry(loc.file_hash())
                        .or_default()
                        .insert(loc, *info)
                    {
                        eprintln!("Repeated autocomplete info");
                    }
                }
                CI::IDEAnnotation::MissingMatchArms(_) => {
                    // TODO: Not much to do with this yet.
                }
                CI::IDEAnnotation::EllipsisMatchEntries(_) => {
                    self.ellipsis_binders.insert(loc);
                }
<<<<<<< HEAD
                CI::IDEAnnotation::PathAutocompleteInfo(_) => {
                    // TODO: Integrate this into the provided compiler information.
=======
                CI::IDEAnnotation::PathAutocompleteInfo(info) => {
                    self.path_autocomplete_info.insert(loc, *info);
>>>>>>> 1bf77fe1
                }
            }
        }
    }

    pub fn get_macro_info(&mut self, loc: &Loc) -> Option<&CI::MacroCallInfo> {
        self.macro_info.get(loc)
    }

    pub fn is_expanded_lambda(&mut self, loc: &Loc) -> bool {
        self.expanded_lambdas.contains(loc)
    }

    pub fn get_autocomplete_info(
        &self,
        fhash: FileHash,
        loc: &Loc,
    ) -> Option<&CI::DotAutocompleteInfo> {
        self.dot_autocomplete_info.get(&fhash).and_then(|a| {
            a.iter().find_map(|(aloc, ainfo)| {
                if aloc.contains(loc) {
                    Some(ainfo)
                } else {
                    None
                }
            })
        })
    }

    pub fn inside_guard(&self, fhash: FileHash, loc: &Loc, gloc: &Loc) -> bool {
        self.guards
            .get(&fhash)
            .and_then(|guard_locs| guard_locs.get(gloc))
            .is_some()
            && gloc.contains(loc)
    }
}<|MERGE_RESOLUTION|>--- conflicted
+++ resolved
@@ -12,10 +12,7 @@
     pub macro_info: BTreeMap<Loc, CI::MacroCallInfo>,
     pub expanded_lambdas: BTreeSet<Loc>,
     pub dot_autocomplete_info: BTreeMap<FileHash, BTreeMap<Loc, CI::DotAutocompleteInfo>>,
-<<<<<<< HEAD
-=======
     pub path_autocomplete_info: BTreeMap<Loc, CI::AliasAutocompleteInfo>,
->>>>>>> 1bf77fe1
     /// Locations of binders in enum variants that are expanded from an ellipsis (and should
     /// not be displayed in any way by the IDE)
     pub ellipsis_binders: BTreeSet<Loc>,
@@ -65,13 +62,8 @@
                 CI::IDEAnnotation::EllipsisMatchEntries(_) => {
                     self.ellipsis_binders.insert(loc);
                 }
-<<<<<<< HEAD
-                CI::IDEAnnotation::PathAutocompleteInfo(_) => {
-                    // TODO: Integrate this into the provided compiler information.
-=======
                 CI::IDEAnnotation::PathAutocompleteInfo(info) => {
                     self.path_autocomplete_info.insert(loc, *info);
->>>>>>> 1bf77fe1
                 }
             }
         }
