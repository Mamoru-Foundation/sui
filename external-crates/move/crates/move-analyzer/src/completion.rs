// Copyright (c) The Diem Core Contributors
// Copyright (c) The Move Contributors
// SPDX-License-Identifier: Apache-2.0

use crate::{
    context::Context,
    symbols::{
        self, mod_ident_to_ide_string, ret_type_to_ide_str, type_args_to_ide_string,
        type_list_to_ide_string, type_to_ide_string, ChainCompletionKind, ChainInfo, CursorContext,
        CursorDefinition, DefInfo, FunType, PrecompiledPkgDeps, SymbolicatorRunner, Symbols,
        VariantInfo,
    },
    utils,
};
use itertools::Itertools;
use lsp_server::Request;
use lsp_types::{
    CompletionItem, CompletionItemKind, CompletionItemLabelDetails, CompletionParams,
    Documentation, InsertTextFormat, Position,
};
use move_command_line_common::files::FileHash;
use move_compiler::{
    editions::Edition,
    expansion::ast::{Address, ModuleIdent, ModuleIdent_, Visibility},
    linters::LintLevel,
    naming::ast::{Type, Type_},
    parser::{
        ast::{self as P, Ability_, LeadingNameAccess, LeadingNameAccess_},
        keywords::{BUILTINS, CONTEXTUAL_KEYWORDS, KEYWORDS, PRIMITIVE_TYPES},
        lexer::{Lexer, Tok},
    },
    shared::{
        ide::{AliasAutocompleteInfo, AutocompleteMethod},
        Identifier, Name, NumericalAddress,
    },
};
use move_ir_types::location::{sp, Loc};
use move_symbol_pool::Symbol;

use once_cell::sync::Lazy;

use std::{
    collections::{BTreeMap, BTreeSet, HashSet},
    path::{Path, PathBuf},
    sync::{Arc, Mutex},
};
use vfs::VfsPath;

/// Describes kind of the name access chain component.
enum ChainComponentKind {
    Package(LeadingNameAccess),
    Module(ModuleIdent),
    Member(ModuleIdent, Symbol),
}

/// Information about access chain component - its location and kind.
struct ChainComponentInfo {
    loc: Loc,
    kind: ChainComponentKind,
}

impl ChainComponentInfo {
    fn new(loc: Loc, kind: ChainComponentKind) -> Self {
        Self { loc, kind }
    }
}

/// Constructs an `lsp_types::CompletionItem` with the given `label` and `kind`.
fn completion_item(label: &str, kind: CompletionItemKind) -> CompletionItem {
    CompletionItem {
        label: label.to_owned(),
        kind: Some(kind),
        ..Default::default()
    }
}

/// List of completion items corresponding to each one of Move's keywords.
///
/// Currently, this does not filter keywords out based on whether they are valid at the completion
/// request's cursor position, but in the future it ought to. For example, this function returns
/// all specification language keywords, but in the future it should be modified to only do so
/// within a spec block.
static KEYWORD_COMPLETIONS: Lazy<Vec<CompletionItem>> = Lazy::new(|| {
    let mut keywords = KEYWORDS
        .iter()
        .chain(CONTEXTUAL_KEYWORDS.iter())
        .chain(PRIMITIVE_TYPES.iter())
        .map(|label| {
            let kind = if label == &"copy" || label == &"move" {
                CompletionItemKind::OPERATOR
            } else {
                CompletionItemKind::KEYWORD
            };
            completion_item(label, kind)
        })
        .collect::<Vec<_>>();
    keywords.extend(PRIMITIVE_TYPE_COMPLETIONS.clone());
    keywords
});

/// List of completion items of Move's primitive types.
static PRIMITIVE_TYPE_COMPLETIONS: Lazy<Vec<CompletionItem>> = Lazy::new(|| {
    let mut primitive_types = PRIMITIVE_TYPES
        .iter()
        .map(|label| completion_item(label, CompletionItemKind::KEYWORD))
        .collect::<Vec<_>>();
    primitive_types.push(completion_item("address", CompletionItemKind::KEYWORD));
    primitive_types
});

/// List of completion items corresponding to each one of Move's builtin functions.
static BUILTIN_COMPLETIONS: Lazy<Vec<CompletionItem>> = Lazy::new(|| {
    BUILTINS
        .iter()
        .map(|label| completion_item(label, CompletionItemKind::FUNCTION))
        .collect()
});

/// Lexes the Move source file at the given path and returns a list of completion items
/// corresponding to the non-keyword identifiers therein.
///
/// Currently, this does not perform semantic analysis to determine whether the identifiers
/// returned are valid at the request's cursor position. However, this list of identifiers is akin
/// to what editors like Visual Studio Code would provide as completion items if this language
/// server did not initialize with a response indicating it's capable of providing completions. In
/// the future, the server should be modified to return semantically valid completion items, not
/// simple textual suggestions.
fn identifiers(buffer: &str, symbols: &Symbols, path: &Path) -> Vec<CompletionItem> {
    // TODO thread through package configs
    let mut lexer = Lexer::new(buffer, FileHash::new(buffer), Edition::LEGACY);
    if lexer.advance().is_err() {
        return vec![];
    }
    let mut ids = HashSet::new();
    while lexer.peek() != Tok::EOF {
        // Some tokens, such as "phantom", are contextual keywords that are only reserved in
        // certain contexts. Since for now this language server doesn't analyze semantic context,
        // tokens such as "phantom" are always present in keyword suggestions. To avoid displaying
        // these keywords to the user twice in the case that the token "phantom" is present in the
        // source program (once as a keyword, and once as an identifier), we filter out any
        // identifier token that has the same text as a keyword.
        if lexer.peek() == Tok::Identifier && !KEYWORDS.contains(&lexer.content()) {
            // The completion item kind "text" indicates the item is not based on any semantic
            // context of the request cursor's position.
            ids.insert(lexer.content());
        }
        if lexer.advance().is_err() {
            break;
        }
    }

    let mods_opt = symbols.file_mods.get(path);

    // The completion item kind "text" indicates that the item is based on simple textual matching,
    // not any deeper semantic analysis.
    ids.iter()
        .map(|label| {
            if let Some(mods) = mods_opt {
                if mods
                    .iter()
                    .any(|m| m.functions().contains_key(&Symbol::from(*label)))
                {
                    completion_item(label, CompletionItemKind::FUNCTION)
                } else {
                    completion_item(label, CompletionItemKind::TEXT)
                }
            } else {
                completion_item(label, CompletionItemKind::TEXT)
            }
        })
        .collect()
}

/// Returns the token corresponding to the "trigger character" if it is one of `.`, `:`, '{', or
/// `::`. Otherwise, returns `None` (position points at the potential trigger character itself).
fn get_cursor_token(buffer: &str, position: &Position) -> Option<Tok> {
    let line = match buffer.lines().nth(position.line as usize) {
        Some(line) => line,
        None => return None, // Our buffer does not contain the line, and so must be out of date.
    };
    match line.chars().nth(position.character as usize) {
        Some('.') => Some(Tok::Period),
        Some(':') => {
            if position.character > 0
                && line.chars().nth(position.character as usize - 1) == Some(':')
            {
                Some(Tok::ColonColon)
            } else {
                Some(Tok::Colon)
            }
        }
        Some('{') => Some(Tok::LBrace),
        _ => None,
    }
}

/// Handle context-specific auto-completion requests with lbrace (`{`) trigger character.
fn context_specific_lbrace(
    symbols: &Symbols,
    cursor: &CursorContext,
) -> (Vec<CompletionItem>, bool) {
    let mut completions = vec![];
    let mut only_custom_items = false;
    // look for a struct definition on the line that contains `{`, check its abilities,
    // and do auto-completion if `key` ability is present
    let Some(CursorDefinition::Struct(sname)) = &cursor.defn_name else {
        return (completions, only_custom_items);
    };
    only_custom_items = true;
    let Some(mident) = cursor.module else {
        return (completions, only_custom_items);
    };
    let Some(typed_ast) = symbols.typed_ast.as_ref() else {
        return (completions, only_custom_items);
    };
    let Some(struct_def) = typed_ast.info.struct_definition_opt(&mident, sname) else {
        return (completions, only_custom_items);
    };
    if struct_def.abilities.has_ability_(Ability_::Key) {
        let obj_snippet = "\n\tid: UID,\n\t$1\n".to_string();
        let init_completion = CompletionItem {
            label: "id: UID".to_string(),
            kind: Some(CompletionItemKind::SNIPPET),
            documentation: Some(Documentation::String("Object snippet".to_string())),
            insert_text: Some(obj_snippet),
            insert_text_format: Some(InsertTextFormat::SNIPPET),
            ..Default::default()
        };
        completions.push(init_completion);
    }
    (completions, only_custom_items)
}

fn fun_def_info(symbols: &Symbols, mod_ident: ModuleIdent_, name: Symbol) -> Option<&DefInfo> {
    let Some(mod_defs) = symbols
        .file_mods
        .values()
        .flatten()
        .find(|mdef| mdef.ident == mod_ident)
    else {
        return None;
    };

    let Some(fdef) = mod_defs.functions.get(&name) else {
        return None;
    };
    symbols.def_info(&fdef.name_loc)
}

fn lamda_snippet(sp!(_, ty): &Type, snippet_idx: &mut i32) -> Option<String> {
    if let Type_::Fun(vec, _) = ty {
        let arg_snippets = vec
            .iter()
            .map(|_| {
                *snippet_idx += 1;
                format!("${{{snippet_idx}}}")
            })
            .collect::<Vec<_>>()
            .join(", ");
        *snippet_idx += 1;
        return Some(format!("|{arg_snippets}| ${{{snippet_idx}}}"));
    }
    None
}

fn call_completion_item(
    mod_ident: &ModuleIdent_,
    is_macro: bool,
    method_name_opt: Option<&Symbol>,
    function_name: &Symbol,
    type_args: &[Type],
    arg_names: &[Name],
    arg_types: &[Type],
    ret_type: &Type,
    inside_use: bool,
) -> CompletionItem {
    let sig_string = format!(
        "fun {}({}){}",
        type_args_to_ide_string(type_args, /* verbose */ false),
        type_list_to_ide_string(arg_types, /* verbose */ false),
        ret_type_to_ide_str(ret_type, /* verbose */ false)
    );
    // if it's a method call we omit the first argument which is guaranteed to be there as this is a
    // method and needs a receiver
    let omitted_arg_count = if method_name_opt.is_some() { 1 } else { 0 };
    let mut snippet_idx = 0;
    let arg_snippet = arg_names
        .iter()
        .zip(arg_types)
        .skip(omitted_arg_count)
        .map(|(name, ty)| {
            lamda_snippet(ty, &mut snippet_idx).unwrap_or_else(|| {
                let mut arg_name = name.to_string();
                if arg_name.starts_with('$') {
                    arg_name = arg_name[1..].to_string();
                }
                snippet_idx += 1;
                format!("${{{}:{}}}", snippet_idx, arg_name)
            })
        })
        .collect::<Vec<_>>()
        .join(", ");
    let macro_suffix = if is_macro { "!" } else { "" };
    let label_details = Some(CompletionItemLabelDetails {
        detail: Some(format!(
            " ({}::{})",
            mod_ident_to_ide_string(mod_ident),
            function_name
        )),
        description: Some(sig_string),
    });

    let method_name = method_name_opt.unwrap_or(function_name);
    let (insert_text, insert_text_format) = if inside_use {
        (
            Some(format!("{method_name}")),
            Some(InsertTextFormat::PLAIN_TEXT),
        )
    } else {
        (
            Some(format!("{method_name}{macro_suffix}({arg_snippet})")),
            Some(InsertTextFormat::SNIPPET),
        )
    };

    CompletionItem {
        label: format!("{method_name}{macro_suffix}()"),
        label_details,
        kind: Some(CompletionItemKind::METHOD),
        insert_text,
        insert_text_format,
        ..Default::default()
    }
}

/// Handle dot auto-completion at a given position.
fn dot_completions(
    symbols: &Symbols,
    use_fpath: &Path,
    position: &Position,
) -> Vec<CompletionItem> {
    let mut completions = vec![];
    let Some(fhash) = symbols.file_hash(use_fpath) else {
        eprintln!("no dot completions due to missing file");
        return completions;
    };
    let Some(loc) = utils::lsp_position_to_loc(&symbols.files, fhash, position) else {
        eprintln!("no dot completions due to missing loc");
        return completions;
    };
    let Some(info) = symbols.compiler_info.get_autocomplete_info(fhash, &loc) else {
        eprintln!("no dot completions due to no compiler autocomplete info");
        return completions;
    };
    for AutocompleteMethod {
        method_name,
        target_function: (mod_ident, function_name),
    } in &info.methods
    {
        let call_completion = if let Some(DefInfo::Function(
            ..,
            fun_type,
            _,
            type_args,
            arg_names,
            arg_types,
            ret_type,
            _,
        )) = fun_def_info(symbols, mod_ident.value, function_name.value())
        {
            call_completion_item(
                &mod_ident.value,
                matches!(fun_type, FunType::Macro),
                Some(method_name),
                &function_name.value(),
                type_args,
                arg_names,
                arg_types,
                ret_type,
                /* inside_use */ false,
            )
        } else {
            // this shouldn't really happen as we should be able to get
            // `DefInfo` for a function but if for some reason we cannot,
            // let's generate simpler autotompletion value
            eprintln!("incomplete dot item");
            CompletionItem {
                label: format!("{method_name}()"),
                kind: Some(CompletionItemKind::METHOD),
                insert_text: Some(method_name.to_string()),
                insert_text_format: Some(InsertTextFormat::PLAIN_TEXT),
                ..Default::default()
            }
        };
        completions.push(call_completion);
    }
    for (n, t) in &info.fields {
        let label_details = Some(CompletionItemLabelDetails {
            detail: None,
            description: Some(type_to_ide_string(t, /* verbose */ false)),
        });
        let init_completion = CompletionItem {
            label: n.to_string(),
            label_details,
            kind: Some(CompletionItemKind::FIELD),
            insert_text: Some(n.to_string()),
            insert_text_format: Some(InsertTextFormat::PLAIN_TEXT),
            ..Default::default()
        };
        completions.push(init_completion);
    }
    completions
}

/// Returns all possible completions for a module member (e.g., a datatype) component of a name
/// access chain, where the prefix of this component (e.g, in `some_pkg::some_mod::`) represents a
/// module specified in `prefix_mod_ident`. The `inside_use` parameter determines if completion is
/// for "regular" access chain or for completion within a `use` statement.
fn module_member_completions(
    symbols: &Symbols,
    cursor: &CursorContext,
    prefix_mod_ident: &ModuleIdent,
    chain_kind: ChainCompletionKind,
    inside_use: bool,
) -> Vec<CompletionItem> {
    use ChainCompletionKind as CT;

    let mut completions = vec![];

    let Some(mod_defs) = symbols
        .file_mods
        .values()
        .flatten()
        .find(|mdef| mdef.ident == prefix_mod_ident.value)
    else {
        return completions;
    };

    // list all members or only publicly visible ones
    let mut same_module = false;
    let mut same_package = false;
    if let Some(cursor_mod_ident) = cursor.module {
        if &cursor_mod_ident == prefix_mod_ident {
            same_module = true;
        }
        if cursor_mod_ident.value.address == prefix_mod_ident.value.address {
            same_package = true;
        }
    }

    if matches!(chain_kind, CT::Function) || matches!(chain_kind, CT::All) {
        let fun_completions = mod_defs
            .functions
            .iter()
            .filter_map(|(fname, fdef)| {
                symbols
                    .def_info(&fdef.name_loc)
                    .map(|def_info| (fname, def_info))
            })
            .filter(|(_, def_info)| {
                if let DefInfo::Function(_, visibility, ..) = def_info {
                    match visibility {
                        Visibility::Internal => same_module,
                        Visibility::Package(_) => same_package,
                        _ => true,
                    }
                } else {
                    false
                }
            })
            .filter_map(|(fname, def_info)| {
                if let DefInfo::Function(
                    _,
                    _,
                    fun_type,
                    _,
                    type_args,
                    arg_names,
                    arg_types,
                    ret_type,
                    _,
                ) = def_info
                {
                    Some(call_completion_item(
                        &prefix_mod_ident.value,
                        matches!(fun_type, FunType::Macro),
                        None,
                        fname,
                        type_args,
                        arg_names,
                        arg_types,
                        ret_type,
                        inside_use,
                    ))
                } else {
                    None
                }
            });
        completions.extend(fun_completions);
    }

    if matches!(chain_kind, CT::Type) || matches!(chain_kind, CT::All) {
        completions.extend(
            mod_defs
                .structs
                .keys()
                .map(|sname| completion_item(sname, CompletionItemKind::STRUCT)),
        );
        completions.extend(
            mod_defs
                .enums
                .keys()
                .map(|ename| completion_item(ename, CompletionItemKind::ENUM)),
        );
    }

    if matches!(chain_kind, CT::All) && same_module {
        completions.extend(
            mod_defs
                .constants
                .keys()
                .map(|cname| completion_item(cname, CompletionItemKind::CONSTANT)),
        );
    }

    completions
}

/// Returns completion item if a given name/alias identifies a valid member of a given module
/// available in the completion scope as if it was a single-length name chain.
fn single_name_member_completion(
    symbols: &Symbols,
    mod_ident: &ModuleIdent_,
    member_alias: &Symbol,
    member_name: &Symbol,
    chain_kind: ChainCompletionKind,
) -> Option<CompletionItem> {
    use ChainCompletionKind as CT;

    let Some(mod_defs) = symbols
        .file_mods
        .values()
        .flatten()
        .find(|mdef| mdef.ident == *mod_ident)
    else {
        return None;
    };

    // is it a function?
    if let Some(fdef) = mod_defs.functions.get(member_name) {
        if !(matches!(chain_kind, CT::Function) || matches!(chain_kind, CT::All)) {
            return None;
        }
        let Some(DefInfo::Function(.., fun_type, _, type_args, arg_names, arg_types, ret_type, _)) =
            symbols.def_info(&fdef.name_loc)
        else {
            return None;
        };
        return Some(call_completion_item(
            mod_ident,
            matches!(fun_type, FunType::Macro),
            None,
            member_alias,
            type_args,
            arg_names,
            arg_types,
            ret_type,
            /* inside_use */ false,
        ));
    };

    // is it a struct?
    if mod_defs.structs.get(member_name).is_some() {
        if !(matches!(chain_kind, CT::Type) || matches!(chain_kind, CT::All)) {
            return None;
        }
        return Some(completion_item(
            member_alias.as_str(),
            CompletionItemKind::STRUCT,
        ));
    }

    // is it an enum?
    if mod_defs.enums.get(member_name).is_some() {
        if !(matches!(chain_kind, CT::Type) || matches!(chain_kind, CT::All)) {
            return None;
        }
        return Some(completion_item(
            member_alias.as_str(),
            CompletionItemKind::ENUM,
        ));
    }

    // is it a const?
    if mod_defs.constants.get(member_name).is_some() {
        if !matches!(chain_kind, CT::All) {
            return None;
        }
        return Some(completion_item(
            member_alias.as_str(),
            CompletionItemKind::CONSTANT,
        ));
    }

    None
}

/// Returns completion items for all members of a given module as if they were single-length name
/// chains.
fn all_single_name_member_completions(
    symbols: &Symbols,
    members_info: &BTreeSet<(Symbol, ModuleIdent, Name)>,
    chain_kind: ChainCompletionKind,
) -> Vec<CompletionItem> {
    let mut completions = vec![];
    for (member_alias, sp!(_, mod_ident), member_name) in members_info {
        let Some(member_completion) = single_name_member_completion(
            symbols,
            mod_ident,
            member_alias,
            &member_name.value,
            chain_kind,
        ) else {
            continue;
        };
        completions.push(member_completion);
    }
    completions
}

/// Checks if a given module identifier represents a module in a package identifier by
/// `leading_name`.
fn is_pkg_mod_ident(mod_ident: &ModuleIdent_, leading_name: &LeadingNameAccess) -> bool {
    match mod_ident.address {
        Address::NamedUnassigned(name) => matches!(leading_name.value,
            LeadingNameAccess_::Name(n) | LeadingNameAccess_::GlobalAddress(n) if name == n),
        Address::Numerical {
            name,
            value,
            name_conflict: _,
        } => match leading_name.value {
            LeadingNameAccess_::AnonymousAddress(addr) if addr == value.value => true,
            LeadingNameAccess_::Name(addr_name) | LeadingNameAccess_::GlobalAddress(addr_name)
                if Some(addr_name) == name =>
            {
                true
            }
            _ => false,
        },
    }
}

/// Gets module identifiers for a given package identified by `leading_name`.
fn pkg_mod_identifiers(
    symbols: &Symbols,
    info: &AliasAutocompleteInfo,
    leading_name: &LeadingNameAccess,
) -> BTreeSet<ModuleIdent> {
    info.modules
        .values()
        .filter(|mod_ident| is_pkg_mod_ident(&mod_ident.value, leading_name))
        .copied()
        .chain(
            symbols
                .file_mods
                .values()
                .flatten()
                .map(|mdef| sp(mdef.name_loc, mdef.ident))
                .filter(|mod_ident| is_pkg_mod_ident(&mod_ident.value, leading_name)),
        )
        .collect::<BTreeSet<_>>()
}

/// Computes completion for a single enum variant.
fn variant_completion(symbols: &Symbols, vinfo: &VariantInfo) -> Option<CompletionItem> {
    let Some(DefInfo::Variant(_, _, vname, is_positional, field_names, ..)) =
        symbols.def_info.get(&vinfo.name.loc)
    else {
        return None;
    };

    let label = if field_names.is_empty() {
        vname.to_string()
    } else if *is_positional {
        format!("{vname}()")
    } else {
        format!("{vname}{{}}")
    };
    let field_snippet = field_names
        .iter()
        .enumerate()
        .map(|(snippet_idx, fname)| {
            if *is_positional {
                format!("${{{}}}", snippet_idx + 1)
            } else {
                format!("${{{}:{}}}", snippet_idx + 1, fname)
            }
        })
        .collect::<Vec<_>>()
        .join(", ");
    let insert_text = if *is_positional {
        format!("{vname}({field_snippet})")
    } else {
        format!("{vname}{{{field_snippet}}}")
    };

    Some(CompletionItem {
        label,
        kind: Some(CompletionItemKind::ENUM_MEMBER),
        insert_text: Some(insert_text),
        insert_text_format: Some(InsertTextFormat::SNIPPET),
        ..Default::default()
    })
}

/// Computes completions for variants of a given enum.
fn all_variant_completions(
    symbols: &Symbols,
    mod_ident: &ModuleIdent,
    datatype_name: Symbol,
) -> Vec<CompletionItem> {
    let Some(mod_defs) = symbols
        .file_mods
        .values()
        .flatten()
        .find(|mdef| mdef.ident == mod_ident.value)
    else {
        return vec![];
    };

    let Some(edef) = mod_defs.enums.get(&datatype_name) else {
        return vec![];
    };

    let Some(DefInfo::Enum(.., variants, _)) = symbols.def_info.get(&edef.name_loc) else {
        return vec![];
    };

    variants
        .iter()
        .filter_map(|vinfo| variant_completion(symbols, vinfo))
        .collect_vec()
}

/// Computes completions for a given chain entry: `prev_kind` determines the kind of previous chain
/// component, and `chain_kind` contains information about the entity that the whole chain may
/// represent (e.g., a type of or a function).
fn name_chain_entry_completions(
    symbols: &Symbols,
    cursor: &CursorContext,
    info: &AliasAutocompleteInfo,
    prev_kind: ChainComponentKind,
    chain_kind: ChainCompletionKind,
    inside_use: bool,
    completions: &mut Vec<CompletionItem>,
) {
    match prev_kind {
        ChainComponentKind::Package(leading_name) => {
            for mod_ident in pkg_mod_identifiers(symbols, info, &leading_name) {
                completions.push(completion_item(
                    mod_ident.value.module.value().as_str(),
                    CompletionItemKind::MODULE,
                ));
            }
        }
        ChainComponentKind::Module(mod_ident) => {
            completions.extend(module_member_completions(
                symbols, cursor, &mod_ident, chain_kind, inside_use,
            ));
        }
        ChainComponentKind::Member(mod_ident, member_name) => {
            completions.extend(all_variant_completions(symbols, &mod_ident, member_name));
        }
    }
}

/// Computes the kind of the next chain component (based on what the previous one, represented by
/// `prev_kind` was).
fn next_name_chain_component_kind(
    symbols: &Symbols,
    info: &AliasAutocompleteInfo,
    prev_kind: ChainComponentKind,
    component_name: Name,
) -> Option<ChainComponentKind> {
    match prev_kind {
        ChainComponentKind::Package(leading_name) => {
            pkg_mod_identifiers(symbols, info, &leading_name)
                .into_iter()
                .find(|mod_ident| mod_ident.value.module.value() == component_name.value)
                .map(ChainComponentKind::Module)
        }
        ChainComponentKind::Module(mod_ident) => {
            Some(ChainComponentKind::Member(mod_ident, component_name.value))
        }
        ChainComponentKind::Member(_, _) => None, // no more "after" completions to be processed
    }
}

/// Walks down a name chain, looking for the relevant portion that contains the cursor. When it
/// finds, it calls to `name_chain_entry_completions` to compute and return the completions.
fn completions_for_name_chain_entry(
    symbols: &Symbols,
    cursor: &CursorContext,
    info: &AliasAutocompleteInfo,
    prev_info: ChainComponentInfo,
    chain_kind: ChainCompletionKind,
    path_entries: &[Name],
    path_index: usize,
    colon_colon_triggered: bool,
    inside_use: bool,
    completions: &mut Vec<CompletionItem>,
) {
    let ChainComponentInfo {
        loc: prev_loc,
        kind: prev_kind,
    } = prev_info;

    let mut at_colon_colon = false;
    if path_index == path_entries.len() {
        // the only reason we would not return here is if we were at `::` which is past the location
        // of the last path component
        if colon_colon_triggered && cursor.loc.start() > prev_loc.end() {
            at_colon_colon = true;
        } else {
            return;
        }
    }

    if !at_colon_colon {
        // we are not at the last `::` but we may be at an intermediate one
        if colon_colon_triggered
            && path_index < path_entries.len()
            && cursor.loc.start() > prev_loc.end()
            && cursor.loc.end() <= path_entries[path_index].loc.start()
        {
            at_colon_colon = true;
        }
    }

    // we are at `::`, or at some component's identifier
    if at_colon_colon || path_entries[path_index].loc.contains(&cursor.loc) {
        name_chain_entry_completions(
            symbols,
            cursor,
            info,
            prev_kind,
            chain_kind,
            inside_use,
            completions,
        );
    } else {
        let component_name = path_entries[path_index];
        if let Some(next_kind) =
            next_name_chain_component_kind(symbols, info, prev_kind, component_name)
        {
            completions_for_name_chain_entry(
                symbols,
                cursor,
                info,
                ChainComponentInfo::new(component_name.loc, next_kind),
                chain_kind,
                path_entries,
                path_index + 1,
                colon_colon_triggered,
                inside_use,
                completions,
            );
        }
    }
}

/// Check if a given address represents a package within the current program.
fn is_package_address(
    symbols: &Symbols,
    info: &AliasAutocompleteInfo,
    pkg_addr: NumericalAddress,
) -> bool {
    if info.addresses.iter().any(|(_, a)| a == &pkg_addr) {
        return true;
    }

    symbols.file_mods.values().flatten().any(|mdef| {
        matches!(mdef.ident.address,
            Address::Numerical { value, .. } if value.value == pkg_addr)
    })
}

/// Check if a given name represents a package within the current program.
fn is_package_name(symbols: &Symbols, info: &AliasAutocompleteInfo, pkg_name: Name) -> bool {
    if info.addresses.contains_key(&pkg_name.value) {
        return true;
    }

    symbols
        .file_mods
        .values()
        .flatten()
        .map(|mdef| &mdef.ident)
        .any(|mod_ident| match &mod_ident.address {
            Address::NamedUnassigned(name) if name == &pkg_name => true,
            Address::Numerical {
                name: Some(name), ..
            } if name == &pkg_name => true,
            _ => false,
        })
}

/// Get all packages that could be a target of auto-completion, whether they are part of
/// `AliasAutocompleteInfo` or not.
fn all_packages(symbols: &Symbols, info: &AliasAutocompleteInfo) -> BTreeSet<String> {
    let mut addresses = BTreeSet::new();
    for (n, a) in &info.addresses {
        addresses.insert(n.to_string());
        addresses.insert(a.to_string());
    }

    symbols
        .file_mods
        .values()
        .flatten()
        .map(|mdef| &mdef.ident)
        .for_each(|mod_ident| match &mod_ident.address {
            Address::Numerical { name, value, .. } => {
                if let Some(n) = name {
                    addresses.insert(n.to_string());
                }
                addresses.insert(value.to_string());
            }
            Address::NamedUnassigned(n) => {
                addresses.insert(n.to_string());
            }
        });

    addresses
}

/// Computes the kind of the fist chain component.
fn first_name_chain_component_kind(
    symbols: &Symbols,
    info: &AliasAutocompleteInfo,
    leading_name: LeadingNameAccess,
) -> Option<ChainComponentKind> {
    match leading_name.value {
        LeadingNameAccess_::Name(n) => {
            if is_package_name(symbols, info, n) {
                Some(ChainComponentKind::Package(leading_name))
            } else if let Some(mod_ident) = info.modules.get(&n.value) {
                Some(ChainComponentKind::Module(*mod_ident))
            } else if let Some((mod_ident, member_name)) =
                info.members
                    .iter()
                    .find_map(|(alias_name, mod_ident, member_name)| {
                        if alias_name == &n.value {
                            Some((*mod_ident, member_name))
                        } else {
                            None
                        }
                    })
            {
                Some(ChainComponentKind::Member(mod_ident, member_name.value))
            } else {
                None
            }
        }
        LeadingNameAccess_::AnonymousAddress(addr) => {
            if is_package_address(symbols, info, addr) {
                Some(ChainComponentKind::Package(leading_name))
            } else {
                None
            }
        }
        LeadingNameAccess_::GlobalAddress(n) => {
            // if leading name is global address then the first component can only be a
            // package
            if is_package_name(symbols, info, n) {
                Some(ChainComponentKind::Package(leading_name))
            } else {
                None
            }
        }
    }
}

/// Handle name chain auto-completion at a given position. The gist of this approach is to first
/// identify what the first component of the access chain represents (as it may be a package, module
/// or a member) and if the chain has other components, recursively process them in turn to either
/// - finish auto-completion if cursor is on a given component's identifier
/// - identify what the subsequent component represents and keep going
fn name_chain_completions(
    symbols: &Symbols,
    cursor: &CursorContext,
    colon_colon_triggered: bool,
) -> (Vec<CompletionItem>, bool) {
    eprintln!("looking for name access chains");
    let mut completions = vec![];
    let mut only_custom_items = false;
    let Some(ChainInfo {
        chain,
        kind: chain_kind,
        inside_use,
    }) = cursor.find_access_chain()
    else {
        eprintln!("no access chain");
        return (completions, only_custom_items);
    };

    let (leading_name, path_entries) = match &chain.value {
        P::NameAccessChain_::Single(entry) => (
            sp(entry.name.loc, LeadingNameAccess_::Name(entry.name)),
            vec![],
        ),
        P::NameAccessChain_::Path(name_path) => (
            name_path.root.name,
            name_path.entries.iter().map(|e| e.name).collect::<Vec<_>>(),
        ),
    };

    // there may be access chains for which there is not auto-completion info generated by the
    // compiler but which still have to be handled (e.g., chains starting with numeric address)
    let info = symbols
        .compiler_info
        .path_autocomplete_info
        .get(&leading_name.loc)
        .cloned()
        .unwrap_or_else(AliasAutocompleteInfo::new);

    eprintln!("found access chain for auto-completion (adddreses: {}, modules: {}, members: {}, tparams: {}",
              info.addresses.len(), info.modules.len(), info.members.len(), info.type_params.len());

    // if we are auto-completing for an access chain, there is no need to include default completions
    only_custom_items = true;

    if leading_name.loc.contains(&cursor.loc) {
        // at first position of the chain suggest all packages that are available regardless of what
        // the leading name represents, as a package always fits at that position, for example:
        // OxCAFE::...
        // some_name::...
        // ::some_name
        //
        completions.extend(
            all_packages(symbols, &info)
                .iter()
                .map(|n| completion_item(n.as_str(), CompletionItemKind::UNIT)),
        );

        // only if leading name is actually a name, modules or module members are a correct
        // auto-completion in the first position
        if let LeadingNameAccess_::Name(_) = &leading_name.value {
            completions.extend(
                info.modules
                    .keys()
                    .map(|n| completion_item(n.as_str(), CompletionItemKind::MODULE)),
            );
            completions.extend(all_single_name_member_completions(
                symbols,
                &info.members,
                chain_kind,
            ));
            if matches!(chain_kind, ChainCompletionKind::Type) {
                completions.extend(PRIMITIVE_TYPE_COMPLETIONS.clone());
                completions.extend(
                    info.type_params
                        .iter()
                        .map(|t| completion_item(t.as_str(), CompletionItemKind::TYPE_PARAMETER)),
                );
            }
        }
    } else if let Some(next_kind) = first_name_chain_component_kind(symbols, &info, leading_name) {
        completions_for_name_chain_entry(
            symbols,
            cursor,
            &info,
            ChainComponentInfo::new(leading_name.loc, next_kind),
            chain_kind,
            &path_entries,
            /* path_index */ 0,
            colon_colon_triggered,
            inside_use,
            &mut completions,
        );
    }

    eprintln!("found {} access chain completions", completions.len());

    (completions, only_custom_items)
}

/// Computes auto-completions for module uses.
fn module_use_completions(
    symbols: &Symbols,
    cursor: &CursorContext,
    info: &AliasAutocompleteInfo,
    mod_use: &P::ModuleUse,
    package: &LeadingNameAccess,
    mod_name: &P::ModuleName,
) -> Vec<CompletionItem> {
    use P::ModuleUse as MU;
    let mut completions = vec![];

    let Some(mod_ident) = pkg_mod_identifiers(symbols, info, package)
        .into_iter()
        .find(|mod_ident| &mod_ident.value.module == mod_name)
    else {
        return completions;
    };

    match mod_use {
        MU::Module(_) => (), // nothing to do with just module alias
        MU::Members(members) => {
            if let Some((first_name, _)) = members.first() {
                if cursor.loc.start() > mod_name.loc().end()
                    && cursor.loc.end() <= first_name.loc.start()
                {
                    // cursor is after `::` succeeding module but before the first module member
                    completions.extend(module_member_completions(
                        symbols,
                        cursor,
                        &mod_ident,
                        ChainCompletionKind::All,
                        /* inside_use */ true,
                    ));
                    // no point in falling through to the members loop below
                    return completions;
                }
            }

            for (sp!(mloc, _), _) in members {
                if mloc.contains(&cursor.loc) {
                    // cursor is at identifier representing module member
                    completions.extend(module_member_completions(
                        symbols,
                        cursor,
                        &mod_ident,
                        ChainCompletionKind::All,
                        /* inside_use */ true,
                    ));
                    // no point checking other locations
                    break;
                }
            }
        }
        MU::Partial {
            colon_colon,
            opening_brace: _,
        } => {
            if let Some(colon_colon_loc) = colon_colon {
                if cursor.loc.start() >= colon_colon_loc.start() {
                    // cursor is on or past `::`
                    completions.extend(module_member_completions(
                        symbols,
                        cursor,
                        &mod_ident,
                        ChainCompletionKind::All,
                        /* inside_use */ true,
                    ));
                }
            }
        }
    }

    completions
}

/// Handles auto-completions for "regular" `use` declarations (name access chains in `use fun`
/// declarations are handled as part of name chain completions).
fn use_decl_completions(symbols: &Symbols, cursor: &CursorContext) -> (Vec<CompletionItem>, bool) {
    eprintln!("looking for use declarations");
    let mut completions = vec![];
    let mut only_custom_items = false;
    let Some(use_) = cursor.find_use_decl() else {
        eprintln!("no use declaration");
        return (completions, only_custom_items);
    };
    eprintln!("use declaration {:?}", use_);

    // if we are auto-completing for a use decl, there is no need to include default completions
    only_custom_items = true;

    // there is no auto-completion info generated by the compiler for this but helper methods used
    // here are shared with name chain completion where it may exist, so we create an "empty" one
    // here
    let info = AliasAutocompleteInfo::new();

    match use_ {
        P::Use::ModuleUse(sp!(_, mod_ident), mod_use) => {
            if mod_ident.address.loc.contains(&cursor.loc) {
                // cursor on package (e.g., on `some_pkg` in `some_pkg::some_mod`)
                completions.extend(
                    all_packages(symbols, &info)
                        .iter()
                        .map(|n| completion_item(n.as_str(), CompletionItemKind::UNIT)),
                );
            } else if cursor.loc.start() > mod_ident.address.loc.end()
                && cursor.loc.end() <= mod_ident.module.loc().end()
            {
                // cursor is either at the `::` succeeding package/address or at the identifier
                // following that particular `::`
                for ident in pkg_mod_identifiers(symbols, &info, &mod_ident.address) {
                    completions.push(completion_item(
                        ident.value.module.value().as_str(),
                        CompletionItemKind::MODULE,
                    ));
                }
            } else {
                completions.extend(module_use_completions(
                    symbols,
                    cursor,
                    &info,
                    &mod_use,
                    &mod_ident.address,
                    &mod_ident.module,
                ));
            }
        }
        P::Use::NestedModuleUses(leading_name, uses) => {
            if leading_name.loc.contains(&cursor.loc) {
                // cursor on package
                completions.extend(
                    all_packages(symbols, &info)
                        .iter()
                        .map(|n| completion_item(n.as_str(), CompletionItemKind::UNIT)),
                );
            } else {
                if let Some((first_name, _)) = uses.first() {
                    if cursor.loc.start() > leading_name.loc.end()
                        && cursor.loc.end() <= first_name.loc().start()
                    {
                        // cursor is after `::` succeeding address/package but before the first
                        // module
                        for ident in pkg_mod_identifiers(symbols, &info, &leading_name) {
                            completions.push(completion_item(
                                ident.value.module.value().as_str(),
                                CompletionItemKind::MODULE,
                            ));
                        }
                        // no point in falling through to the uses loop below
                        return (completions, only_custom_items);
                    }
                }

                for (mod_name, mod_use) in &uses {
                    if mod_name.loc().contains(&cursor.loc) {
                        for ident in pkg_mod_identifiers(symbols, &info, &leading_name) {
                            completions.push(completion_item(
                                ident.value.module.value().as_str(),
                                CompletionItemKind::MODULE,
                            ));
                        }
                        // no point checking other locations
                        break;
                    }
                    completions.extend(module_use_completions(
                        symbols,
                        cursor,
                        &info,
                        mod_use,
                        &leading_name,
                        mod_name,
                    ));
                }
            }
        }
        P::Use::Fun { .. } => (), // already handled as part of name chain completion
        P::Use::Partial {
            package,
            colon_colon,
            opening_brace: _,
        } => {
            if package.loc.contains(&cursor.loc) {
                // cursor on package name/address
                completions.extend(
                    all_packages(symbols, &info)
                        .iter()
                        .map(|n| completion_item(n.as_str(), CompletionItemKind::UNIT)),
                );
            }
            if let Some(colon_colon_loc) = colon_colon {
                if cursor.loc.start() >= colon_colon_loc.start() {
                    // cursor is on or past `::`
                    for ident in pkg_mod_identifiers(symbols, &info, &package) {
                        completions.push(completion_item(
                            ident.value.module.value().as_str(),
                            CompletionItemKind::MODULE,
                        ));
                    }
                }
            }
        }
    }

    (completions, only_custom_items)
}

/// Handle context-specific auto-completion requests with no trigger character.
fn context_specific_no_trigger(
    symbols: &Symbols,
    use_fpath: &Path,
    buffer: &str,
    position: &Position,
) -> (Vec<CompletionItem>, bool) {
    eprintln!("looking for dot");
    let mut completions = dot_completions(symbols, use_fpath, position);
    eprintln!("dot found: {}", !completions.is_empty());
    if !completions.is_empty() {
        // found dot completions - do not look for any other
        return (completions, true);
    }

    let mut only_custom_items = false;

    let strings = preceding_strings(buffer, position);

    if strings.is_empty() {
        return (completions, only_custom_items);
    }

    // at this point only try to auto-complete init function declararation - get the last string
    // and see if it represents the beginning of init function declaration
    const INIT_FN_NAME: &str = "init";
    let (n, use_col) = strings.last().unwrap();
    for u in symbols.line_uses(use_fpath, position.line) {
        if *use_col >= u.col_start() && *use_col <= u.col_end() {
            let def_loc = u.def_loc();
            let Some(use_file_mod_definition) = symbols.file_mods.get(use_fpath) else {
                break;
            };
            let Some(use_file_mod_def) = use_file_mod_definition.first() else {
                break;
            };
            if is_definition(
                symbols,
                position.line,
                u.col_start(),
                use_file_mod_def.fhash(),
                def_loc,
            ) {
                // since it's a definition, there is no point in trying to suggest a name
                // if one is about to create a fresh identifier
                only_custom_items = true;
            }
            let Some(def_info) = symbols.def_info(&def_loc) else {
                break;
            };
            let DefInfo::Function(mod_ident, v, ..) = def_info else {
                // not a function
                break;
            };
            if !INIT_FN_NAME.starts_with(n) {
                // starting to type "init"
                break;
            }
            if !matches!(v, Visibility::Internal) {
                // private (otherwise perhaps it's "init_something")
                break;
            }

            // get module info containing the init function
            let Some(mdef) = symbols.mod_defs(&u.def_loc().file_hash(), *mod_ident) else {
                break;
            };

            if mdef.functions().contains_key(&(INIT_FN_NAME.into())) {
                // already has init function
                break;
            }

            let sui_ctx_arg = "ctx: &mut TxContext";

            // decide on the list of parameters depending on whether a module containing
            // the init function has a struct thats an one-time-witness candidate struct
            let otw_candidate = Symbol::from(mod_ident.module.value().to_uppercase());
            let init_snippet = if mdef.structs().contains_key(&otw_candidate) {
                format!("{INIT_FN_NAME}(${{1:witness}}: {otw_candidate}, {sui_ctx_arg}) {{\n\t${{2:}}\n}}\n")
            } else {
                format!("{INIT_FN_NAME}({sui_ctx_arg}) {{\n\t${{1:}}\n}}\n")
            };

            let init_completion = CompletionItem {
                label: INIT_FN_NAME.to_string(),
                kind: Some(CompletionItemKind::SNIPPET),
                documentation: Some(Documentation::String(
                    "Module initializer snippet".to_string(),
                )),
                insert_text: Some(init_snippet),
                insert_text_format: Some(InsertTextFormat::SNIPPET),
                ..Default::default()
            };
            completions.push(init_completion);
            break;
        }
    }
    (completions, only_custom_items)
}

/// Checks if a use at a given position is also a definition.
fn is_definition(
    symbols: &Symbols,
    use_line: u32,
    use_col: u32,
    use_fhash: FileHash,
    def_loc: Loc,
) -> bool {
    if let Some(use_loc) = symbols
        .files
        .line_char_offset_to_loc_opt(use_fhash, use_line, use_col)
    {
        // TODO: is overlapping better?
        def_loc.contains(&use_loc)
    } else {
        false
    }
}

/// Finds white-space separated strings on the line containing auto-completion request and their
/// locations.
fn preceding_strings(buffer: &str, position: &Position) -> Vec<(String, u32)> {
    let mut strings = vec![];
    let line = match buffer.lines().nth(position.line as usize) {
        Some(line) => line,
        None => return strings, // Our buffer does not contain the line, and so must be out of date.
    };

    let mut chars = line.chars();
    let mut cur_col = 0;
    let mut cur_str_start = 0;
    let mut cur_str = "".to_string();
    while cur_col <= position.character {
        let Some(c) = chars.next() else {
            return strings;
        };
        if c == ' ' || c == '\t' {
            if !cur_str.is_empty() {
                // finish an already started string
                strings.push((cur_str, cur_str_start));
                cur_str = "".to_string();
            }
        } else {
            if cur_str.is_empty() {
                // start a new string
                cur_str_start = cur_col;
            }
            cur_str.push(c);
        }

        cur_col += c.len_utf8() as u32;
    }
    if !cur_str.is_empty() {
        // finish the last string
        strings.push((cur_str, cur_str_start));
    }
    strings
}

/// Sends the given connection a response to a completion request.
///
/// The completions returned depend upon where the user's cursor is positioned.
pub fn on_completion_request(
    context: &Context,
    request: &Request,
    ide_files_root: VfsPath,
    pkg_dependencies: Arc<Mutex<BTreeMap<PathBuf, PrecompiledPkgDeps>>>,
) {
    eprintln!("handling completion request");
    let parameters = serde_json::from_value::<CompletionParams>(request.params.clone())
        .expect("could not deserialize completion request");

    let path = parameters
        .text_document_position
        .text_document
        .uri
        .to_file_path()
        .unwrap();

    let mut pos = parameters.text_document_position.position;
    if pos.character != 0 {
        // adjust column to be at the character that has just been inserted rather than right after
        // it (unless we are at the very first column)
        pos = Position::new(pos.line, pos.character - 1);
    }
    let items = completions_with_context(context, ide_files_root, pkg_dependencies, &path, pos)
        .unwrap_or_default();
    let items_len = items.len();

    let result = serde_json::to_value(items).expect("could not serialize completion response");
    eprintln!("about to send completion response with {items_len} items");
    let response = lsp_server::Response::new_ok(request.id.clone(), result);
    if let Err(err) = context
        .connection
        .sender
        .send(lsp_server::Message::Response(response))
    {
        eprintln!("could not send completion response: {:?}", err);
    }
}

pub fn completions_with_context(
    context: &Context,
    ide_files_root: VfsPath,
    pkg_dependencies: Arc<Mutex<BTreeMap<PathBuf, PrecompiledPkgDeps>>>,
    path: &Path,
    pos: Position,
) -> Option<Vec<CompletionItem>> {
    let Some(pkg_path) = SymbolicatorRunner::root_dir(path) else {
        eprintln!("failed completion for {:?} (package root not found)", path);
        return None;
    };
    let symbol_map = context.symbols.lock().unwrap();
    let current_symbols = symbol_map.get(&pkg_path)?;
    Some(completion_items(
        current_symbols,
        ide_files_root,
        pkg_dependencies,
        path,
        pos,
    ))
}

pub fn completion_items(
    current_symbols: &Symbols,
    ide_files_root: VfsPath,
    pkg_dependencies: Arc<Mutex<BTreeMap<PathBuf, PrecompiledPkgDeps>>>,
    path: &Path,
    pos: Position,
) -> Vec<CompletionItem> {
    compute_cursor_completion_items(ide_files_root, pkg_dependencies, path, pos)
        .unwrap_or_else(|| compute_completion_items(current_symbols, path, pos))
}

fn compute_cursor_completion_items(
    ide_files_root: VfsPath,
    pkg_dependencies: Arc<Mutex<BTreeMap<PathBuf, PrecompiledPkgDeps>>>,
    path: &Path,
    cursor_position: Position,
) -> Option<Vec<CompletionItem>> {
    let Some(pkg_path) = SymbolicatorRunner::root_dir(path) else {
        eprintln!("failed completion for {:?} (package root not found)", path);
        return None;
    };
    let cursor_path = path.to_path_buf();
    let cursor_info = Some((&cursor_path, cursor_position));
    let (symbols, _diags) = symbols::get_symbols(
        pkg_dependencies,
        ide_files_root,
        &pkg_path,
        LintLevel::None,
        cursor_info,
    )
    .ok()?;
    let symbols = symbols?;
    Some(compute_completion_items(&symbols, path, cursor_position))
}

/// Computes completion items for a given completion request.
fn compute_completion_items(symbols: &Symbols, path: &Path, pos: Position) -> Vec<CompletionItem> {
    let mut items = vec![];

    let Some(fhash) = symbols.file_hash(path) else {
        return items;
    };
    let Some(file_id) = symbols.files.file_mapping().get(&fhash) else {
        return items;
    };
    let Ok(file) = symbols.files.files().get(*file_id) else {
        return items;
    };

    let file_source = file.source().clone();
    if !file_source.is_empty() {
        let only_custom_items;
        match &symbols.cursor_context {
            Some(cursor_context) => {
                eprintln!("cursor completion");
                let (new_items, only_has_custom_items) =
                    cursor_completion_items(symbols, path, &file_source, pos, cursor_context);
                only_custom_items = only_has_custom_items;
                items.extend(new_items);
            }
            None => {
                eprintln!("non-cursor completion");
                let (new_items, only_has_custom_items) =
                    default_items(symbols, path, &file_source, pos);
                only_custom_items = only_has_custom_items;
                items.extend(new_items);
            }
        }
        if !only_custom_items {
            eprintln!("including identifiers");
            let identifiers = identifiers(&file_source, symbols, path);
            items.extend(identifiers);
        }
    } else {
        // no file content
        items.extend(KEYWORD_COMPLETIONS.clone());
        items.extend(BUILTIN_COMPLETIONS.clone());
    }
    items
}

/// Return completion items, plus a flag indicating if we should only use the custom items returned
/// (i.e., when the flag is false, default items and identifiers should also be added).
fn cursor_completion_items(
    symbols: &Symbols,
    path: &Path,
    file_source: &str,
    pos: Position,
    cursor: &CursorContext,
) -> (Vec<CompletionItem>, bool) {
    let cursor_leader = get_cursor_token(file_source, &pos);
    match cursor_leader {
        // TODO: consider using `cursor.position` for this instead
        Some(Tok::Period) => {
            eprintln!("found period");
            let items = dot_completions(symbols, path, &pos);
            let items_is_empty = items.is_empty();
            eprintln!("found items: {}", !items_is_empty);
            // whether completions have been found for the dot or not
            // it makes no sense to try offering "dumb" autocompletion
            // options here as they will not fit (an example would
            // be dot completion of u64 variable without any methods
            // with u64 receiver being visible)
            (items, true)
        }
        Some(Tok::ColonColon) => {
<<<<<<< HEAD
            // `.` or `::` must be followed by identifiers, which are added to the completion items
            // below.
            // TODO: consider the cursor and see if we can handle a path there
            match &cursor.position {
                symbols::CursorPosition::Exp(sp!(_, P::Exp_::Name(name))) => {
                    match &name.value {
                        P::NameAccessChain_::Single(_name) => {
                            // This is technically unreachable because we wouldn't be at a `::`
                            (vec![], false)
                        }
                        P::NameAccessChain_::Path(path) => {
                            let P::NamePath {
                                root,
                                entries,
                                is_incomplete: _,
                            } = path;
                            if root.name.loc.contains(&cursor.loc) {
                                // This is technically unreachable because we wouldn't be at a `::`
                                (vec![], false)
                            } else {
                                for entry in entries {
                                    if entry.name.loc.contains(&cursor.loc) {
                                        // TODO: figure out what the name parts refers to, look it
                                        // up in typing, and go from there.
                                        return (vec![], false);
                                    }
                                }
                                (vec![], false)
                            }
                        }
                    }
                }
                _ => (vec![], false),
=======
            let mut items = vec![];
            let mut only_custom_items = false;
            let (path_items, path_custom) =
                name_chain_completions(symbols, cursor, /* colon_colon_triggered */ true);
            items.extend(path_items);
            only_custom_items |= path_custom;
            if !only_custom_items {
                let (path_items, path_custom) = use_decl_completions(symbols, cursor);
                items.extend(path_items);
                only_custom_items |= path_custom;
>>>>>>> 1bf77fe1
            }
            (items, only_custom_items)
        }
        // Carve out to suggest UID for struct with key ability
        Some(Tok::LBrace) => {
            let mut items = vec![];
            let mut only_custom_items = false;
            let (path_items, path_custom) = context_specific_lbrace(symbols, cursor);
            items.extend(path_items);
            only_custom_items |= path_custom;
            if !only_custom_items {
                let (path_items, path_custom) = use_decl_completions(symbols, cursor);
                items.extend(path_items);
                only_custom_items |= path_custom;
            }
            (items, only_custom_items)
        }
        // TODO: should we handle auto-completion on `:`? If we model our support after
        // rust-analyzer then it does not do this - it starts auto-completing types after the first
        // character beyond `:` is typed
        _ => {
            eprintln!("no relevant cursor leader");
            let mut items = vec![];
            let mut only_custom_items = false;
            let (path_items, path_custom) =
                name_chain_completions(symbols, cursor, /* colon_colon_triggered */ false);
            items.extend(path_items);
            only_custom_items |= path_custom;
            if !only_custom_items {
                if matches!(cursor_leader, Some(Tok::Colon)) {
                    // much like rust-analyzer we do not auto-complete in the middle of `::`
                    only_custom_items = true;
                } else {
                    let (path_items, path_custom) = use_decl_completions(symbols, cursor);
                    items.extend(path_items);
                    only_custom_items |= path_custom;
                }
            }
            if !only_custom_items {
                eprintln!("checking default items");
                let (default_items, default_custom) =
                    default_items(symbols, path, file_source, pos);
                items.extend(default_items);
                only_custom_items |= default_custom;
            }
            (items, only_custom_items)
        }
    }
}

fn default_items(
    symbols: &Symbols,
    path: &Path,
    file_source: &str,
    pos: Position,
) -> (Vec<CompletionItem>, bool) {
    // If the user's cursor is positioned anywhere other than following a `.`, `:`, or `::`,
    // offer them context-specific autocompletion items as well as
    // Move's keywords, operators, and builtins.
    let (custom_items, only_custom_items) =
        context_specific_no_trigger(symbols, path, file_source, &pos);
    let mut items = custom_items;
    if !only_custom_items {
        items.extend(KEYWORD_COMPLETIONS.clone());
        items.extend(BUILTIN_COMPLETIONS.clone());
    }
    (items, only_custom_items)
}<|MERGE_RESOLUTION|>--- conflicted
+++ resolved
@@ -1621,41 +1621,6 @@
             (items, true)
         }
         Some(Tok::ColonColon) => {
-<<<<<<< HEAD
-            // `.` or `::` must be followed by identifiers, which are added to the completion items
-            // below.
-            // TODO: consider the cursor and see if we can handle a path there
-            match &cursor.position {
-                symbols::CursorPosition::Exp(sp!(_, P::Exp_::Name(name))) => {
-                    match &name.value {
-                        P::NameAccessChain_::Single(_name) => {
-                            // This is technically unreachable because we wouldn't be at a `::`
-                            (vec![], false)
-                        }
-                        P::NameAccessChain_::Path(path) => {
-                            let P::NamePath {
-                                root,
-                                entries,
-                                is_incomplete: _,
-                            } = path;
-                            if root.name.loc.contains(&cursor.loc) {
-                                // This is technically unreachable because we wouldn't be at a `::`
-                                (vec![], false)
-                            } else {
-                                for entry in entries {
-                                    if entry.name.loc.contains(&cursor.loc) {
-                                        // TODO: figure out what the name parts refers to, look it
-                                        // up in typing, and go from there.
-                                        return (vec![], false);
-                                    }
-                                }
-                                (vec![], false)
-                            }
-                        }
-                    }
-                }
-                _ => (vec![], false),
-=======
             let mut items = vec![];
             let mut only_custom_items = false;
             let (path_items, path_custom) =
@@ -1666,7 +1631,6 @@
                 let (path_items, path_custom) = use_decl_completions(symbols, cursor);
                 items.extend(path_items);
                 only_custom_items |= path_custom;
->>>>>>> 1bf77fe1
             }
             (items, only_custom_items)
         }
