--- conflicted
+++ resolved
@@ -5,11 +5,7 @@
   "publisher": "mysten",
   "icon": "images/move.png",
   "license": "Apache-2.0",
-<<<<<<< HEAD
-  "version": "1.0.10",
-=======
   "version": "1.0.11",
->>>>>>> 1bf77fe1
   "preview": true,
   "repository": {
     "url": "https://github.com/MystenLabs/sui.git",
