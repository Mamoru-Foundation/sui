--- conflicted
+++ resolved
@@ -92,10 +92,7 @@
     RSquare,
     Enum,
     VariantSwitch,
-<<<<<<< HEAD
-=======
     At,
->>>>>>> 08b50387
 }
 
 pub struct Lexer<'input> {
