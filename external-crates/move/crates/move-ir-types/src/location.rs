// Copyright (c) The Diem Core Contributors
// Copyright (c) The Move Contributors
// SPDX-License-Identifier: Apache-2.0

use move_command_line_common::files::FileHash;
use serde::{Deserialize, Serialize};
use std::{
    cmp::Ordering,
    fmt,
    hash::{Hash, Hasher},
    ops::Range,
};

//**************************************************************************************************
// Loc
//**************************************************************************************************

/// An index into a file.
/// Much like the `codespan` crate, a `u32` is used here to for space efficiency.
/// However, this assumes no file is larger than 4GB, so this might become a `usize` in the future
/// if the space concerns turn out to not be an issue.
pub type ByteIndex = u32;

#[derive(Debug, Copy, Clone, Eq, PartialEq, Serialize, Deserialize, Hash)]
/// The `Loc` struct is used to define a location in a file; where the file is considered to be a
/// vector of bytes, and the range for a given `Loc` is defined by start and end index into that
/// byte vector
pub struct Loc {
    /// The file the location points to
    file_hash: FileHash,
    /// The start byte index into file
    start: ByteIndex,
    /// The end byte index into file
    end: ByteIndex,
}

impl Loc {
    pub fn new(file_hash: FileHash, start: ByteIndex, end: ByteIndex) -> Loc {
        Loc {
            file_hash,
            start,
            end,
        }
    }

    pub const fn invalid() -> Loc {
        Loc {
            file_hash: FileHash::empty(),
            start: 0,
            end: 0,
        }
    }

    pub fn file_hash(self) -> FileHash {
        self.file_hash
    }

    pub fn start(self) -> ByteIndex {
        self.start
    }

    pub fn end(self) -> ByteIndex {
        self.end
    }

    pub fn usize_range(self) -> Range<usize> {
        Range {
            start: self.start as usize,
            end: self.end as usize,
        }
    }

    /// Indicates this this location contains the provided location
    pub fn contains(&self, other: &Loc) -> bool {
<<<<<<< HEAD
        self.file_hash == other.file_hash && self.start <= other.start && other.end <=  self.end
=======
        self.file_hash == other.file_hash && self.start <= other.start && other.end <= self.end
>>>>>>> 08b50387
    }

    /// Indicates this this location overlaps the provided location
    pub fn overlaps(&self, other: &Loc) -> bool {
        self.file_hash == other.file_hash && !(self.end < other.start || other.end < self.start)
    }
}

impl PartialOrd for Loc {
    fn partial_cmp(&self, other: &Loc) -> Option<Ordering> {
        Some(self.cmp(other))
    }
}

impl Ord for Loc {
    fn cmp(&self, other: &Loc) -> Ordering {
        let file_ord = self.file_hash.cmp(&other.file_hash);
        if file_ord != Ordering::Equal {
            return file_ord;
        }

        let start_ord = self.start.cmp(&other.start);
        if start_ord != Ordering::Equal {
            return start_ord;
        }

        self.end.cmp(&other.end)
    }
}

//**************************************************************************************************
// Spanned
//**************************************************************************************************

#[derive(Copy, Clone)]
pub struct Spanned<T> {
    pub loc: Loc,
    pub value: T,
}

impl<T> Spanned<T> {
    pub fn new(loc: Loc, value: T) -> Spanned<T> {
        Spanned { loc, value }
    }

    pub fn unsafe_no_loc(value: T) -> Spanned<T> {
        Spanned {
            value,
            loc: Loc::new(FileHash::empty(), 0, 0),
        }
    }
}

impl<T: PartialEq> PartialEq for Spanned<T> {
    fn eq(&self, other: &Spanned<T>) -> bool {
        self.value == other.value
    }
}

impl<T: Eq> Eq for Spanned<T> {}

impl<T: Hash> Hash for Spanned<T> {
    fn hash<H: Hasher>(&self, state: &mut H) {
        self.value.hash(state);
    }
}

impl<T: PartialOrd> PartialOrd for Spanned<T> {
    fn partial_cmp(&self, other: &Spanned<T>) -> Option<Ordering> {
        self.value.partial_cmp(&other.value)
    }
}

impl<T: Ord> Ord for Spanned<T> {
    fn cmp(&self, other: &Spanned<T>) -> Ordering {
        self.value.cmp(&other.value)
    }
}

impl<T: fmt::Display> fmt::Display for Spanned<T> {
    fn fmt(&self, f: &mut fmt::Formatter) -> std::fmt::Result {
        write!(f, "{}", &self.value)
    }
}

impl<T: fmt::Debug> fmt::Debug for Spanned<T> {
    fn fmt(&self, f: &mut fmt::Formatter<'_>) -> fmt::Result {
        write!(f, "{:?}", &self.value)
    }
}

/// Function used to have nearly tuple-like syntax for creating a Spanned
pub const fn sp<T>(loc: Loc, value: T) -> Spanned<T> {
    Spanned { loc, value }
}

/// Macro used to create a tuple-like pattern match for Spanned
#[macro_export]
macro_rules! sp {
    (_, $value:pat) => {
        $crate::location::Spanned { value: $value, .. }
    };
    ($loc:pat, _) => {
        $crate::location::Spanned { loc: $loc, .. }
    };
    ($loc:pat, $value:pat) => {
        $crate::location::Spanned {
            loc: $loc,
            value: $value,
        }
    };
}<|MERGE_RESOLUTION|>--- conflicted
+++ resolved
@@ -72,11 +72,7 @@
 
     /// Indicates this this location contains the provided location
     pub fn contains(&self, other: &Loc) -> bool {
-<<<<<<< HEAD
-        self.file_hash == other.file_hash && self.start <= other.start && other.end <=  self.end
-=======
         self.file_hash == other.file_hash && self.start <= other.start && other.end <= self.end
->>>>>>> 08b50387
     }
 
     /// Indicates this this location overlaps the provided location
